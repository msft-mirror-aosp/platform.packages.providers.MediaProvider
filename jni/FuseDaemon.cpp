// Copyright (C) 2019 The Android Open Source Project
//
// Licensed under the Apache License, Version 2.0 (the "License");
// you may not use this file except in compliance with the License.
// You may obtain a copy of the License at
//
//      http://www.apache.org/licenses/LICENSE-2.0
//
// Unless required by applicable law or agreed to in writing, software
// distributed under the License is distributed on an "AS IS" BASIS,
// WITHOUT WARRANTIES OR CONDITIONS OF ANY KIND, either express or implied.
// See the License for the specific language governing permissions and
// limitations under the License.

#define ATRACE_TAG ATRACE_TAG_APP
#define LOG_TAG "FuseDaemon"
#define LIBFUSE_LOG_TAG "libfuse"

#include "FuseDaemon.h"

#include <android-base/logging.h>
#include <android-base/properties.h>
#include <android-base/strings.h>
#include <android/log.h>
#include <android/trace.h>
#include <ctype.h>
#include <dirent.h>
#include <errno.h>
#include <fcntl.h>
#include <fuse_i.h>
#include <fuse_kernel.h>
#include <fuse_log.h>
#include <fuse_lowlevel.h>
#include <inttypes.h>
#include <limits.h>
#include <stdbool.h>
#include <stdio.h>
#include <stdlib.h>
#include <string.h>
#include <sys/inotify.h>
#include <sys/mman.h>
#include <sys/mount.h>
#include <sys/param.h>
#include <sys/resource.h>
#include <sys/stat.h>
#include <sys/statfs.h>
#include <sys/statvfs.h>
#include <sys/time.h>
#include <sys/types.h>
#include <sys/uio.h>
#include <unistd.h>

#include <iostream>
#include <map>
#include <mutex>
#include <queue>
#include <regex>
#include <thread>
#include <unordered_map>
#include <unordered_set>
#include <vector>

#define BPF_FD_JUST_USE_INT
#include "BpfSyscallWrappers.h"
#include "MediaProviderWrapper.h"
#include "leveldb/db.h"
#include "libfuse_jni/FuseUtils.h"
#include "libfuse_jni/ReaddirHelper.h"
#include "libfuse_jni/RedactionInfo.h"

using mediaprovider::fuse::DirectoryEntry;
using mediaprovider::fuse::dirhandle;
using mediaprovider::fuse::handle;
using mediaprovider::fuse::node;
using mediaprovider::fuse::RedactionInfo;
using std::string;
using std::vector;

// logging macros to avoid duplication.
#define TRACE_NODE(__node, __req)                                                  \
    LOG(VERBOSE) << __FUNCTION__ << " : " << #__node << " = [" << get_name(__node) \
                 << "] (uid=" << (__req)->ctx.uid << ") "

#define ATRACE_NAME(name) ScopedTrace ___tracer(name)
#define ATRACE_CALL() ATRACE_NAME(__FUNCTION__)

class ScopedTrace {
  public:
    explicit inline ScopedTrace(const char *name) {
      ATrace_beginSection(name);
    }

    inline ~ScopedTrace() {
      ATrace_endSection();
    }
};

const bool IS_OS_DEBUGABLE = android::base::GetIntProperty("ro.debuggable", 0);

#define FUSE_UNKNOWN_INO 0xffffffff

// Stolen from: android_filesystem_config.h
#define AID_APP_START 10000

constexpr size_t MAX_READ_SIZE = 128 * 1024;
// Stolen from: UserHandle#getUserId
constexpr int PER_USER_RANGE = 100000;

// Stolen from: UserManagerService
constexpr int MAX_USER_ID = UINT32_MAX / PER_USER_RANGE;

const int MY_UID = getuid();
const int MY_USER_ID = MY_UID / PER_USER_RANGE;
const std::string MY_USER_ID_STRING(std::to_string(MY_UID / PER_USER_RANGE));

// Regex copied from FileUtils.java in MediaProvider, but without media directory.
const std::regex PATTERN_OWNED_PATH(
        "^/storage/[^/]+/(?:[0-9]+/)?Android/(?:data|obb)/([^/]+)(/?.*)?",
        std::regex_constants::icase);
const std::regex PATTERN_BPF_BACKING_PATH("^/storage/[^/]+/[0-9]+/Android/(data|obb)$",
                                          std::regex_constants::icase);

static constexpr char TRANSFORM_SYNTHETIC_DIR[] = "synthetic";
static constexpr char TRANSFORM_TRANSCODE_DIR[] = "transcode";
static constexpr char PRIMARY_VOLUME_PREFIX[] = "/storage/emulated";

static constexpr char FUSE_BPF_PROG_PATH[] = "/sys/fs/bpf/prog_fuse_media_fuse_media";

enum class BpfFd { REMOVE = -1 };

/*
 * In order to avoid double caching with fuse, call fadvise on the file handles
 * in the underlying file system. However, if this is done on every read/write,
 * the fadvises cause a very significant slowdown in tests (specifically fio
 * seq_write). So call fadvise on the file handles with the most reads/writes
 * only after a threshold is passed.
 */
class FAdviser {
  public:
    FAdviser() : thread_(MessageLoop, this), total_size_(0) {}

    ~FAdviser() {
        SendMessage(Message::quit);
        thread_.join();
    }

    void Record(int fd, size_t size) { SendMessage(Message::record, fd, size); }

    void Close(int fd) { SendMessage(Message::close, fd); }

  private:
    struct Message {
        enum Type { record, close, quit };
        Type type;
        int fd;
        size_t size;
    };

    void RecordImpl(int fd, size_t size) {
        total_size_ += size;

        // Find or create record in files_
        // Remove record from sizes_ if it exists, adjusting size appropriately
        auto file = files_.find(fd);
        if (file != files_.end()) {
            auto old_size = file->second;
            size += old_size->first;
            sizes_.erase(old_size);
        } else {
            file = files_.insert(Files::value_type(fd, sizes_.end())).first;
        }

        // Now (re) insert record in sizes_
        auto new_size = sizes_.insert(Sizes::value_type(size, fd));
        file->second = new_size;

        if (total_size_ < threshold_) return;

        LOG(INFO) << "Threshold exceeded - fadvising " << total_size_;
        while (!sizes_.empty() && total_size_ > target_) {
            auto size = --sizes_.end();
            total_size_ -= size->first;
            posix_fadvise(size->second, 0, 0, POSIX_FADV_DONTNEED);
            files_.erase(size->second);
            sizes_.erase(size);
        }
        LOG(INFO) << "Threshold now " << total_size_;
    }

    void CloseImpl(int fd) {
        auto file = files_.find(fd);
        if (file == files_.end()) return;

        total_size_ -= file->second->first;
        sizes_.erase(file->second);
        files_.erase(file);
    }

    void MessageLoopImpl() {
        while (1) {
            Message message;

            {
                std::unique_lock<std::mutex> lock(mutex_);
                cv_.wait(lock, [this] { return !queue_.empty(); });
                message = queue_.front();
                queue_.pop();
            }

            switch (message.type) {
                case Message::record:
                    RecordImpl(message.fd, message.size);
                    break;

                case Message::close:
                    CloseImpl(message.fd);
                    break;

                case Message::quit:
                    return;
            }
        }
    }

    static int MessageLoop(FAdviser* ptr) {
        ptr->MessageLoopImpl();
        return 0;
    }

    void SendMessage(Message::Type type, int fd = -1, size_t size = 0) {
        {
            std::unique_lock<std::mutex> lock(mutex_);
            Message message = {type, fd, size};
            queue_.push(message);
        }
        cv_.notify_one();
    }

    std::mutex mutex_;
    std::condition_variable cv_;
    std::queue<Message> queue_;
    std::thread thread_;

    typedef std::multimap<size_t, int> Sizes;
    typedef std::map<int, Sizes::iterator> Files;

    Files files_;
    Sizes sizes_;
    size_t total_size_;

    const size_t threshold_ = 64 * 1024 * 1024;
    const size_t target_ = 32 * 1024 * 1024;
};

/* Single FUSE mount */
struct fuse {
    explicit fuse(const std::string& _path, const ino_t _ino, const bool _uncached_mode,
                  const bool _bpf, const int _bpf_fd,
                  const std::vector<string>& _supported_transcoding_relative_paths,
                  const std::vector<string>& _supported_uncached_relative_paths)
        : path(_path),
          tracker(mediaprovider::fuse::NodeTracker(&lock)),
          root(node::CreateRoot(_path, &lock, _ino, &tracker)),
          uncached_mode(_uncached_mode),
          mp(0),
          zero_addr(0),
          disable_dentry_cache(false),
          passthrough(false),
          bpf(_bpf),
          bpf_fd(_bpf_fd),
          supported_transcoding_relative_paths(_supported_transcoding_relative_paths),
          supported_uncached_relative_paths(_supported_uncached_relative_paths) {}

    inline bool IsRoot(const node* node) const { return node == root; }

    inline string GetEffectiveRootPath() {
        if (android::base::StartsWith(path, PRIMARY_VOLUME_PREFIX)) {
            return path + "/" + MY_USER_ID_STRING;
        }
        return path;
    }

    inline string GetTransformsDir() { return GetEffectiveRootPath() + "/.transforms"; }

    // Note that these two (FromInode / ToInode) conversion wrappers are required
    // because fuse_lowlevel_ops documents that the root inode is always one
    // (see FUSE_ROOT_ID in fuse_lowlevel.h). There are no particular requirements
    // on any of the other inodes in the FS.
    inline node* FromInode(__u64 inode) {
        if (inode == FUSE_ROOT_ID) {
            return root;
        }

        return node::FromInode(inode, &tracker);
    }

    inline node* FromInodeNoThrow(__u64 inode) {
        if (inode == FUSE_ROOT_ID) {
            return root;
        }

        return node::FromInodeNoThrow(inode, &tracker);
    }

    inline __u64 ToInode(node* node) const {
        if (IsRoot(node)) {
            return FUSE_ROOT_ID;
        }

        return node::ToInode(node);
    }

    inline bool IsTranscodeSupportedPath(const string& path) {
        // Keep in sync with MediaProvider#supportsTranscode
        if (!android::base::EndsWithIgnoreCase(path, ".mp4")) {
            return false;
        }

        const std::string& base_path = GetEffectiveRootPath() + "/";
        for (const std::string& relative_path : supported_transcoding_relative_paths) {
            if (android::base::StartsWithIgnoreCase(path, base_path + relative_path)) {
                return true;
            }
        }

        return false;
    }

    inline bool IsUncachedPath(const std::string& path) {
        const std::string base_path = GetEffectiveRootPath() + "/";
        for (const std::string& relative_path : supported_uncached_relative_paths) {
            if (android::base::StartsWithIgnoreCase(path, base_path + relative_path)) {
                return true;
            }
        }

        return false;
    }

    inline bool ShouldNotCache(const std::string& path) {
        if (uncached_mode) {
            // Cache is disabled for the entire volume.
            return true;
        }

        if (supported_uncached_relative_paths.empty()) {
            // By default there is no supported uncached path. Just return early in this case.
            return false;
        }

        if (!android::base::StartsWithIgnoreCase(path, PRIMARY_VOLUME_PREFIX)) {
            // Uncached path config applies only to primary volumes.
            return false;
        }

        if (android::base::EndsWith(path, "/")) {
            return IsUncachedPath(path);
        } else {
            // Append a slash at the end to make sure that the exact match is picked up.
            return IsUncachedPath(path + "/");
        }
    }

    std::recursive_mutex lock;
    const string path;
    // The Inode tracker associated with this FUSE instance.
    mediaprovider::fuse::NodeTracker tracker;
    node* const root;
    struct fuse_session* se;

    const bool uncached_mode;

    /*
     * Used to make JNI calls to MediaProvider.
     * Responsibility of freeing this object falls on corresponding
     * FuseDaemon object.
     */
    mediaprovider::fuse::MediaProviderWrapper* mp;

    /*
     * Points to a range of zeroized bytes, used by pf_read to represent redacted ranges.
     * The memory is read only and should never be modified.
     */
    /* const */ char* zero_addr;

    FAdviser fadviser;

    std::atomic_bool* active;
    std::atomic_bool disable_dentry_cache;
    std::atomic_bool passthrough;
    std::atomic_bool bpf;

    const int bpf_fd;

    // FUSE device id.
    std::atomic_uint dev;
    const std::vector<string> supported_transcoding_relative_paths;
    const std::vector<string> supported_uncached_relative_paths;

    // LevelDb Connection
    leveldb::DB* internal_level_db = nullptr;
    leveldb::DB* external_level_db = nullptr;
    std::mutex level_db_mutex;
};

struct OpenInfo {
    int flags;
    bool for_write;
    bool direct_io;
};

enum class FuseOp { lookup, readdir, mknod, mkdir, create };

static inline string get_name(node* n) {
    if (n) {
        std::string name = IS_OS_DEBUGABLE ? "real_path: " + n->BuildPath() + " " : "";
        name += "node_path: " + n->BuildSafePath();
        return name;
    }
    return "?";
}

static inline __u64 ptr_to_id(const void* ptr) {
    return (__u64)(uintptr_t) ptr;
}

/*
 * Set an F_RDLCK or F_WRLCKK on fd with fcntl(2).
 *
 * This is called before the MediaProvider returns fd from the lower file
 * system to an app over the ContentResolver interface. This allows us
 * check with is_file_locked if any reference to that fd is still open.
 */
static int set_file_lock(int fd, bool for_read, const std::string& path) {
    std::string lock_str = (for_read ? "read" : "write");

    struct flock fl{};
    fl.l_type = for_read ? F_RDLCK : F_WRLCK;
    fl.l_whence = SEEK_SET;

    int res = fcntl(fd, F_OFD_SETLK, &fl);
    if (res) {
        PLOG(WARNING) << "Failed to set lock: " << lock_str;
        return res;
    }
    return res;
}

/*
 * Check if an F_RDLCK or F_WRLCK is set on fd with fcntl(2).
 *
 * This is used to determine if the MediaProvider has given an fd to the lower fs to an app over
 * the ContentResolver interface. Before that happens, we always call set_file_lock on the file
 * allowing us to know if any reference to that fd is still open here.
 *
 * Returns true if fd may have a lock, false otherwise
 */
static bool is_file_locked(int fd, const std::string& path) {
    struct flock fl{};
    fl.l_type = F_WRLCK;
    fl.l_whence = SEEK_SET;

    int res = fcntl(fd, F_OFD_GETLK, &fl);
    if (res) {
        PLOG(WARNING) << "Failed to check lock";
        // Assume worst
        return true;
    }
    bool locked = fl.l_type != F_UNLCK;
    return locked;
}

static struct fuse* get_fuse(fuse_req_t req) {
    return reinterpret_cast<struct fuse*>(fuse_req_userdata(req));
}

static bool is_package_owned_path(const string& path, const string& fuse_path) {
    if (path.rfind(fuse_path, 0) != 0) {
        return false;
    }
    return std::regex_match(path, PATTERN_OWNED_PATH);
}

static bool is_bpf_backing_path(const string& path) {
    return std::regex_match(path, PATTERN_BPF_BACKING_PATH);
}

// See fuse_lowlevel.h fuse_lowlevel_notify_inval_entry for how to call this safetly without
// deadlocking the kernel
static void fuse_inval(fuse_session* se, fuse_ino_t parent_ino, fuse_ino_t child_ino,
                       const string& child_name, const string& path) {
    if (mediaprovider::fuse::containsMount(path)) {
        LOG(WARNING) << "Ignoring attempt to invalidate dentry for FUSE mounts";
        return;
    }

    if (fuse_lowlevel_notify_inval_entry(se, parent_ino, child_name.c_str(), child_name.size())) {
        // Invalidating the dentry can fail if there's no dcache entry, however, there may still
        // be cached attributes, so attempt to invalidate those by invalidating the inode
        fuse_lowlevel_notify_inval_inode(se, child_ino, 0, 0);
    }
}

static double get_entry_timeout(const string& path, bool should_inval, struct fuse* fuse) {
    if (fuse->disable_dentry_cache || should_inval || is_package_owned_path(path, fuse->path) ||
        fuse->ShouldNotCache(path)) {
        // We set dentry timeout to 0 for the following reasons:
        // 1. The dentry cache was completely disabled for the entire volume.
        // 2.1 Case-insensitive lookups need to invalidate other case-insensitive dentry matches
        // 2.2 Nodes supporting transforms need to be invalidated, so that subsequent lookups by a
        // uid requiring a transform is guaranteed to come to the FUSE daemon.
        // 3. With app data isolation enabled, app A should not guess existence of app B from the
        // Android/{data,obb}/<package> paths, hence we prevent the kernel from caching that
        // information.
        // 4. The dentry cache was completely disabled for the given path.
        return 0;
    }
    return std::numeric_limits<double>::max();
}

static std::string get_path(node* node) {
    const string& io_path = node->GetIoPath();
    return io_path.empty() ? node->BuildPath() : io_path;
}

// Returns true if the path resides under .transforms/synthetic.
// NOTE: currently only file paths corresponding to redacted URIs reside under this folder. The path
// itself never exists and just a link for transformation.
static inline bool is_synthetic_path(const string& path, struct fuse* fuse) {
    return android::base::StartsWithIgnoreCase(
            path, fuse->GetTransformsDir() + "/" + TRANSFORM_SYNTHETIC_DIR);
}

static inline bool is_transforms_dir_path(const string& path, struct fuse* fuse) {
    return android::base::StartsWithIgnoreCase(path, fuse->GetTransformsDir());
}

static std::unique_ptr<mediaprovider::fuse::FileLookupResult> validate_node_path(
        const std::string& path, const std::string& name, fuse_req_t req, int* error_code,
        struct fuse_entry_param* e, const FuseOp op) {
    struct fuse* fuse = get_fuse(req);
    const struct fuse_ctx* ctx = fuse_req_ctx(req);
    memset(e, 0, sizeof(*e));

    const bool synthetic_path = is_synthetic_path(path, fuse);
    if (lstat(path.c_str(), &e->attr) < 0 && !(op == FuseOp::lookup && synthetic_path)) {
        *error_code = errno;
        return nullptr;
    }

    if (is_transforms_dir_path(path, fuse)) {
        if (op == FuseOp::lookup) {
            // Lookups are only allowed under .transforms/synthetic dir
            if (!(android::base::EqualsIgnoreCase(path, fuse->GetTransformsDir()) ||
                  android::base::StartsWithIgnoreCase(
                          path, fuse->GetTransformsDir() + "/" + TRANSFORM_SYNTHETIC_DIR))) {
                *error_code = ENONET;
                return nullptr;
            }
        } else {
            // user-code is only allowed to make lookups under .transforms dir, and that too only
            // under .transforms/synthetic dir
            *error_code = ENOENT;
            return nullptr;
        }
    }

    if (S_ISDIR(e->attr.st_mode)) {
        // now that we have reached this point, ops on directories are safe and require no
        // transformation.
        return std::make_unique<mediaprovider::fuse::FileLookupResult>(0, 0, 0, true, false, "");
    }

    if (!synthetic_path && !fuse->IsTranscodeSupportedPath(path)) {
        // Transforms are only supported for synthetic or transcode-supported paths
        return std::make_unique<mediaprovider::fuse::FileLookupResult>(0, 0, 0, true, false, "");
    }

    // Handle potential file transforms
    std::unique_ptr<mediaprovider::fuse::FileLookupResult> file_lookup_result =
            fuse->mp->FileLookup(path, req->ctx.uid, req->ctx.pid);

    if (!file_lookup_result) {
        // Fail lookup if we can't fetch FileLookupResult for path
        LOG(WARNING) << "Failed to fetch FileLookupResult for " << path;
        *error_code = EFAULT;
        return nullptr;
    }

    const string& io_path = file_lookup_result->io_path;
    // Update size with io_path iff there's an io_path
    if (!io_path.empty() && (lstat(io_path.c_str(), &e->attr) < 0)) {
        *error_code = errno;
        return nullptr;
    }

    return file_lookup_result;
}

static node* make_node_entry(fuse_req_t req, node* parent, const string& name, const string& path,
                             struct fuse_entry_param* e, int* error_code, const FuseOp op) {
    struct fuse* fuse = get_fuse(req);
    const struct fuse_ctx* ctx = fuse_req_ctx(req);
    node* node;

    memset(e, 0, sizeof(*e));

    std::unique_ptr<mediaprovider::fuse::FileLookupResult> file_lookup_result =
            validate_node_path(path, name, req, error_code, e, op);
    if (!file_lookup_result) {
        // Fail lookup if we can't validate |path, |errno| would have already been set
        return nullptr;
    }

    bool should_invalidate = file_lookup_result->transforms_supported;
    const bool transforms_complete = file_lookup_result->transforms_complete;
    const int transforms = file_lookup_result->transforms;
    const int transforms_reason = file_lookup_result->transforms_reason;
    const string& io_path = file_lookup_result->io_path;
    if (transforms) {
        // If the node requires transforms, we MUST never cache it in the VFS
        CHECK(should_invalidate);
    }

    node = parent->LookupChildByName(name, true /* acquire */, transforms);
    if (!node) {
        ino_t ino = e->attr.st_ino;
        node = ::node::Create(parent, name, io_path, transforms_complete, transforms,
                              transforms_reason, &fuse->lock, ino, &fuse->tracker);
    } else if (!mediaprovider::fuse::containsMount(path)) {
        // Only invalidate a path if it does not contain mount and |name| != node->GetName.
        // Invalidate both names to ensure there's no dentry left in the kernel after the following
        // operations:
        // 1) touch foo, touch FOO, unlink *foo*
        // 2) touch foo, touch FOO, unlink *FOO*
        // Invalidating lookup_name fixes (1) and invalidating node_name fixes (2)
        // -Set |should_invalidate| to true to invalidate lookup_name by using 0 timeout below
        // -Explicitly invalidate node_name. Note that we invalidate async otherwise we will
        // deadlock the kernel
        if (name != node->GetName()) {
            // Force node invalidation to fix the kernel dentry cache for case (1) above
            should_invalidate = true;
            // Make copies of the node name and path so we're not attempting to acquire
            // any node locks from the invalidation thread. Depending on timing, we may end
            // up invalidating the wrong inode but that shouldn't result in correctness issues.
            const fuse_ino_t parent_ino = fuse->ToInode(parent);
            const fuse_ino_t child_ino = fuse->ToInode(node);
            const std::string& node_name = node->GetName();
            std::thread t([=]() { fuse_inval(fuse->se, parent_ino, child_ino, node_name, path); });
            t.detach();
            // Update the name after |node_name| reference above has been captured in lambda
            // This avoids invalidating the node again on subsequent accesses with |name|
            node->SetName(name);
        }

        // This updated value allows us correctly decide if to keep_cache and use direct_io during
        // FUSE_OPEN. Between the last lookup and this lookup, we might have deleted a cached
        // transcoded file on the lower fs. A subsequent transcode at FUSE_READ should ensure we
        // don't reuse any stale transcode page cache content.
        node->SetTransformsComplete(transforms_complete);
    }
    TRACE_NODE(node, req);

    if (should_invalidate && fuse->IsTranscodeSupportedPath(path)) {
        // Some components like the MTP stack need an efficient mechanism to determine if a file
        // supports transcoding. This allows them workaround an issue with MTP clients on windows
        // where those clients incorrectly use the original file size instead of the transcoded file
        // size to copy files from the device. This size misuse causes transcoded files to be
        // truncated to the original file size, hence corrupting the transcoded file.
        //
        // We expose the transcode bit via the st_nlink stat field. This should be safe because the
        // field is not supported on FAT filesystems which FUSE is emulating.
        // WARNING: Apps should never rely on this behavior as it is NOT supported API and will be
        // removed in a future release when the MTP stack has better support for transcoded files on
        // Windows OS.
        e->attr.st_nlink = 2;
    }

    // This FS is not being exported via NFS so just a fixed generation number
    // for now. If we do need this, we need to increment the generation ID each
    // time the fuse daemon restarts because that's what it takes for us to
    // reuse inode numbers.
    e->generation = 0;
    e->ino = fuse->ToInode(node);

    // When FUSE BPF is used, the caching of node attributes and lookups is
    // disabled to avoid possible inconsistencies between the FUSE cache and
    // the lower file system state.
    // With FUSE BPF the file system requests are forwarded to the lower file
    // system bypassing the FUSE daemon, so dropping the caching does not
    // introduce a performance regression.
    // Currently FUSE BPF is limited to the Android/data and Android/obb
    // directories.
    if (!fuse->bpf || !is_bpf_backing_path(path)) {
        e->entry_timeout = get_entry_timeout(path, should_invalidate, fuse);
        e->attr_timeout = std::numeric_limits<double>::max();
    }
    return node;
}

namespace mediaprovider {
namespace fuse {

/**
 * Function implementations
 *
 * These implement the various functions in fuse_lowlevel_ops
 *
 */

static void pf_init(void* userdata, struct fuse_conn_info* conn) {
    struct fuse* fuse = reinterpret_cast<struct fuse*>(userdata);

    // We don't want a getattr request with every read request
    conn->want &= ~FUSE_CAP_AUTO_INVAL_DATA & ~FUSE_CAP_READDIRPLUS_AUTO;
    unsigned mask = (FUSE_CAP_SPLICE_WRITE | FUSE_CAP_SPLICE_MOVE | FUSE_CAP_SPLICE_READ |
                     FUSE_CAP_ASYNC_READ | FUSE_CAP_ATOMIC_O_TRUNC | FUSE_CAP_WRITEBACK_CACHE |
                     FUSE_CAP_EXPORT_SUPPORT | FUSE_CAP_FLOCK_LOCKS);

    bool disable_splice_write = false;
    if (fuse->passthrough) {
        if (conn->capable & FUSE_CAP_PASSTHROUGH) {
            mask |= FUSE_CAP_PASSTHROUGH;

            // SPLICE_WRITE seems to cause linux kernel cache corruption with passthrough enabled.
            // It is still under investigation but while running
            // ScopedStorageDeviceTest#testAccessMediaLocationInvalidation, we notice test flakes
            // of about 1/20 for the following reason:
            // 1. App without ACCESS_MEDIA_LOCATION permission reads redacted bytes via FUSE cache
            // 2. App with ACCESS_MEDIA_LOCATION permission reads non-redacted bytes via passthrough
            // cache
            // (2) fails because bytes from (1) sneak into the passthrough cache??
            // To workaround, we disable splice for write when passthrough is enabled.
            // This shouldn't have any performance regression if comparing passthrough devices to
            // no-passthrough devices for the following reasons:
            // 1. No-op for no-passthrough devices
            // 2. Passthrough devices
            //   a. Files not requiring redaction use passthrough which bypasses FUSE_READ entirely
            //   b. Files requiring redaction are still faster than no-passthrough devices that use
            //      direct_io
            disable_splice_write = true;
        } else {
            LOG(WARNING) << "Passthrough feature not supported by the kernel";
            fuse->passthrough = false;
        }
    }

    conn->want |= conn->capable & mask;
    if (disable_splice_write) {
        conn->want &= ~FUSE_CAP_SPLICE_WRITE;
    }

    conn->max_read = MAX_READ_SIZE;

    fuse->active->store(true, std::memory_order_release);
}

static void pf_destroy(void* userdata) {
    struct fuse* fuse = reinterpret_cast<struct fuse*>(userdata);
    LOG(INFO) << "DESTROY " << fuse->path;

    node::DeleteTree(fuse->root);
}

// Return true if the path is accessible for that uid.
static bool is_app_accessible_path(struct fuse* fuse, const string& path, uid_t uid) {
    MediaProviderWrapper* mp = fuse->mp;

    if (uid < AID_APP_START || uid == MY_UID) {
        return true;
    }

    if (path == PRIMARY_VOLUME_PREFIX) {
        // Apps should never refer to /storage/emulated - they should be using the user-spcific
        // subdirs, eg /storage/emulated/0
        return false;
    }

    std::smatch match;
    if (std::regex_match(path, match, PATTERN_OWNED_PATH)) {
        const std::string& pkg = match[1];
        // .nomedia is not a valid package. .nomedia always exists in /Android/data directory,
        // and it's not an external file/directory of any package
        if (pkg == ".nomedia") {
            return true;
        }
        if (!fuse->bpf && android::base::StartsWith(path, PRIMARY_VOLUME_PREFIX)) {
            // Emulated storage bind-mounts app-private data directories, and so these
            // should not be accessible through FUSE anyway.
            LOG(WARNING) << "Rejected access to app-private dir on FUSE: " << path
                         << " from uid: " << uid;
            return false;
        }
        if (!mp->isUidAllowedAccessToDataOrObbPath(uid, path)) {
            PLOG(WARNING) << "Invalid other package file access from " << uid << "(: " << path;
            return false;
        }
    }
    return true;
}

void fuse_bpf_fill_entries(const string& path, const int bpf_fd, struct fuse_entry_param* e,
                           int& backing_fd) {
    /*
     * The file descriptor `fd` must not be closed as it is closed
     * automatically by the kernel as soon as it consumes the FUSE reply. This
     * mechanism is necessary because userspace doesn't know when the kernel
     * will consume the FUSE response containing `fd`, thus it may close the
     * `fd` too soon, with the risk of assigning a backing file which is either
     * invalid or corresponds to the wrong file in the lower file system.
     */
    backing_fd = open(path.c_str(), O_CLOEXEC | O_DIRECTORY | O_RDONLY);
    if (backing_fd < 0) {
        PLOG(ERROR) << "Failed to open: " << path;
        return;
    }

    e->backing_action = FUSE_ACTION_REPLACE;
    e->backing_fd = backing_fd;

    if (bpf_fd >= 0) {
        e->bpf_action = FUSE_ACTION_REPLACE;
        e->bpf_fd = bpf_fd;
    } else if (bpf_fd == static_cast<int>(BpfFd::REMOVE)) {
        e->bpf_action = FUSE_ACTION_REMOVE;
    } else {
        e->bpf_action = FUSE_ACTION_KEEP;
    }
}

void fuse_bpf_install(struct fuse* fuse, struct fuse_entry_param* e, const string& child_path,
                      int& backing_fd) {
    // TODO(b/211873756) Enable only for the primary volume. Must be
    // extended for other media devices.
    if (android::base::StartsWith(child_path, PRIMARY_VOLUME_PREFIX)) {
        if (is_bpf_backing_path(child_path)) {
            fuse_bpf_fill_entries(child_path, fuse->bpf_fd, e, backing_fd);
        } else if (is_package_owned_path(child_path, fuse->path)) {
            fuse_bpf_fill_entries(child_path, static_cast<int>(BpfFd::REMOVE), e, backing_fd);
        }
    }
}

static std::regex storage_emulated_regex("^\\/storage\\/emulated\\/([0-9]+)");
static node* do_lookup(fuse_req_t req, fuse_ino_t parent, const char* name,
                       struct fuse_entry_param* e, int* error_code, const FuseOp op,
                       int* backing_fd = NULL) {
    struct fuse* fuse = get_fuse(req);
    node* parent_node = fuse->FromInode(parent);
    if (!parent_node) {
        *error_code = ENOENT;
        return nullptr;
    }
    string parent_path = parent_node->BuildPath();
    // We should always allow lookups on the root, because failing them could cause
    // bind mounts to be invalidated.
    if (!fuse->IsRoot(parent_node) && !is_app_accessible_path(fuse, parent_path, req->ctx.uid)) {
        *error_code = ENOENT;
        return nullptr;
    }

    TRACE_NODE(parent_node, req);

    const string child_path = parent_path + "/" + name;
    std::smatch match;
    std::regex_search(child_path, match, storage_emulated_regex);

    // Ensure the FuseDaemon user id matches the user id or cross-user lookups are allowed in
    // requested path
    if (match.size() == 2 && MY_USER_ID_STRING != match[1].str()) {
        // If user id mismatch, check cross-user lookups
        long userId = strtol(match[1].str().c_str(), nullptr, 10);
        if (userId < 0 || userId > MAX_USER_ID ||
            !fuse->mp->ShouldAllowLookup(req->ctx.uid, userId)) {
            *error_code = EACCES;
            return nullptr;
        }
    }

    auto node = make_node_entry(req, parent_node, name, child_path, e, error_code, op);

    if (fuse->bpf && op == FuseOp::lookup) fuse_bpf_install(fuse, e, child_path, *backing_fd);

    return node;
}

static void pf_lookup(fuse_req_t req, fuse_ino_t parent, const char* name) {
    ATRACE_CALL();
    struct fuse_entry_param e;
    int backing_fd = -1;

    int error_code = 0;
    if (do_lookup(req, parent, name, &e, &error_code, FuseOp::lookup, &backing_fd)) {
        fuse_reply_entry(req, &e);
    } else {
        CHECK(error_code != 0);
        fuse_reply_err(req, error_code);
    }

    if (backing_fd != -1) close(backing_fd);
}

static void do_forget(fuse_req_t req, struct fuse* fuse, fuse_ino_t ino, uint64_t nlookup) {
    node* node = fuse->FromInode(ino);
    TRACE_NODE(node, req);
    if (node) {
        // This is a narrowing conversion from an unsigned 64bit to a 32bit value. For
        // some reason we only keep 32 bit refcounts but the kernel issues
        // forget requests with a 64 bit counter.
        node->Release(static_cast<uint32_t>(nlookup));
    }
}

static void pf_forget(fuse_req_t req, fuse_ino_t ino, uint64_t nlookup) {
    // Always allow to forget so no need to check is_app_accessible_path()
    ATRACE_CALL();
    node* node;
    struct fuse* fuse = get_fuse(req);

    do_forget(req, fuse, ino, nlookup);
    fuse_reply_none(req);
}

static void pf_forget_multi(fuse_req_t req,
                            size_t count,
                            struct fuse_forget_data* forgets) {
    ATRACE_CALL();
    struct fuse* fuse = get_fuse(req);

    for (int i = 0; i < count; i++) {
        do_forget(req, fuse, forgets[i].ino, forgets[i].nlookup);
    }
    fuse_reply_none(req);
}

static void pf_fallocate(fuse_req_t req, fuse_ino_t ino, int mode, off_t offset, off_t length,
                         fuse_file_info* fi) {
    ATRACE_CALL();
    struct fuse* fuse = get_fuse(req);

    handle* h = reinterpret_cast<handle*>(fi->fh);
    auto err = fallocate(h->fd, mode, offset, length);
    fuse_reply_err(req, err ? errno : 0);
}

static void pf_getattr(fuse_req_t req,
                       fuse_ino_t ino,
                       struct fuse_file_info* fi) {
    ATRACE_CALL();
    struct fuse* fuse = get_fuse(req);
    node* node = fuse->FromInode(ino);
    if (!node) {
        fuse_reply_err(req, ENOENT);
        return;
    }
    const string& path = get_path(node);
    if (!is_app_accessible_path(fuse, path, req->ctx.uid)) {
        fuse_reply_err(req, ENOENT);
        return;
    }
    TRACE_NODE(node, req);

    struct stat s;
    memset(&s, 0, sizeof(s));
    if (lstat(path.c_str(), &s) < 0) {
        fuse_reply_err(req, errno);
    } else {
        fuse_reply_attr(req, &s, std::numeric_limits<double>::max());
    }
}

static void pf_setattr(fuse_req_t req,
                       fuse_ino_t ino,
                       struct stat* attr,
                       int to_set,
                       struct fuse_file_info* fi) {
    ATRACE_CALL();
    struct fuse* fuse = get_fuse(req);
    node* node = fuse->FromInode(ino);
    if (!node) {
        fuse_reply_err(req, ENOENT);
        return;
    }
    const string& path = get_path(node);
    if (!is_app_accessible_path(fuse, path, req->ctx.uid)) {
        fuse_reply_err(req, ENOENT);
        return;
    }

    int fd = -1;
    if (fi) {
        // If we have a file_info, setattr was called with an fd so use the fd instead of path
        handle* h = reinterpret_cast<handle*>(fi->fh);
        fd = h->fd;
    } else {
        const struct fuse_ctx* ctx = fuse_req_ctx(req);
        std::unique_ptr<FileOpenResult> result = fuse->mp->OnFileOpen(
                path, path, ctx->uid, ctx->pid, node->GetTransformsReason(), true /* for_write */,
                false /* redact */, false /* log_transforms_metrics */);

        if (!result) {
            fuse_reply_err(req, EFAULT);
            return;
        }

        if (result->status) {
            fuse_reply_err(req, EACCES);
            return;
        }
    }
    struct timespec times[2];
    TRACE_NODE(node, req);

    /* XXX: incomplete implementation on purpose.
     * chmod/chown should NEVER be implemented.*/

    if ((to_set & FUSE_SET_ATTR_SIZE)) {
        int res = 0;
        if (fd == -1) {
            res = truncate64(path.c_str(), attr->st_size);
        } else {
            res = ftruncate64(fd, attr->st_size);
        }

        if (res < 0) {
            fuse_reply_err(req, errno);
            return;
        }
    }

    /* Handle changing atime and mtime.  If FATTR_ATIME_and FATTR_ATIME_NOW
     * are both set, then set it to the current time.  Else, set it to the
     * time specified in the request.  Same goes for mtime.  Use utimensat(2)
     * as it allows ATIME and MTIME to be changed independently, and has
     * nanosecond resolution which fuse also has.
     */
    if (to_set & (FATTR_ATIME | FATTR_MTIME)) {
        times[0].tv_nsec = UTIME_OMIT;
        times[1].tv_nsec = UTIME_OMIT;
        if (to_set & FATTR_ATIME) {
            if (to_set & FATTR_ATIME_NOW) {
                times[0].tv_nsec = UTIME_NOW;
            } else {
                times[0] = attr->st_atim;
            }
        }

        if (to_set & FATTR_MTIME) {
            if (to_set & FATTR_MTIME_NOW) {
                times[1].tv_nsec = UTIME_NOW;
            } else {
                times[1] = attr->st_mtim;
            }
        }

        TRACE_NODE(node, req);
        int res = 0;
        if (fd == -1) {
            res = utimensat(-1, path.c_str(), times, 0);
        } else {
            res = futimens(fd, times);
        }

        if (res < 0) {
            fuse_reply_err(req, errno);
            return;
        }
    }

    lstat(path.c_str(), attr);
    fuse_reply_attr(req, attr, std::numeric_limits<double>::max());
}

static void pf_canonical_path(fuse_req_t req, fuse_ino_t ino)
{
    struct fuse* fuse = get_fuse(req);
    node* node = fuse->FromInode(ino);
    const string& path = node ? get_path(node) : "";

    if (node && is_app_accessible_path(fuse, path, req->ctx.uid)) {
        // TODO(b/147482155): Check that uid has access to |path| and its contents
        fuse_reply_canonical_path(req, path.c_str());
        return;
    }
    fuse_reply_err(req, ENOENT);
}

static void pf_mknod(fuse_req_t req,
                     fuse_ino_t parent,
                     const char* name,
                     mode_t mode,
                     dev_t rdev) {
    ATRACE_CALL();
    struct fuse* fuse = get_fuse(req);
    node* parent_node = fuse->FromInode(parent);
    if (!parent_node) {
        fuse_reply_err(req, ENOENT);
        return;
    }
    string parent_path = parent_node->BuildPath();
    if (!is_app_accessible_path(fuse, parent_path, req->ctx.uid)) {
        fuse_reply_err(req, ENOENT);
        return;
    }

    TRACE_NODE(parent_node, req);

    const string child_path = parent_path + "/" + name;

    mode = (mode & (~0777)) | 0664;
    if (mknod(child_path.c_str(), mode, rdev) < 0) {
        fuse_reply_err(req, errno);
        return;
    }

    int error_code = 0;
    struct fuse_entry_param e;
    if (make_node_entry(req, parent_node, name, child_path, &e, &error_code, FuseOp::mknod)) {
        fuse_reply_entry(req, &e);
    } else {
        CHECK(error_code != 0);
        fuse_reply_err(req, error_code);
    }
}

static void pf_mkdir(fuse_req_t req,
                     fuse_ino_t parent,
                     const char* name,
                     mode_t mode) {
    ATRACE_CALL();
    struct fuse* fuse = get_fuse(req);
    node* parent_node = fuse->FromInode(parent);
    if (!parent_node) {
        fuse_reply_err(req, ENOENT);
        return;
    }
    const struct fuse_ctx* ctx = fuse_req_ctx(req);
    const string parent_path = parent_node->BuildPath();
    if (!is_app_accessible_path(fuse, parent_path, ctx->uid)) {
        fuse_reply_err(req, ENOENT);
        return;
    }

    TRACE_NODE(parent_node, req);

    const string child_path = parent_path + "/" + name;

    int status = fuse->mp->IsCreatingDirAllowed(child_path, ctx->uid);
    if (status) {
        fuse_reply_err(req, status);
        return;
    }

    mode = (mode & (~0777)) | 0775;
    if (mkdir(child_path.c_str(), mode) < 0) {
        fuse_reply_err(req, errno);
        return;
    }

    int error_code = 0;
    struct fuse_entry_param e;
    if (make_node_entry(req, parent_node, name, child_path, &e, &error_code, FuseOp::mkdir)) {
        fuse_reply_entry(req, &e);
    } else {
        CHECK(error_code != 0);
        fuse_reply_err(req, error_code);
    }
}

static void pf_unlink(fuse_req_t req, fuse_ino_t parent, const char* name) {
    ATRACE_CALL();
    struct fuse* fuse = get_fuse(req);
    node* parent_node = fuse->FromInode(parent);
    if (!parent_node) {
        fuse_reply_err(req, ENOENT);
        return;
    }
    const struct fuse_ctx* ctx = fuse_req_ctx(req);
    const string parent_path = parent_node->BuildPath();
    if (!is_app_accessible_path(fuse, parent_path, ctx->uid)) {
        fuse_reply_err(req, ENOENT);
        return;
    }

    TRACE_NODE(parent_node, req);

    const string child_path = parent_path + "/" + name;

    int status = fuse->mp->DeleteFile(child_path, ctx->uid);
    if (status) {
        fuse_reply_err(req, status);
        return;
    }

    // TODO(b/169306422): Log each deleted node
    parent_node->SetDeletedForChild(name);
    fuse_reply_err(req, 0);
}

static void pf_rmdir(fuse_req_t req, fuse_ino_t parent, const char* name) {
    ATRACE_CALL();
    struct fuse* fuse = get_fuse(req);
    node* parent_node = fuse->FromInode(parent);
    if (!parent_node) {
        fuse_reply_err(req, ENOENT);
        return;
    }
    const string parent_path = parent_node->BuildPath();
    if (!is_app_accessible_path(fuse, parent_path, req->ctx.uid)) {
        fuse_reply_err(req, ENOENT);
        return;
    }

    if (is_transforms_dir_path(parent_path, fuse)) {
        // .transforms is a special daemon controlled dir so apps shouldn't be able to see it via
        // readdir, and any dir operations attempted on it should fail
        fuse_reply_err(req, ENOENT);
        return;
    }

    TRACE_NODE(parent_node, req);

    const string child_path = parent_path + "/" + name;

    int status = fuse->mp->IsDeletingDirAllowed(child_path, req->ctx.uid);
    if (status) {
        fuse_reply_err(req, status);
        return;
    }

    if (rmdir(child_path.c_str()) < 0) {
        fuse_reply_err(req, errno);
        return;
    }

    node* child_node = parent_node->LookupChildByName(name, false /* acquire */);
    TRACE_NODE(child_node, req);
    if (child_node) {
        child_node->SetDeleted();
    }

    fuse_reply_err(req, 0);
}
/*
static void pf_symlink(fuse_req_t req, const char* link, fuse_ino_t parent,
                         const char* name)
{
    cout << "TODO:" << __func__;
}
*/
static int do_rename(fuse_req_t req, fuse_ino_t parent, const char* name, fuse_ino_t new_parent,
                     const char* new_name, unsigned int flags) {
    ATRACE_CALL();
    struct fuse* fuse = get_fuse(req);

    if (flags != 0) {
        return EINVAL;
    }

    node* old_parent_node = fuse->FromInode(parent);
    if (!old_parent_node) return ENOENT;
    const struct fuse_ctx* ctx = fuse_req_ctx(req);
    const string old_parent_path = old_parent_node->BuildPath();
    if (!is_app_accessible_path(fuse, old_parent_path, ctx->uid)) {
        return ENOENT;
    }

    if (is_transforms_dir_path(old_parent_path, fuse)) {
        // .transforms is a special daemon controlled dir so apps shouldn't be able to see it via
        // readdir, and any dir operations attempted on it should fail
        return ENOENT;
    }

    node* new_parent_node;
    if (fuse->bpf) {
        new_parent_node = fuse->FromInodeNoThrow(new_parent);
        if (!new_parent_node) return EXDEV;
    } else {
        new_parent_node = fuse->FromInode(new_parent);
        if (!new_parent_node) return ENOENT;
    }
    const string new_parent_path = new_parent_node->BuildPath();
    if (!is_app_accessible_path(fuse, new_parent_path, ctx->uid)) {
        return ENOENT;
    }

    if (!old_parent_node || !new_parent_node) {
        return ENOENT;
    } else if (parent == new_parent && name == new_name) {
        // No rename required.
        return 0;
    }

    TRACE_NODE(old_parent_node, req);
    TRACE_NODE(new_parent_node, req);

    const string old_child_path = old_parent_path + "/" + name;
    const string new_child_path = new_parent_path + "/" + new_name;

    if (android::base::EqualsIgnoreCase(fuse->GetEffectiveRootPath() + "/android", old_child_path)) {
        // Prevent renaming Android/ dir since it contains bind-mounts on the primary volume
        return EACCES;
    }

    // TODO(b/147408834): Check ENOTEMPTY & EEXIST error conditions before JNI call.
    const int res = fuse->mp->Rename(old_child_path, new_child_path, req->ctx.uid);
    // TODO(b/145663158): Lookups can go out of sync if file/directory is actually moved but
    // EFAULT/EIO is reported due to JNI exception.
    if (res == 0) {
        // Mark any existing destination nodes as deleted. This fixes the following edge case:
        // 1. New destination node is forgotten
        // 2. Old destination node is not forgotten because there's still an open fd ref to it
        // 3. Lookup for |new_name| returns old destination node with stale metadata
        new_parent_node->SetDeletedForChild(new_name);
        // TODO(b/169306422): Log each renamed node
        old_parent_node->RenameChild(name, new_name, new_parent_node);
    }
    return res;
}

static void pf_rename(fuse_req_t req, fuse_ino_t parent, const char* name, fuse_ino_t new_parent,
                      const char* new_name, unsigned int flags) {
    int res = do_rename(req, parent, name, new_parent, new_name, flags);
    fuse_reply_err(req, res);
}

/*
static void pf_link(fuse_req_t req, fuse_ino_t ino, fuse_ino_t new_parent,
                      const char* new_name)
{
    cout << "TODO:" << __func__;
}
*/

static handle* create_handle_for_node(struct fuse* fuse, const string& path, int fd, uid_t uid,
                                      uid_t transforms_uid, node* node, const RedactionInfo* ri,
                                      const bool allow_passthrough, const bool open_info_direct_io,
                                      int* keep_cache) {
    std::lock_guard<std::recursive_mutex> guard(fuse->lock);

    bool redaction_needed = ri->isRedactionNeeded();
    handle* handle = nullptr;
    int transforms = node->GetTransforms();
    bool transforms_complete = node->IsTransformsComplete();
    if (transforms_uid > 0) {
        CHECK(transforms);
    }

    if (fuse->passthrough && allow_passthrough) {
        *keep_cache = transforms_complete;
        // We only enabled passthrough iff these 2 conditions hold
        // 1. Redaction is not needed
        // 2. Node transforms are completed, e.g transcoding.
        // (2) is important because we transcode lazily (on the first read) and with passthrough,
        // we will never get a read into the FUSE daemon, so passthrough would have returned
        // arbitrary bytes the first time around. However, if we ensure that transforms are
        // completed, then it's safe to use passthrough. Additionally, transcoded nodes never
        // require redaction so (2) implies (1)
        handle = new struct handle(fd, ri, !open_info_direct_io /* cached */,
                                   !redaction_needed && transforms_complete /* passthrough */, uid,
                                   transforms_uid);
    } else {
        // Without fuse->passthrough, we don't want to use the FUSE VFS cache in two cases:
        // 1. When redaction is needed because app A with EXIF access might access
        // a region that should have been redacted for app B without EXIF access, but app B on
        // a subsequent read, will be able to see the EXIF data because the read request for
        // that region will be served from cache and not get to the FUSE daemon
        // 2. When the file has a read or write lock on it. This means that the MediaProvider
        // has given an fd to the lower file system to an app. There are two cases where using
        // the cache in this case can be a problem:
        // a. Writing to a FUSE fd with caching enabled will use the write-back cache and a
        // subsequent read from the lower fs fd will not see the write.
        // b. Reading from a FUSE fd with caching enabled may not see the latest writes using
        // the lower fs fd because those writes did not go through the FUSE layer and reads from
        // FUSE after that write may be served from cache
        bool has_redacted = node->HasRedactedCache();
        bool is_redaction_change =
                (redaction_needed && !has_redacted) || (!redaction_needed && has_redacted);
        bool is_cached_file_open = node->HasCachedHandle();
        bool direct_io = open_info_direct_io || (is_cached_file_open && is_redaction_change) ||
                         is_file_locked(fd, path) || fuse->ShouldNotCache(path);

        if (!is_cached_file_open && is_redaction_change) {
            node->SetRedactedCache(redaction_needed);
            // Purges stale page cache before open
            *keep_cache = 0;
        } else {
            *keep_cache = transforms_complete;
        }
        handle = new struct handle(fd, ri, !direct_io /* cached */, false /* passthrough */, uid,
                                   transforms_uid);
    }

    node->AddHandle(handle);
    return handle;
}

static bool do_passthrough_enable(fuse_req_t req, struct fuse_file_info* fi, unsigned int fd) {
    int passthrough_fh = fuse_passthrough_enable(req, fd);

    if (passthrough_fh <= 0) {
        return false;
    }

    fi->passthrough_fh = passthrough_fh;
    return true;
}

static OpenInfo parse_open_flags(const string& path, const int in_flags) {
    const bool for_write = in_flags & (O_WRONLY | O_RDWR);
    int out_flags = in_flags;
    bool direct_io = false;

    if (in_flags & O_DIRECT) {
        // Set direct IO on the FUSE fs file
        direct_io = true;

        if (android::base::StartsWith(path, PRIMARY_VOLUME_PREFIX)) {
            // Remove O_DIRECT because there are strict alignment requirements for direct IO and
            // there were some historical bugs affecting encrypted block devices.
            // Hence, this is only supported on public volumes.
            out_flags &= ~O_DIRECT;
        }
    }
    if (in_flags & O_WRONLY) {
        // Replace O_WRONLY with O_RDWR because even if the FUSE fd is opened write-only, the FUSE
        // driver might issue reads on the lower fs ith the writeback cache enabled
        out_flags &= ~O_WRONLY;
        out_flags |= O_RDWR;
    }
    if (in_flags & O_APPEND) {
        // Remove O_APPEND because passing it to the lower fs can lead to file corruption when
        // multiple FUSE threads race themselves reading. With writeback cache enabled, the FUSE
        // driver already handles the O_APPEND
        out_flags &= ~O_APPEND;
    }

    return {.flags = out_flags, .for_write = for_write, .direct_io = direct_io};
}

static void fill_fuse_file_info(const handle* handle, const OpenInfo* open_info,
                                const int keep_cache, struct fuse_file_info* fi) {
    fi->fh = ptr_to_id(handle);
    fi->keep_cache = keep_cache;
    fi->direct_io = !handle->cached;
}

static void pf_open(fuse_req_t req, fuse_ino_t ino, struct fuse_file_info* fi) {
    ATRACE_CALL();
    struct fuse* fuse = get_fuse(req);
    node* node = fuse->FromInode(ino);
    if (!node) {
        fuse_reply_err(req, ENOENT);
        return;
    }
    const struct fuse_ctx* ctx = fuse_req_ctx(req);
    const string& io_path = get_path(node);
    const string& build_path = node->BuildPath();
    if (!is_app_accessible_path(fuse, io_path, ctx->uid)) {
        fuse_reply_err(req, ENOENT);
        return;
    }

    const OpenInfo open_info = parse_open_flags(io_path, fi->flags);

    if (open_info.for_write && node->GetTransforms()) {
        TRACE_NODE(node, req) << "write with transforms";
    } else {
        TRACE_NODE(node, req) << (open_info.for_write ? "write" : "read");
    }

    // Force permission check with the build path because the MediaProvider database might not be
    // aware of the io_path
    // We don't redact if the caller was granted write permission for this file
    std::unique_ptr<FileOpenResult> result = fuse->mp->OnFileOpen(
            build_path, io_path, ctx->uid, ctx->pid, node->GetTransformsReason(),
            open_info.for_write, !open_info.for_write /* redact */,
            true /* log_transforms_metrics */);
    if (!result) {
        fuse_reply_err(req, EFAULT);
        return;
    }

    if (result->status) {
        fuse_reply_err(req, result->status);
        return;
    }

    int fd = -1;
    const bool is_fd_from_java = result->fd >= 0;
    if (is_fd_from_java) {
        fd = result->fd;
        TRACE_NODE(node, req) << "opened in Java";
    } else {
        fd = open(io_path.c_str(), open_info.flags);
        if (fd < 0) {
            fuse_reply_err(req, errno);
            return;
        }
    }

    int keep_cache = 1;
    // If is_fd_from_java==true, we disallow passthrough because the fd can be pointing to the
    // FUSE fs if gotten from another process
    const handle* h = create_handle_for_node(fuse, io_path, fd, result->uid, result->transforms_uid,
                                             node, result->redaction_info.release(),
                                             /* allow_passthrough */ !is_fd_from_java,
                                             open_info.direct_io, &keep_cache);
    fill_fuse_file_info(h, &open_info, keep_cache, fi);

    // TODO(b/173190192) ensuring that h->cached must be enabled in order to
    // user FUSE passthrough is a conservative rule and might be dropped as
    // soon as demonstrated its correctness.
    if (h->passthrough && !do_passthrough_enable(req, fi, fd)) {
        // TODO: Should we crash here so we can find errors easily?
        PLOG(ERROR) << "Passthrough OPEN failed for " << io_path;
        fuse_reply_err(req, EFAULT);
        return;
    }

    fuse_reply_open(req, fi);
}

static void do_read(fuse_req_t req, size_t size, off_t off, struct fuse_file_info* fi,
                    bool direct_io) {
    handle* h = reinterpret_cast<handle*>(fi->fh);
    struct fuse_bufvec buf = FUSE_BUFVEC_INIT(size);

    buf.buf[0].fd = h->fd;
    buf.buf[0].pos = off;
    buf.buf[0].flags =
            (enum fuse_buf_flags) (FUSE_BUF_IS_FD | FUSE_BUF_FD_SEEK);
    if (direct_io) {
        // sdcardfs does not register splice_read_file_operations and some requests fail with EFAULT
        // Specifically, FUSE splice is only enabled for 8KB+ buffers, hence such reads fail
        fuse_reply_data(req, &buf, (enum fuse_buf_copy_flags)FUSE_BUF_NO_SPLICE);
    } else {
        fuse_reply_data(req, &buf, (enum fuse_buf_copy_flags)0);
    }
}

/**
 * Sets the parameters for a fuse_buf that reads from memory, including flags.
 * Makes buf->mem point to an already mapped region of zeroized memory.
 * This memory is read only.
 */
static void create_mem_fuse_buf(size_t size, fuse_buf* buf, struct fuse* fuse) {
    buf->size = size;
    buf->mem = fuse->zero_addr;
    buf->flags = static_cast<fuse_buf_flags>(0 /*read from fuse_buf.mem*/);
    buf->pos = -1;
    buf->fd = -1;
}

/**
 * Sets the parameters for a fuse_buf that reads from file, including flags.
 */
static void create_file_fuse_buf(size_t size, off_t pos, int fd, fuse_buf* buf) {
    buf->size = size;
    buf->fd = fd;
    buf->pos = pos;
    buf->flags = static_cast<fuse_buf_flags>(FUSE_BUF_IS_FD | FUSE_BUF_FD_SEEK);
    buf->mem = nullptr;
}

static void do_read_with_redaction(fuse_req_t req, size_t size, off_t off, fuse_file_info* fi,
                                   bool direct_io) {
    handle* h = reinterpret_cast<handle*>(fi->fh);

    std::vector<ReadRange> ranges;
    h->ri->getReadRanges(off, size, &ranges);

    // As an optimization, return early if there are no ranges to redact.
    if (ranges.size() == 0) {
        do_read(req, size, off, fi, direct_io);
        return;
    }

    const size_t num_bufs = ranges.size();
    auto bufvec_ptr = std::unique_ptr<fuse_bufvec, decltype(free)*>{
            reinterpret_cast<fuse_bufvec*>(
                    malloc(sizeof(fuse_bufvec) + (num_bufs - 1) * sizeof(fuse_buf))),
            free};
    fuse_bufvec& bufvec = *bufvec_ptr;

    // initialize bufvec
    bufvec.count = num_bufs;
    bufvec.idx = 0;
    bufvec.off = 0;

    for (int i = 0; i < num_bufs; ++i) {
        const ReadRange& range = ranges[i];
        if (range.is_redaction) {
            create_mem_fuse_buf(range.size, &(bufvec.buf[i]), get_fuse(req));
        } else {
            create_file_fuse_buf(range.size, range.start, h->fd, &(bufvec.buf[i]));
        }
    }

    fuse_reply_data(req, &bufvec, static_cast<fuse_buf_copy_flags>(0));
}

static void pf_read(fuse_req_t req, fuse_ino_t ino, size_t size, off_t off,
                    struct fuse_file_info* fi) {
    ATRACE_CALL();
    handle* h = reinterpret_cast<handle*>(fi->fh);
    const bool direct_io = !h->cached;
    struct fuse* fuse = get_fuse(req);

    node* node = fuse->FromInode(ino);

    if (!node->IsTransformsComplete()) {
        if (!fuse->mp->Transform(node->BuildPath(), node->GetIoPath(), node->GetTransforms(),
                                 node->GetTransformsReason(), req->ctx.uid, h->uid,
                                 h->transforms_uid)) {
            fuse_reply_err(req, EFAULT);
            return;
        }
        node->SetTransformsComplete(true);
    }

    fuse->fadviser.Record(h->fd, size);

    if (h->ri->isRedactionNeeded()) {
        do_read_with_redaction(req, size, off, fi, direct_io);
    } else {
        do_read(req, size, off, fi, direct_io);
    }
}

/*
static void pf_write(fuse_req_t req, fuse_ino_t ino, const char* buf,
                       size_t size, off_t off, struct fuse_file_info* fi)
{
    cout << "TODO:" << __func__;
}
*/

static void pf_write_buf(fuse_req_t req,
                         fuse_ino_t ino,
                         struct fuse_bufvec* bufv,
                         off_t off,
                         struct fuse_file_info* fi) {
    ATRACE_CALL();
    handle* h = reinterpret_cast<handle*>(fi->fh);
    struct fuse_bufvec buf = FUSE_BUFVEC_INIT(fuse_buf_size(bufv));
    ssize_t size;
    struct fuse* fuse = get_fuse(req);

    buf.buf[0].fd = h->fd;
    buf.buf[0].pos = off;
    buf.buf[0].flags =
            (enum fuse_buf_flags) (FUSE_BUF_IS_FD | FUSE_BUF_FD_SEEK);
    size = fuse_buf_copy(&buf, bufv, (enum fuse_buf_copy_flags) 0);

    if (size < 0)
        fuse_reply_err(req, -size);
    else {
        // Execute Record *before* fuse_reply_write to avoid the following ordering:
        // fuse_reply_write -> pf_release (destroy handle) -> Record (use handle after free)
        fuse->fadviser.Record(h->fd, size);
        fuse_reply_write(req, size);
    }
}
// Haven't tested this one. Not sure what calls it.
#if 0
static void pf_copy_file_range(fuse_req_t req, fuse_ino_t ino_in,
                                 off_t off_in, struct fuse_file_info* fi_in,
                                 fuse_ino_t ino_out, off_t off_out,
                                 struct fuse_file_info* fi_out, size_t len,
                                 int flags)
{
    handle* h_in = reinterpret_cast<handle *>(fi_in->fh);
    handle* h_out = reinterpret_cast<handle *>(fi_out->fh);
    struct fuse_bufvec buf_in = FUSE_BUFVEC_INIT(len);
    struct fuse_bufvec buf_out = FUSE_BUFVEC_INIT(len);
    ssize_t size;

    buf_in.buf[0].fd = h_in->fd;
    buf_in.buf[0].pos = off_in;
    buf_in.buf[0].flags = (enum fuse_buf_flags)(FUSE_BUF_IS_FD|FUSE_BUF_FD_SEEK);

    buf_out.buf[0].fd = h_out->fd;
    buf_out.buf[0].pos = off_out;
    buf_out.buf[0].flags = (enum fuse_buf_flags)(FUSE_BUF_IS_FD|FUSE_BUF_FD_SEEK);
    size = fuse_buf_copy(&buf_out, &buf_in, (enum fuse_buf_copy_flags) 0);

    if (size < 0) {
        fuse_reply_err(req, -size);
    }

    fuse_reply_write(req, size);
}
#endif

/*
 * This function does nothing except being a placeholder to keep the FUSE
 * driver handling flushes on close(2).
 * In fact, kernels prior to 5.8 stop attempting flushing the cache on close(2)
 * if the .flush operation is not implemented by the FUSE daemon.
 * This has been fixed in the kernel by commit 614c026e8a46 ("fuse: always
 * flush dirty data on close(2)"), merged in Linux 5.8, but until then
 * userspace must mitigate this behavior by not leaving the .flush function
 * pointer empty.
 */
static void pf_flush(fuse_req_t req,
                     fuse_ino_t ino,
                     struct fuse_file_info* fi) {
    ATRACE_CALL();
    struct fuse* fuse = get_fuse(req);
    TRACE_NODE(nullptr, req) << "noop";
    fuse_reply_err(req, 0);
}

static void pf_release(fuse_req_t req,
                       fuse_ino_t ino,
                       struct fuse_file_info* fi) {
    ATRACE_CALL();
    struct fuse* fuse = get_fuse(req);

    node* node = fuse->FromInode(ino);
    handle* h = reinterpret_cast<handle*>(fi->fh);
    TRACE_NODE(node, req);

    fuse->fadviser.Close(h->fd);
    if (node) {
        node->DestroyHandle(h);
    }

    fuse_reply_err(req, 0);
}

static int do_sync_common(int fd, bool datasync) {
    int res = datasync ? fdatasync(fd) : fsync(fd);

    if (res == -1) return errno;
    return 0;
}

static void pf_fsync(fuse_req_t req,
                     fuse_ino_t ino,
                     int datasync,
                     struct fuse_file_info* fi) {
    ATRACE_CALL();
    handle* h = reinterpret_cast<handle*>(fi->fh);
    int err = do_sync_common(h->fd, datasync);

    fuse_reply_err(req, err);
}

static void pf_fsyncdir(fuse_req_t req,
                        fuse_ino_t ino,
                        int datasync,
                        struct fuse_file_info* fi) {
    dirhandle* h = reinterpret_cast<dirhandle*>(fi->fh);
    int err = do_sync_common(dirfd(h->d), datasync);

    fuse_reply_err(req, err);
}

static void pf_opendir(fuse_req_t req,
                       fuse_ino_t ino,
                       struct fuse_file_info* fi) {
    ATRACE_CALL();
    struct fuse* fuse = get_fuse(req);
    node* node = fuse->FromInode(ino);
    if (!node) {
        fuse_reply_err(req, ENOENT);
        return;
    }
    const struct fuse_ctx* ctx = fuse_req_ctx(req);
    const string path = node->BuildPath();
    if (!is_app_accessible_path(fuse, path, ctx->uid)) {
        fuse_reply_err(req, ENOENT);
        return;
    }

    TRACE_NODE(node, req);

    int status = fuse->mp->IsOpendirAllowed(path, ctx->uid, /* forWrite */ false);
    if (status) {
        fuse_reply_err(req, status);
        return;
    }

    DIR* dir = opendir(path.c_str());
    if (!dir) {
        fuse_reply_err(req, errno);
        return;
    }

    dirhandle* h = new dirhandle(dir);
    node->AddDirHandle(h);

    fi->fh = ptr_to_id(h);
    fuse_reply_open(req, fi);
}

#define READDIR_BUF 8192LU

static void do_readdir_common(fuse_req_t req,
                              fuse_ino_t ino,
                              size_t size,
                              off_t off,
                              struct fuse_file_info* fi,
                              bool plus) {
    struct fuse* fuse = get_fuse(req);
    dirhandle* h = reinterpret_cast<dirhandle*>(fi->fh);
    size_t len = std::min<size_t>(size, READDIR_BUF);
    char buf[READDIR_BUF];
    size_t used = 0;
    std::shared_ptr<DirectoryEntry> de;

    struct fuse_entry_param e;
    size_t entry_size = 0;

    node* node = fuse->FromInode(ino);
    if (!node) {
        fuse_reply_err(req, ENOENT);
        return;
    }
    const string path = node->BuildPath();
    if (!is_app_accessible_path(fuse, path, req->ctx.uid)) {
        fuse_reply_err(req, ENOENT);
        return;
    }

    TRACE_NODE(node, req);
    // Get all directory entries from MediaProvider on first readdir() call of
    // directory handle. h->next_off = 0 indicates that current readdir() call
    // is first readdir() call for the directory handle, Avoid multiple JNI calls
    // for single directory handle.
    if (h->next_off == 0) {
        h->de = fuse->mp->GetDirectoryEntries(req->ctx.uid, path, h->d);
    }
    // If the last entry in the previous readdir() call was rejected due to
    // buffer capacity constraints, update directory offset to start from
    // previously rejected entry. Directory offset can also change if there was
    // a seekdir() on the given directory handle.
    if (off != h->next_off) {
        h->next_off = off;
    }
    const int num_directory_entries = h->de.size();
    // Check for errors. Any error/exception occurred while obtaining directory
    // entries will be indicated by marking first directory entry name as empty
    // string. In the erroneous case corresponding d_type will hold error number.
    if (num_directory_entries && h->de[0]->d_name.empty()) {
        fuse_reply_err(req, h->de[0]->d_type);
        return;
    }

    while (h->next_off < num_directory_entries) {
        de = h->de[h->next_off];
        entry_size = 0;
        h->next_off++;
        if (plus) {
            int error_code = 0;
            if (do_lookup(req, ino, de->d_name.c_str(), &e, &error_code, FuseOp::readdir)) {
                entry_size = fuse_add_direntry_plus(req, buf + used, len - used, de->d_name.c_str(),
                                                    &e, h->next_off);
            } else {
                // Ignore lookup errors on
                // 1. non-existing files returned from MediaProvider database.
                // 2. path that doesn't match FuseDaemon UID and calling uid.
                if (error_code == ENOENT || error_code == EPERM || error_code == EACCES
                    || error_code == EIO) continue;
                fuse_reply_err(req, error_code);
                return;
            }
        } else {
            // This should never happen because we have readdir_plus enabled without adaptive
            // readdir_plus, FUSE_CAP_READDIRPLUS_AUTO
            LOG(WARNING) << "Handling plain readdir for " << de->d_name << ". Invalid d_ino";
            e.attr.st_ino = FUSE_UNKNOWN_INO;
            e.attr.st_mode = de->d_type << 12;
            entry_size = fuse_add_direntry(req, buf + used, len - used, de->d_name.c_str(), &e.attr,
                                           h->next_off);
        }
        // If buffer in fuse_add_direntry[_plus] is not large enough then
        // the entry is not added to buffer but the size of the entry is still
        // returned. Check available buffer size + returned entry size is less
        // than actual buffer size to confirm entry is added to buffer.
        if (used + entry_size > len) {
            // When an entry is rejected, lookup called by readdir_plus will not be tracked by
            // kernel. Call forget on the rejected node to decrement the reference count.
            if (plus) {
                do_forget(req, fuse, e.ino, 1);
            }
            break;
        }
        used += entry_size;
    }
    fuse_reply_buf(req, buf, used);
}

static void pf_readdir(fuse_req_t req, fuse_ino_t ino, size_t size, off_t off,
                       struct fuse_file_info* fi) {
    ATRACE_CALL();
    do_readdir_common(req, ino, size, off, fi, false);
}

static void pf_readdirplus(fuse_req_t req,
                           fuse_ino_t ino,
                           size_t size,
                           off_t off,
                           struct fuse_file_info* fi) {
    ATRACE_CALL();
    do_readdir_common(req, ino, size, off, fi, true);
}

static void pf_releasedir(fuse_req_t req,
                          fuse_ino_t ino,
                          struct fuse_file_info* fi) {
    ATRACE_CALL();
    struct fuse* fuse = get_fuse(req);

    node* node = fuse->FromInode(ino);

    dirhandle* h = reinterpret_cast<dirhandle*>(fi->fh);
    TRACE_NODE(node, req);
    if (node) {
        node->DestroyDirHandle(h);
    }

    fuse_reply_err(req, 0);
}

static void pf_statfs(fuse_req_t req, fuse_ino_t ino) {
    ATRACE_CALL();
    struct statvfs st;
    struct fuse* fuse = get_fuse(req);

    if (statvfs(fuse->root->GetName().c_str(), &st))
        fuse_reply_err(req, errno);
    else
        fuse_reply_statfs(req, &st);
}
/*
static void pf_setxattr(fuse_req_t req, fuse_ino_t ino, const char* name,
                          const char* value, size_t size, int flags)
{
    cout << "TODO:" << __func__;
}

static void pf_getxattr(fuse_req_t req, fuse_ino_t ino, const char* name,
                          size_t size)
{
    cout << "TODO:" << __func__;
}

static void pf_listxattr(fuse_req_t req, fuse_ino_t ino, size_t size)
{
    cout << "TODO:" << __func__;
}

static void pf_removexattr(fuse_req_t req, fuse_ino_t ino, const char* name)
{
    cout << "TODO:" << __func__;
}*/

static void pf_access(fuse_req_t req, fuse_ino_t ino, int mask) {
    ATRACE_CALL();
    struct fuse* fuse = get_fuse(req);

    node* node = fuse->FromInode(ino);
    if (!node) {
        fuse_reply_err(req, ENOENT);
        return;
    }
    const string path = node->BuildPath();
    if (path != PRIMARY_VOLUME_PREFIX && !is_app_accessible_path(fuse, path, req->ctx.uid)) {
        fuse_reply_err(req, ENOENT);
        return;
    }
    TRACE_NODE(node, req);

    // exists() checks are always allowed.
    if (mask == F_OK) {
        int res = access(path.c_str(), F_OK);
        fuse_reply_err(req, res ? errno : 0);
        return;
    }
    struct stat stat;
    if (lstat(path.c_str(), &stat)) {
        // File doesn't exist
        fuse_reply_err(req, ENOENT);
        return;
    }

    // For read and write permission checks we go to MediaProvider.
    int status = 0;
    bool for_write = mask & W_OK;
    bool is_directory = S_ISDIR(stat.st_mode);
    if (is_directory) {
        if (path == PRIMARY_VOLUME_PREFIX && mask == X_OK) {
            // Special case for this path: apps should be allowed to enter it,
            // but not list directory contents (which would be user numbers).
            int res = access(path.c_str(), X_OK);
            fuse_reply_err(req, res ? errno : 0);
            return;
        }
        status = fuse->mp->IsOpendirAllowed(path, req->ctx.uid, for_write);
    } else {
        if (mask & X_OK) {
            // Fuse is mounted with MS_NOEXEC.
            fuse_reply_err(req, EACCES);
            return;
        }

        std::unique_ptr<FileOpenResult> result = fuse->mp->OnFileOpen(
                path, path, req->ctx.uid, req->ctx.pid, node->GetTransformsReason(), for_write,
                false /* redact */, false /* log_transforms_metrics */);
        if (!result) {
            status = EFAULT;
        } else if (result->status) {
            status = EACCES;
        }
    }

    fuse_reply_err(req, status);
}

static void pf_create(fuse_req_t req,
                      fuse_ino_t parent,
                      const char* name,
                      mode_t mode,
                      struct fuse_file_info* fi) {
    ATRACE_CALL();
    struct fuse* fuse = get_fuse(req);
    node* parent_node = fuse->FromInode(parent);
    if (!parent_node) {
        fuse_reply_err(req, ENOENT);
        return;
    }
    const string parent_path = parent_node->BuildPath();
    if (!is_app_accessible_path(fuse, parent_path, req->ctx.uid)) {
        fuse_reply_err(req, ENOENT);
        return;
    }

    TRACE_NODE(parent_node, req);

    const string child_path = parent_path + "/" + name;

    const OpenInfo open_info = parse_open_flags(child_path, fi->flags);

    int mp_return_code = fuse->mp->InsertFile(child_path.c_str(), req->ctx.uid);
    if (mp_return_code) {
        fuse_reply_err(req, mp_return_code);
        return;
    }

    mode = (mode & (~0777)) | 0664;
    int fd = open(child_path.c_str(), open_info.flags, mode);
    if (fd < 0) {
        int error_code = errno;
        // We've already inserted the file into the MP database before the
        // failed open(), so that needs to be rolled back here.
        fuse->mp->DeleteFile(child_path.c_str(), req->ctx.uid);
        fuse_reply_err(req, error_code);
        return;
    }

    int error_code = 0;
    struct fuse_entry_param e;
    node* node =
            make_node_entry(req, parent_node, name, child_path, &e, &error_code, FuseOp::create);
    TRACE_NODE(node, req);
    if (!node) {
        CHECK(error_code != 0);
        fuse_reply_err(req, error_code);
        return;
    }

    // Let MediaProvider know we've created a new file
    fuse->mp->OnFileCreated(child_path);

    // TODO(b/147274248): Assume there will be no EXIF to redact.
    // This prevents crashing during reads but can be a security hole if a malicious app opens an fd
    // to the file before all the EXIF content is written. We could special case reads before the
    // first close after a file has just been created.
    int keep_cache = 1;
    const handle* h = create_handle_for_node(
            fuse, child_path, fd, req->ctx.uid, 0 /* transforms_uid */, node, new RedactionInfo(),
            /* allow_passthrough */ true, open_info.direct_io, &keep_cache);
    fill_fuse_file_info(h, &open_info, keep_cache, fi);

    // TODO(b/173190192) ensuring that h->cached must be enabled in order to
    // user FUSE passthrough is a conservative rule and might be dropped as
    // soon as demonstrated its correctness.
    if (h->passthrough && !do_passthrough_enable(req, fi, fd)) {
        PLOG(ERROR) << "Passthrough CREATE failed for " << child_path;
        fuse_reply_err(req, EFAULT);
        return;
    }

    fuse_reply_create(req, &e, fi);
}
/*
static void pf_getlk(fuse_req_t req, fuse_ino_t ino,
                       struct fuse_file_info* fi, struct flock* lock)
{
    cout << "TODO:" << __func__;
}

static void pf_setlk(fuse_req_t req, fuse_ino_t ino,
                       struct fuse_file_info* fi,
                       struct flock* lock, int sleep)
{
    cout << "TODO:" << __func__;
}

static void pf_bmap(fuse_req_t req, fuse_ino_t ino, size_t blocksize,
                      uint64_t idx)
{
    cout << "TODO:" << __func__;
}

static void pf_ioctl(fuse_req_t req, fuse_ino_t ino, unsigned int cmd,
                       void* arg, struct fuse_file_info* fi, unsigned flags,
                       const void* in_buf, size_t in_bufsz, size_t out_bufsz)
{
    cout << "TODO:" << __func__;
}

static void pf_poll(fuse_req_t req, fuse_ino_t ino, struct fuse_file_info* fi,
                      struct fuse_pollhandle* ph)
{
    cout << "TODO:" << __func__;
}

static void pf_retrieve_reply(fuse_req_t req, void* cookie, fuse_ino_t ino,
                                off_t offset, struct fuse_bufvec* bufv)
{
    cout << "TODO:" << __func__;
}

static void pf_flock(fuse_req_t req, fuse_ino_t ino,
                       struct fuse_file_info* fi, int op)
{
    cout << "TODO:" << __func__;
}

static void pf_fallocate(fuse_req_t req, fuse_ino_t ino, int mode,
                       off_t offset, off_t length, struct fuse_file_info* fi)
{
    cout << "TODO:" << __func__;
}
*/

static struct fuse_lowlevel_ops ops{
    .init = pf_init, .destroy = pf_destroy, .lookup = pf_lookup, .forget = pf_forget,
    .getattr = pf_getattr, .setattr = pf_setattr, .canonical_path = pf_canonical_path,
    .mknod = pf_mknod, .mkdir = pf_mkdir, .unlink = pf_unlink, .rmdir = pf_rmdir,
    /*.symlink = pf_symlink,*/
    .rename = pf_rename,
    /*.link = pf_link,*/
    .open = pf_open, .read = pf_read,
    /*.write = pf_write,*/
    .flush = pf_flush,
    .release = pf_release, .fsync = pf_fsync, .opendir = pf_opendir, .readdir = pf_readdir,
    .releasedir = pf_releasedir, .fsyncdir = pf_fsyncdir, .statfs = pf_statfs,
    /*.setxattr = pf_setxattr,
    .getxattr = pf_getxattr,
    .listxattr = pf_listxattr,
    .removexattr = pf_removexattr,*/
    .access = pf_access, .create = pf_create,
    /*.getlk = pf_getlk,
    .setlk = pf_setlk,
    .bmap = pf_bmap,
    .ioctl = pf_ioctl,
    .poll = pf_poll,*/
    .write_buf = pf_write_buf,
    /*.retrieve_reply = pf_retrieve_reply,*/
    .forget_multi = pf_forget_multi,
    /*.flock = pf_flock,*/
    .fallocate = pf_fallocate,
    .readdirplus = pf_readdirplus,
    /*.copy_file_range = pf_copy_file_range,*/
};

static struct fuse_loop_config config = {
        .clone_fd = 1,
        .max_idle_threads = 10,
};

static std::unordered_map<enum fuse_log_level, enum android_LogPriority> fuse_to_android_loglevel({
    {FUSE_LOG_EMERG, ANDROID_LOG_FATAL},
    {FUSE_LOG_ALERT, ANDROID_LOG_ERROR},
    {FUSE_LOG_CRIT, ANDROID_LOG_ERROR},
    {FUSE_LOG_ERR, ANDROID_LOG_ERROR},
    {FUSE_LOG_WARNING, ANDROID_LOG_WARN},
    {FUSE_LOG_NOTICE, ANDROID_LOG_INFO},
    {FUSE_LOG_INFO, ANDROID_LOG_DEBUG},
    {FUSE_LOG_DEBUG, ANDROID_LOG_VERBOSE},
    });

static void fuse_logger(enum fuse_log_level level, const char* fmt, va_list ap) {
    __android_log_vprint(fuse_to_android_loglevel.at(level), LIBFUSE_LOG_TAG, fmt, ap);
}

bool FuseDaemon::ShouldOpenWithFuse(int fd, bool for_read, const std::string& path) {
    if (fuse->passthrough) {
        // Always open with FUSE if passthrough is enabled. This avoids the delicate file lock
        // acquisition below to ensure VFS cache consistency and doesn't impact filesystem
        // performance since read(2)/write(2) happen in the kernel
        return true;
    }

    bool use_fuse = false;

    if (active.load(std::memory_order_acquire)) {
        std::lock_guard<std::recursive_mutex> guard(fuse->lock);
        const node* node = node::LookupAbsolutePath(fuse->root, path);
        if (node && node->HasCachedHandle()) {
            use_fuse = true;
        } else {
            // If we are unable to set a lock, we should use fuse since we can't track
            // when all fd references (including dups) are closed. This can happen when
            // we try to set a write lock twice on the same file
            use_fuse = set_file_lock(fd, for_read, path);
        }
    } else {
        LOG(WARNING) << "FUSE daemon is inactive. Cannot open file with FUSE";
    }

    return use_fuse;
}

bool FuseDaemon::UsesFusePassthrough() const {
    return fuse->passthrough;
}

void FuseDaemon::InvalidateFuseDentryCache(const std::string& path) {
    LOG(VERBOSE) << "Invalidating FUSE dentry cache";
    if (active.load(std::memory_order_acquire)) {
        string name;
        fuse_ino_t parent;
        fuse_ino_t child;
        {
            std::lock_guard<std::recursive_mutex> guard(fuse->lock);
            const node* node = node::LookupAbsolutePath(fuse->root, path);
            if (node) {
                name = node->GetName();
                child = fuse->ToInode(const_cast<class node*>(node));
                parent = fuse->ToInode(node->GetParent());
            }
        }

        if (!name.empty()) {
            fuse_inval(fuse->se, parent, child, name, path);
        }
    } else {
        LOG(WARNING) << "FUSE daemon is inactive. Cannot invalidate dentry";
    }
}

FuseDaemon::FuseDaemon(JNIEnv* env, jobject mediaProvider) : mp(env, mediaProvider),
                                                             active(false), fuse(nullptr) {}

bool FuseDaemon::IsStarted() const {
    return active.load(std::memory_order_acquire);
}

bool IsFuseBpfEnabled() {
    std::string bpf_override = android::base::GetProperty("persist.sys.fuse.bpf.override", "");
    if (bpf_override == "true") {
        return true;
    } else if (bpf_override == "false") {
        return false;
    }
    return android::base::GetBoolProperty("ro.fuse.bpf.enabled", false);
}

void FuseDaemon::Start(android::base::unique_fd fd, const std::string& path,
                       const bool uncached_mode,
                       const std::vector<std::string>& supported_transcoding_relative_paths,
                       const std::vector<std::string>& supported_uncached_relative_paths) {
    android::base::SetDefaultTag(LOG_TAG);

    struct fuse_args args;
    struct fuse_cmdline_opts opts;

    struct stat stat;

    if (lstat(path.c_str(), &stat)) {
        PLOG(ERROR) << "ERROR: failed to stat source " << path;
        return;
    }

    if (!S_ISDIR(stat.st_mode)) {
        PLOG(ERROR) << "ERROR: source is not a directory";
        return;
    }

    args = FUSE_ARGS_INIT(0, nullptr);
    if (fuse_opt_add_arg(&args, path.c_str()) || fuse_opt_add_arg(&args, "-odebug") ||
        fuse_opt_add_arg(&args, ("-omax_read=" + std::to_string(MAX_READ_SIZE)).c_str())) {
        LOG(ERROR) << "ERROR: failed to set options";
        return;
    }

    bool bpf_enabled = IsFuseBpfEnabled();
    int bpf_fd = -1;
    if (bpf_enabled) {
        LOG(INFO) << "Using FUSE BPF";

        bpf_fd = android::bpf::bpfFdGet(FUSE_BPF_PROG_PATH, BPF_F_RDONLY);
        if (bpf_fd < 0) {
            PLOG(ERROR) << "Failed to fetch BPF prog fd: " << bpf_fd;
            bpf_enabled = false;
        } else {
            LOG(INFO) << "BPF prog fd fetched";
        }
    }

    struct fuse fuse_default(path, stat.st_ino, uncached_mode, bpf_enabled, bpf_fd,
                             supported_transcoding_relative_paths,
                             supported_uncached_relative_paths);
    fuse_default.mp = &mp;
    // fuse_default is stack allocated, but it's safe to save it as an instance variable because
    // this method blocks and FuseDaemon#active tells if we are currently blocking
    fuse = &fuse_default;

    // Used by pf_read: redacted ranges are represented by zeroized ranges of bytes,
    // so we mmap the maximum length of redacted ranges in the beginning and save memory allocations
    // on each read.
    fuse_default.zero_addr = static_cast<char*>(mmap(
            NULL, MAX_READ_SIZE, PROT_READ, MAP_ANONYMOUS | MAP_PRIVATE, /*fd*/ -1, /*off*/ 0));
    if (fuse_default.zero_addr == MAP_FAILED) {
        LOG(FATAL) << "mmap failed - could not start fuse! errno = " << errno;
    }

    // Custom logging for libfuse
    if (android::base::GetBoolProperty("persist.sys.fuse.log", false)) {
        fuse_set_log_func(fuse_logger);
    }

    if (MY_USER_ID != 0 && mp.IsAppCloneUser(MY_USER_ID)) {
        // Disable dentry caching for the app clone user
        fuse->disable_dentry_cache = true;
    }

    fuse->passthrough = android::base::GetBoolProperty("persist.sys.fuse.passthrough.enable", false);
    if (fuse->passthrough) {
        LOG(INFO) << "Using FUSE passthrough";
    }

    struct fuse_session
            * se = fuse_session_new(&args, &ops, sizeof(ops), &fuse_default);
    if (!se) {
        PLOG(ERROR) << "Failed to create session ";
        return;
    }
    fuse_default.se = se;
    fuse_default.active = &active;
    se->fd = fd.release();  // libfuse owns the FD now
    se->mountpoint = strdup(path.c_str());

    // Single thread. Useful for debugging
    // fuse_session_loop(se);
    // Multi-threaded
    LOG(INFO) << "Starting fuse...";
    fuse_session_loop_mt(se, &config);
    fuse->active->store(false, std::memory_order_release);
    LOG(INFO) << "Ending fuse...";

    if (munmap(fuse_default.zero_addr, MAX_READ_SIZE)) {
        PLOG(ERROR) << "munmap failed!";
    }

    fuse_opt_free_args(&args);
    fuse_session_destroy(se);
    LOG(INFO) << "Ended fuse";
    return;
}

std::unique_ptr<FdAccessResult> FuseDaemon::CheckFdAccess(int fd, uid_t uid) const {
    struct stat s;
    memset(&s, 0, sizeof(s));
    if (fstat(fd, &s) < 0) {
        PLOG(DEBUG) << "CheckFdAccess fstat failed.";
        return std::make_unique<FdAccessResult>(string(), false);
    }

    ino_t ino = s.st_ino;
    dev_t dev = s.st_dev;

    dev_t fuse_dev = fuse->dev.load(std::memory_order_acquire);
    if (dev != fuse_dev) {
        PLOG(DEBUG) << "CheckFdAccess FUSE device id does not match.";
        return std::make_unique<FdAccessResult>(string(), false);
    }

    const node* node = node::LookupInode(fuse->root, ino);
    if (!node) {
        PLOG(DEBUG) << "CheckFdAccess no node found with given ino";
        return std::make_unique<FdAccessResult>(string(), false);
    }

    return node->CheckHandleForUid(uid);
}

void FuseDaemon::InitializeDeviceId(const std::string& path) {
    struct stat stat;

    if (lstat(path.c_str(), &stat)) {
        PLOG(ERROR) << "InitializeDeviceId failed to stat given path " << path;
        return;
    }

    fuse->dev.store(stat.st_dev, std::memory_order_release);
}

void FuseDaemon::SetupLevelDbInstance() {
    // Create leveldb setup for internal volume only for now if current volume is external primary.
    if (android::base::StartsWith(fuse->root->GetIoPath(), PRIMARY_VOLUME_PREFIX)) {
        fuse->level_db_mutex.lock();
        if (fuse->internal_level_db != nullptr) {
            LOG(DEBUG) << "Leveldb connection already exists for internal";
            fuse->level_db_mutex.unlock();
            return;
        }

        std::string leveldbPath =
                "/storage/emulated/" + MY_USER_ID_STRING + "/.transforms/recovery/leveldb-internal";
        leveldb::Options options;
        options.create_if_missing = true;
        leveldb::Status status = leveldb::DB::Open(options, leveldbPath, &fuse->internal_level_db);
        if (status.ok()) {
            LOG(INFO) << "Leveldb connection established for internal";
        } else {
            LOG(WARNING) << "Leveldb connection failed for internal " << status.ToString();
        }
        fuse->level_db_mutex.unlock();
    }
}

<<<<<<< HEAD
=======
void FuseDaemon::DeleteFromLevelDb(const std::string& key) {
    if (!android::base::StartsWith(key, "/storage")) {
        leveldb::Status status;
        status = fuse->internal_level_db->Delete(leveldb::WriteOptions(), key);
        if (!status.ok()) {
            LOG(INFO) << "Failure in leveldb delete for key: " << key;
        }
    }
}

void FuseDaemon::InsertInLevelDb(const std::string& key, const std::string& value) {
    if (!android::base::StartsWith(key, "/storage")) {
        leveldb::Status status;
        status = fuse->internal_level_db->Put(leveldb::WriteOptions(), key, value);
        if (!status.ok()) {
            LOG(WARNING) << "Failure in leveldb insert for key: " << key << status.ToString();
        } else {
            LOG(INFO) << "Insert successful for key:" << key;
        }
    }
}

>>>>>>> 7901f383
} //namespace fuse
}  // namespace mediaprovider<|MERGE_RESOLUTION|>--- conflicted
+++ resolved
@@ -2436,8 +2436,6 @@
     }
 }
 
-<<<<<<< HEAD
-=======
 void FuseDaemon::DeleteFromLevelDb(const std::string& key) {
     if (!android::base::StartsWith(key, "/storage")) {
         leveldb::Status status;
@@ -2460,6 +2458,5 @@
     }
 }
 
->>>>>>> 7901f383
 } //namespace fuse
 }  // namespace mediaprovider