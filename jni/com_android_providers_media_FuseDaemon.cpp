--- conflicted
+++ resolved
@@ -184,8 +184,6 @@
     daemon->SetupLevelDbInstance();
 }
 
-<<<<<<< HEAD
-=======
 void com_android_providers_media_FuseDaemon_delete_db_backup(JNIEnv* env, jobject self,
                                                              jlong java_daemon, jstring java_path) {
     fuse::FuseDaemon* const daemon = reinterpret_cast<fuse::FuseDaemon*>(java_daemon);
@@ -210,7 +208,6 @@
     daemon->InsertInLevelDb(utf_chars_path.c_str(), utf_chars_value.c_str());
 }
 
->>>>>>> 7901f383
 bool com_android_providers_media_FuseDaemon_is_fuse_thread(JNIEnv* env, jclass clazz) {
     return pthread_getspecific(fuse::MediaProviderWrapper::gJniEnvKey) != nullptr;
 }
@@ -238,15 +235,11 @@
         {"native_initialize_device_id", "(JLjava/lang/String;)V",
          reinterpret_cast<void*>(com_android_providers_media_FuseDaemon_initialize_device_id)},
         {"native_setup_volume_db_backup", "(J)V",
-<<<<<<< HEAD
-         reinterpret_cast<void*>(com_android_providers_media_FuseDaemon_setup_volume_db_backup)}};
-=======
          reinterpret_cast<void*>(com_android_providers_media_FuseDaemon_setup_volume_db_backup)},
         {"native_delete_db_backup", "(JLjava/lang/String;)V",
          reinterpret_cast<void*>(com_android_providers_media_FuseDaemon_delete_db_backup)},
         {"native_backup_volume_db_data", "(JLjava/lang/String;Ljava/lang/String;)V",
          reinterpret_cast<void*>(com_android_providers_media_FuseDaemon_backup_volume_db_data)}};
->>>>>>> 7901f383
 }  // namespace
 
 void register_android_providers_media_FuseDaemon(JavaVM* vm, JNIEnv* env) {
