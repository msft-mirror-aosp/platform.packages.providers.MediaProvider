/*
 * Copyright (C) 2019 The Android Open Source Project
 *
 * Licensed under the Apache License, Version 2.0 (the "License");
 * you may not use this file except in compliance with the License.
 * You may obtain a copy of the License at
 *
 *      http://www.apache.org/licenses/LICENSE-2.0
 *
 * Unless required by applicable law or agreed to in writing, software
 * distributed under the License is distributed on an "AS IS" BASIS,
 * WITHOUT WARRANTIES OR CONDITIONS OF ANY KIND, either express or implied.
 * See the License for the specific language governing permissions and
 * limitations under the License.
 */

package com.android.providers.media;

import static com.android.providers.media.util.DatabaseUtils.bindList;
import static com.android.providers.media.util.Logging.LOGV;
import static com.android.providers.media.util.Logging.TAG;

import android.content.ContentProviderClient;
import android.content.ContentResolver;
import android.content.ContentUris;
import android.content.ContentValues;
import android.content.Context;
import android.content.Intent;
import android.content.pm.PackageInfo;
import android.content.pm.PackageManager;
import android.content.pm.ProviderInfo;
import android.database.Cursor;
import android.database.sqlite.SQLiteDatabase;
import android.database.sqlite.SQLiteOpenHelper;
import android.mtp.MtpConstants;
import android.net.Uri;
import android.os.Bundle;
import android.os.Environment;
import android.os.RemoteException;
import android.os.SystemClock;
import android.os.Trace;
import android.provider.MediaStore;
import android.provider.MediaStore.Audio;
import android.provider.MediaStore.Downloads;
import android.provider.MediaStore.Files.FileColumns;
import android.provider.MediaStore.Images;
import android.provider.MediaStore.MediaColumns;
import android.provider.MediaStore.Video;
import android.system.ErrnoException;
import android.system.Os;
import android.system.OsConstants;
import android.text.format.DateUtils;
import android.util.ArrayMap;
import android.util.ArraySet;
import android.util.Log;
import android.util.SparseArray;

import androidx.annotation.GuardedBy;
import androidx.annotation.NonNull;
import androidx.annotation.Nullable;
import androidx.annotation.VisibleForTesting;

import com.android.providers.media.playlist.Playlist;
import com.android.providers.media.util.BackgroundThread;
import com.android.providers.media.util.DatabaseUtils;
import com.android.providers.media.util.FileUtils;
import com.android.providers.media.util.ForegroundThread;
import com.android.providers.media.util.Logging;
import com.android.providers.media.util.MimeUtils;

import com.google.common.collect.Iterables;

import java.io.File;
import java.io.FileNotFoundException;
import java.io.FilenameFilter;
import java.io.IOException;
import java.lang.annotation.Annotation;
import java.lang.reflect.Field;
import java.util.ArrayList;
import java.util.Collection;
import java.util.List;
import java.util.Objects;
import java.util.Set;
import java.util.UUID;
import java.util.concurrent.locks.ReentrantReadWriteLock;
import java.util.function.Function;
import java.util.function.UnaryOperator;
import java.util.regex.Matcher;

/**
 * Wrapper class for a specific database (associated with one particular
 * external card, or with internal storage).  Can open the actual database
 * on demand, create and upgrade the schema, etc.
 */
public class DatabaseHelper extends SQLiteOpenHelper implements AutoCloseable {
    static final String INTERNAL_DATABASE_NAME = "internal.db";
    static final String EXTERNAL_DATABASE_NAME = "external.db";

    /**
     * Raw SQL clause that can be used to obtain the current generation, which
     * is designed to be populated into {@link MediaColumns#GENERATION_ADDED} or
     * {@link MediaColumns#GENERATION_MODIFIED}.
     */
    public static final String CURRENT_GENERATION_CLAUSE = "SELECT generation FROM local_metadata";

    private static final int NOTIFY_BATCH_SIZE = 256;

    final Context mContext;
    final String mName;
    final int mVersion;
    final String mVolumeName;
    final boolean mInternal;  // True if this is the internal database
    final boolean mEarlyUpgrade;
    final boolean mLegacyProvider;
    final @Nullable Class<? extends Annotation> mColumnAnnotation;
    final @Nullable OnSchemaChangeListener mSchemaListener;
    final @Nullable OnFilesChangeListener mFilesListener;
    final @Nullable OnLegacyMigrationListener mMigrationListener;
    final @Nullable UnaryOperator<String> mIdGenerator;
    final Set<String> mFilterVolumeNames = new ArraySet<>();
    private final String mMigrationFileName;
    long mScanStartTime;
    long mScanStopTime;

    /**
     * Lock used to guard against deadlocks in SQLite; the write lock is used to
     * guard any schema changes, and the read lock is used for all other
     * database operations.
     * <p>
     * As a concrete example: consider the case where the primary database
     * connection is performing a schema change inside a transaction, while a
     * secondary connection is waiting to begin a transaction. When the primary
     * database connection changes the schema, it attempts to close all other
     * database connections, which then deadlocks.
     */
    private final ReentrantReadWriteLock mSchemaLock = new ReentrantReadWriteLock();

    private static Object sMigrationLock = new Object();

    public interface OnSchemaChangeListener {
        public void onSchemaChange(@NonNull String volumeName, int versionFrom, int versionTo,
                long itemCount, long durationMillis);
    }

    public interface OnFilesChangeListener {
        public void onInsert(@NonNull DatabaseHelper helper, @NonNull String volumeName, long id,
                int mediaType, boolean isDownload);
        public void onUpdate(@NonNull DatabaseHelper helper, @NonNull String volumeName,
                long oldId, int oldMediaType, boolean oldIsDownload,
                long newId, int newMediaType, boolean newIsDownload,
                String oldOwnerPackage, String newOwnerPackage, String oldPath);
        public void onDelete(@NonNull DatabaseHelper helper, @NonNull String volumeName, long id,
                int mediaType, boolean isDownload, String ownerPackage, String path);
    }

    public interface OnLegacyMigrationListener {
        public void onStarted(ContentProviderClient client, String volumeName);
        public void onProgress(ContentProviderClient client, String volumeName,
                long progress, long total);
        public void onFinished(ContentProviderClient client, String volumeName);
    }

    public DatabaseHelper(Context context, String name,
            boolean internal, boolean earlyUpgrade, boolean legacyProvider,
            @Nullable Class<? extends Annotation> columnAnnotation,
            @Nullable OnSchemaChangeListener schemaListener,
            @Nullable OnFilesChangeListener filesListener,
            @NonNull OnLegacyMigrationListener migrationListener,
            @Nullable UnaryOperator<String> idGenerator) {
        this(context, name, getDatabaseVersion(context), internal, earlyUpgrade, legacyProvider,
                columnAnnotation, schemaListener, filesListener, migrationListener, idGenerator);
    }

    public DatabaseHelper(Context context, String name, int version,
            boolean internal, boolean earlyUpgrade, boolean legacyProvider,
            @Nullable Class<? extends Annotation> columnAnnotation,
            @Nullable OnSchemaChangeListener schemaListener,
            @Nullable OnFilesChangeListener filesListener,
            @NonNull OnLegacyMigrationListener migrationListener,
            @Nullable UnaryOperator<String> idGenerator) {
        super(context, name, null, version);
        mContext = context;
        mName = name;
        mVersion = version;
        mVolumeName = internal ? MediaStore.VOLUME_INTERNAL : MediaStore.VOLUME_EXTERNAL;
        mInternal = internal;
        mEarlyUpgrade = earlyUpgrade;
        mLegacyProvider = legacyProvider;
        mColumnAnnotation = columnAnnotation;
        mSchemaListener = schemaListener;
        mFilesListener = filesListener;
        mMigrationListener = migrationListener;
        mIdGenerator = idGenerator;
        mMigrationFileName = "." + mVolumeName;

        // Configure default filters until we hear differently
        if (mInternal) {
            mFilterVolumeNames.add(MediaStore.VOLUME_INTERNAL);
        } else {
            mFilterVolumeNames.add(MediaStore.VOLUME_EXTERNAL_PRIMARY);
        }

        setWriteAheadLoggingEnabled(true);
    }

    /**
     * Configure the set of {@link MediaColumns#VOLUME_NAME} that we should use
     * for filtering query results.
     * <p>
     * This is typically set to the list of storage volumes which are currently
     * mounted, so that we don't leak cached indexed metadata from volumes which
     * are currently ejected.
     */
    public void setFilterVolumeNames(@NonNull Set<String> filterVolumeNames) {
        synchronized (mFilterVolumeNames) {
            // Skip update if identical, to help avoid database churn
            if (mFilterVolumeNames.equals(filterVolumeNames)) {
                return;
            }

            mFilterVolumeNames.clear();
            mFilterVolumeNames.addAll(filterVolumeNames);
        }

        // Recreate all views to apply this filter
        final SQLiteDatabase db = super.getWritableDatabase();
        mSchemaLock.writeLock().lock();
        try {
            db.beginTransaction();
            createLatestViews(db, mInternal);
            db.setTransactionSuccessful();
        } finally {
            db.endTransaction();
            mSchemaLock.writeLock().unlock();
        }
    }

    @Override
    public SQLiteDatabase getReadableDatabase() {
        throw new UnsupportedOperationException("All database operations must be routed through"
                + " runWithTransaction() or runWithoutTransaction() to avoid deadlocks");
    }

    @Override
    public SQLiteDatabase getWritableDatabase() {
        throw new UnsupportedOperationException("All database operations must be routed through"
                + " runWithTransaction() or runWithoutTransaction() to avoid deadlocks");
    }

    @VisibleForTesting
    SQLiteDatabase getWritableDatabaseForTest() {
        return super.getWritableDatabase();
    }

    @Override
    public void onConfigure(SQLiteDatabase db) {
        Log.v(TAG, "onConfigure() for " + mName);
        db.setCustomScalarFunction("_INSERT", (arg) -> {
            if (arg != null && mFilesListener != null
                    && !mSchemaLock.isWriteLockedByCurrentThread()) {
                final String[] split = arg.split(":", 4);
                final String volumeName = split[0];
                final long id = Long.parseLong(split[1]);
                final int mediaType = Integer.parseInt(split[2]);
                final boolean isDownload = Integer.parseInt(split[3]) != 0;

                Trace.beginSection("_INSERT");
                try {
                    mFilesListener.onInsert(DatabaseHelper.this, volumeName, id,
                            mediaType, isDownload);
                } finally {
                    Trace.endSection();
                }
            }
            return null;
        });
        db.setCustomScalarFunction("_UPDATE", (arg) -> {
            if (arg != null && mFilesListener != null
                    && !mSchemaLock.isWriteLockedByCurrentThread()) {
                final String[] split = arg.split(":", 10);
                final String volumeName = split[0];
                final long oldId = Long.parseLong(split[1]);
                final int oldMediaType = Integer.parseInt(split[2]);
                final boolean oldIsDownload = Integer.parseInt(split[3]) != 0;
                final long newId = Long.parseLong(split[4]);
                final int newMediaType = Integer.parseInt(split[5]);
                final boolean newIsDownload = Integer.parseInt(split[6]) != 0;
                final String oldOwnerPackage = split[7];
                final String newOwnerPackage = split[8];
                final String oldPath = split[9];

                Trace.beginSection("_UPDATE");
                try {
                    mFilesListener.onUpdate(DatabaseHelper.this, volumeName, oldId,
                            oldMediaType, oldIsDownload, newId, newMediaType, newIsDownload,
                            oldOwnerPackage, newOwnerPackage, oldPath);
                } finally {
                    Trace.endSection();
                }
            }
            return null;
        });
        db.setCustomScalarFunction("_DELETE", (arg) -> {
            if (arg != null && mFilesListener != null
                    && !mSchemaLock.isWriteLockedByCurrentThread()) {
                final String[] split = arg.split(":", 6);
                final String volumeName = split[0];
                final long id = Long.parseLong(split[1]);
                final int mediaType = Integer.parseInt(split[2]);
                final boolean isDownload = Integer.parseInt(split[3]) != 0;
                final String ownerPackage = split[4];
                final String path = split[5];

                Trace.beginSection("_DELETE");
                try {
                    mFilesListener.onDelete(DatabaseHelper.this, volumeName, id,
                            mediaType, isDownload, ownerPackage, path);
                } finally {
                    Trace.endSection();
                }
            }
            return null;
        });
        db.setCustomScalarFunction("_GET_ID", (arg) -> {
            if (mIdGenerator != null && !mSchemaLock.isWriteLockedByCurrentThread()) {
                Trace.beginSection("_GET_ID");
                try {
                    return mIdGenerator.apply(arg);
                } finally {
                    Trace.endSection();
                }
            }
            return null;
        });
    }

    @Override
    public void onCreate(final SQLiteDatabase db) {
        Log.v(TAG, "onCreate() for " + mName);
        mSchemaLock.writeLock().lock();
        try {
            updateDatabase(db, 0, mVersion);
        } finally {
            mSchemaLock.writeLock().unlock();
        }
    }

    @Override
    public void onUpgrade(final SQLiteDatabase db, final int oldV, final int newV) {
        Log.v(TAG, "onUpgrade() for " + mName + " from " + oldV + " to " + newV);
        mSchemaLock.writeLock().lock();
        try {
            updateDatabase(db, oldV, newV);
        } finally {
            mSchemaLock.writeLock().unlock();
        }
    }

    @Override
    public void onDowngrade(final SQLiteDatabase db, final int oldV, final int newV) {
        Log.v(TAG, "onDowngrade() for " + mName + " from " + oldV + " to " + newV);
        mSchemaLock.writeLock().lock();
        try {
            downgradeDatabase(db, oldV, newV);
        } finally {
            mSchemaLock.writeLock().unlock();
        }
    }

    @Override
    public void onOpen(final SQLiteDatabase db) {
        Log.v(TAG, "onOpen() for " + mName);
        final File migration = new File(mContext.getFilesDir(), mMigrationFileName);
<<<<<<< HEAD
        mSchemaLock.writeLock().lock();
        try {
            if (!migration.exists()) {
                return;
            }
=======
        // Another thread entering migration block will be blocked until the
        // migration is complete from current thread.
        synchronized (sMigrationLock) {
            if (!migration.exists()) {
                Log.v(TAG, "onOpen() finished for " + mName);
                return;
            }

            mSchemaLock.writeLock().lock();
>>>>>>> 684d1e4e
            try {
                // Temporarily drop indexes to improve migration performance
                makePristineIndexes(db);
                migrateFromLegacy(db);
                createLatestIndexes(db, mInternal);
            } finally {
<<<<<<< HEAD
                // Clear flag, since we should only attempt once
                migration.delete();
=======
                mSchemaLock.writeLock().unlock();
                // Clear flag, since we should only attempt once
                migration.delete();
                Log.v(TAG, "onOpen() finished for " + mName);
>>>>>>> 684d1e4e
            }
        } finally {
            mSchemaLock.writeLock().unlock();
            Log.v(TAG, "onOpen() finished for " + mName);
        }
    }

    @GuardedBy("mProjectionMapCache")
    private final ArrayMap<Class<?>, ArrayMap<String, String>>
            mProjectionMapCache = new ArrayMap<>();

    /**
     * Return a projection map that represents the valid columns that can be
     * queried the given contract class. The mapping is built automatically
     * using the {@link android.provider.Column} annotation, and is designed to
     * ensure that we always support public API commitments.
     */
    public ArrayMap<String, String> getProjectionMap(Class<?>... clazzes) {
        ArrayMap<String, String> result = new ArrayMap<>();
        synchronized (mProjectionMapCache) {
            for (Class<?> clazz : clazzes) {
                ArrayMap<String, String> map = mProjectionMapCache.get(clazz);
                if (map == null) {
                    map = new ArrayMap<>();
                    try {
                        for (Field field : clazz.getFields()) {
                            if (Objects.equals(field.getName(), "_ID")
                                    || field.isAnnotationPresent(mColumnAnnotation)) {
                                final String column = (String) field.get(null);
                                map.put(column, column);
                            }
                        }
                    } catch (ReflectiveOperationException e) {
                        throw new RuntimeException(e);
                    }
                   mProjectionMapCache.put(clazz, map);
                }
                result.putAll(map);
            }
            return result;
        }
    }

    /**
     * Local state related to any transaction currently active on a specific
     * thread, such as collecting the set of {@link Uri} that should be notified
     * upon transaction success.
     * <p>
     * We suppress Error Prone here because there are multiple
     * {@link DatabaseHelper} instances within the process, and state needs to
     * be tracked uniquely per-helper.
     */
    @SuppressWarnings("ThreadLocalUsage")
    private final ThreadLocal<TransactionState> mTransactionState = new ThreadLocal<>();

    private static class TransactionState {
        /**
         * Flag indicating if this transaction has been marked as being
         * successful.
         */
        public boolean successful;

        /**
         * List of tasks that should be executed in a blocking fashion when this
         * transaction has been successfully finished.
         */
        public final ArrayList<Runnable> blockingTasks = new ArrayList<>();

        /**
         * Map from {@code flags} value to set of {@link Uri} that would have
         * been sent directly via {@link ContentResolver#notifyChange}, but are
         * instead being collected due to this ongoing transaction.
         */
        public final SparseArray<ArraySet<Uri>> notifyChanges = new SparseArray<>();

        /**
         * List of tasks that should be enqueued onto {@link BackgroundThread}
         * after any {@link #notifyChanges} have been dispatched. We keep this
         * as a separate pass to ensure that we don't risk running in parallel
         * with other more important tasks.
         */
        public final ArrayList<Runnable> backgroundTasks = new ArrayList<>();
    }

    public boolean isTransactionActive() {
        return (mTransactionState.get() != null);
    }

    public void beginTransaction() {
        Trace.beginSection("transaction " + getDatabaseName());
        Trace.beginSection("beginTransaction");
        try {
            beginTransactionInternal();
        } finally {
            Trace.endSection();
        }
    }

    private void beginTransactionInternal() {
        if (mTransactionState.get() != null) {
            throw new IllegalStateException("Nested transactions not supported");
        }
        mTransactionState.set(new TransactionState());

        final SQLiteDatabase db = super.getWritableDatabase();
        mSchemaLock.readLock().lock();
        db.beginTransaction();
        db.execSQL("UPDATE local_metadata SET generation=generation+1;");
    }

    public void setTransactionSuccessful() {
        final TransactionState state = mTransactionState.get();
        if (state == null) {
            throw new IllegalStateException("No transaction in progress");
        }
        state.successful = true;

        final SQLiteDatabase db = super.getWritableDatabase();
        db.setTransactionSuccessful();
    }

    public void endTransaction() {
        Trace.beginSection("endTransaction");
        try {
            endTransactionInternal();
        } finally {
            Trace.endSection();
            Trace.endSection();
        }
    }

    private void endTransactionInternal() {
        final TransactionState state = mTransactionState.get();
        if (state == null) {
            throw new IllegalStateException("No transaction in progress");
        }
        mTransactionState.remove();

        final SQLiteDatabase db = super.getWritableDatabase();
        db.endTransaction();
        mSchemaLock.readLock().unlock();

        if (state.successful) {
            for (int i = 0; i < state.blockingTasks.size(); i++) {
                state.blockingTasks.get(i).run();
            }
            // We carefully "phase" our two sets of work here to ensure that we
            // completely finish dispatching all change notifications before we
            // process background tasks, to ensure that the background work
            // doesn't steal resources from the more important foreground work
            ForegroundThread.getExecutor().execute(() -> {
                for (int i = 0; i < state.notifyChanges.size(); i++) {
                    notifyChangeInternal(state.notifyChanges.valueAt(i),
                            state.notifyChanges.keyAt(i));
                }

                // Now that we've finished with all our important work, we can
                // finally kick off any internal background tasks
                for (int i = 0; i < state.backgroundTasks.size(); i++) {
                    BackgroundThread.getExecutor().execute(state.backgroundTasks.get(i));
                }
            });
        }
    }

    /**
     * Execute the given operation inside a transaction. If the calling thread
     * is not already in an active transaction, this method will wrap the given
     * runnable inside a new transaction.
     */
    public @NonNull <T> T runWithTransaction(@NonNull Function<SQLiteDatabase, T> op) {
        // We carefully acquire the database here so that any schema changes can
        // be applied before acquiring the read lock below
        final SQLiteDatabase db = super.getWritableDatabase();

        if (mTransactionState.get() != null) {
            // Already inside a transaction, so we can run directly
            return op.apply(db);
        } else {
            // Not inside a transaction, so we need to make one
            beginTransaction();
            try {
                final T res = op.apply(db);
                setTransactionSuccessful();
                return res;
            } finally {
                endTransaction();
            }
        }
    }

    /**
     * Execute the given operation regardless of the calling thread being in an
     * active transaction or not.
     */
    public @NonNull <T> T runWithoutTransaction(@NonNull Function<SQLiteDatabase, T> op) {
        // We carefully acquire the database here so that any schema changes can
        // be applied before acquiring the read lock below
        final SQLiteDatabase db = super.getWritableDatabase();

        if (mTransactionState.get() != null) {
            // Already inside a transaction, so we can run directly
            return op.apply(db);
        } else {
            // We still need to acquire a schema read lock
            mSchemaLock.readLock().lock();
            try {
                return op.apply(db);
            } finally {
                mSchemaLock.readLock().unlock();
            }
        }
    }

    public void notifyInsert(@NonNull Uri uri) {
        notifyChange(uri, ContentResolver.NOTIFY_INSERT);
    }

    public void notifyUpdate(@NonNull Uri uri) {
        notifyChange(uri, ContentResolver.NOTIFY_UPDATE);
    }

    public void notifyDelete(@NonNull Uri uri) {
        notifyChange(uri, ContentResolver.NOTIFY_DELETE);
    }

    /**
     * Notify that the given {@link Uri} has changed. This enqueues the
     * notification if currently inside a transaction, and they'll be
     * clustered and sent when the transaction completes.
     */
    public void notifyChange(@NonNull Uri uri, int flags) {
        if (LOGV) Log.v(TAG, "Notifying " + uri);
        final TransactionState state = mTransactionState.get();
        if (state != null) {
            ArraySet<Uri> set = state.notifyChanges.get(flags);
            if (set == null) {
                set = new ArraySet<>();
                state.notifyChanges.put(flags, set);
            }
            set.add(uri);
        } else {
            ForegroundThread.getExecutor().execute(() -> {
                notifySingleChangeInternal(uri, flags);
            });
        }
    }

    private void notifySingleChangeInternal(@NonNull Uri uri, int flags) {
        Trace.beginSection("notifySingleChange");
        try {
            mContext.getContentResolver().notifyChange(uri, null, flags);
        } finally {
            Trace.endSection();
        }
    }

    private void notifyChangeInternal(@NonNull Collection<Uri> uris, int flags) {
        Trace.beginSection("notifyChange");
        try {
            for (List<Uri> partition : Iterables.partition(uris, NOTIFY_BATCH_SIZE)) {
                mContext.getContentResolver().notifyChange(partition, null, flags);
            }
        } finally {
            Trace.endSection();
        }
    }

    /**
     * Post the given task to be run in a blocking fashion after any current
     * transaction has finished. If there is no active transaction, the task is
     * immediately executed.
     */
    public void postBlocking(@NonNull Runnable command) {
        final TransactionState state = mTransactionState.get();
        if (state != null) {
            state.blockingTasks.add(command);
        } else {
            command.run();
        }
    }

    /**
     * Post the given task to be run in background after any current transaction
     * has finished. If there is no active transaction, the task is immediately
     * dispatched to run in the background.
     */
    public void postBackground(@NonNull Runnable command) {
        final TransactionState state = mTransactionState.get();
        if (state != null) {
            state.backgroundTasks.add(command);
        } else {
            BackgroundThread.getExecutor().execute(command);
        }
    }

    /**
     * This method cleans up any files created by android.media.MiniThumbFile, removed after P.
     * It's triggered during database update only, in order to run only once.
     */
    private static void deleteLegacyThumbnailData() {
        File directory = new File(Environment.getExternalStorageDirectory(), "/DCIM/.thumbnails");

        final FilenameFilter filter = (dir, filename) -> filename.startsWith(".thumbdata");
        final File[] files = directory.listFiles(filter);
        for (File f : (files != null) ? files : new File[0]) {
            if (!f.delete()) {
                Log.e(TAG, "Failed to delete legacy thumbnail data " + f.getAbsolutePath());
            }
        }
    }

    @Deprecated
    public static int getDatabaseVersion(Context context) {
        // We now use static versions defined internally instead of the
        // versionCode from the manifest
        return VERSION_LATEST;
    }

    @VisibleForTesting
    static void makePristineSchema(SQLiteDatabase db) {
        // drop all triggers
        Cursor c = db.query("sqlite_master", new String[] {"name"}, "type is 'trigger'",
                null, null, null, null);
        while (c.moveToNext()) {
            if (c.getString(0).startsWith("sqlite_")) continue;
            db.execSQL("DROP TRIGGER IF EXISTS " + c.getString(0));
        }
        c.close();

        // drop all views
        c = db.query("sqlite_master", new String[] {"name"}, "type is 'view'",
                null, null, null, null);
        while (c.moveToNext()) {
            if (c.getString(0).startsWith("sqlite_")) continue;
            db.execSQL("DROP VIEW IF EXISTS " + c.getString(0));
        }
        c.close();

        // drop all indexes
        c = db.query("sqlite_master", new String[] {"name"}, "type is 'index'",
                null, null, null, null);
        while (c.moveToNext()) {
            if (c.getString(0).startsWith("sqlite_")) continue;
            db.execSQL("DROP INDEX IF EXISTS " + c.getString(0));
        }
        c.close();

        // drop all tables
        c = db.query("sqlite_master", new String[] {"name"}, "type is 'table'",
                null, null, null, null);
        while (c.moveToNext()) {
            if (c.getString(0).startsWith("sqlite_")) continue;
            db.execSQL("DROP TABLE IF EXISTS " + c.getString(0));
        }
        c.close();
    }

    private void createLatestSchema(SQLiteDatabase db) {
        // We're about to start all ID numbering from scratch, so revoke any
        // outstanding permission grants to ensure we don't leak data
        try {
            final PackageInfo pkg = mContext.getPackageManager().getPackageInfo(
                    mContext.getPackageName(), PackageManager.GET_PROVIDERS);
            if (pkg != null && pkg.providers != null) {
                for (ProviderInfo provider : pkg.providers) {
                    mContext.revokeUriPermission(Uri.parse("content://" + provider.authority),
                            Intent.FLAG_GRANT_READ_URI_PERMISSION
                                    | Intent.FLAG_GRANT_WRITE_URI_PERMISSION);
                }
            }
        } catch (Exception e) {
            Log.w(TAG, "Failed to revoke permissions", e);
        }

        makePristineSchema(db);

        db.execSQL("CREATE TABLE local_metadata (generation INTEGER DEFAULT 0)");
        db.execSQL("INSERT INTO local_metadata VALUES (0)");

        db.execSQL("CREATE TABLE android_metadata (locale TEXT)");
        db.execSQL("CREATE TABLE thumbnails (_id INTEGER PRIMARY KEY,_data TEXT,image_id INTEGER,"
                + "kind INTEGER,width INTEGER,height INTEGER)");
        db.execSQL("CREATE TABLE album_art (album_id INTEGER PRIMARY KEY,_data TEXT)");
        db.execSQL("CREATE TABLE videothumbnails (_id INTEGER PRIMARY KEY,_data TEXT,"
                + "video_id INTEGER,kind INTEGER,width INTEGER,height INTEGER)");
        db.execSQL("CREATE TABLE files (_id INTEGER PRIMARY KEY AUTOINCREMENT,"
                + "_data TEXT UNIQUE COLLATE NOCASE,_size INTEGER,format INTEGER,parent INTEGER,"
                + "date_added INTEGER,date_modified INTEGER,mime_type TEXT,title TEXT,"
                + "description TEXT,_display_name TEXT,picasa_id TEXT,orientation INTEGER,"
                + "latitude DOUBLE,longitude DOUBLE,datetaken INTEGER,mini_thumb_magic INTEGER,"
                + "bucket_id TEXT,bucket_display_name TEXT,isprivate INTEGER,title_key TEXT,"
                + "artist_id INTEGER,album_id INTEGER,composer TEXT,track INTEGER,"
                + "year INTEGER CHECK(year!=0),is_ringtone INTEGER,is_music INTEGER,"
                + "is_alarm INTEGER,is_notification INTEGER,is_podcast INTEGER,album_artist TEXT,"
                + "duration INTEGER,bookmark INTEGER,artist TEXT,album TEXT,resolution TEXT,"
                + "tags TEXT,category TEXT,language TEXT,mini_thumb_data TEXT,name TEXT,"
                + "media_type INTEGER,old_id INTEGER,is_drm INTEGER,"
                + "width INTEGER, height INTEGER, title_resource_uri TEXT,"
                + "owner_package_name TEXT DEFAULT NULL,"
                + "color_standard INTEGER, color_transfer INTEGER, color_range INTEGER,"
                + "_hash BLOB DEFAULT NULL, is_pending INTEGER DEFAULT 0,"
                + "is_download INTEGER DEFAULT 0, download_uri TEXT DEFAULT NULL,"
                + "referer_uri TEXT DEFAULT NULL, is_audiobook INTEGER DEFAULT 0,"
                + "date_expires INTEGER DEFAULT NULL,is_trashed INTEGER DEFAULT 0,"
                + "group_id INTEGER DEFAULT NULL,primary_directory TEXT DEFAULT NULL,"
                + "secondary_directory TEXT DEFAULT NULL,document_id TEXT DEFAULT NULL,"
                + "instance_id TEXT DEFAULT NULL,original_document_id TEXT DEFAULT NULL,"
                + "relative_path TEXT DEFAULT NULL,volume_name TEXT DEFAULT NULL,"
                + "artist_key TEXT DEFAULT NULL,album_key TEXT DEFAULT NULL,"
                + "genre TEXT DEFAULT NULL,genre_key TEXT DEFAULT NULL,genre_id INTEGER,"
                + "author TEXT DEFAULT NULL, bitrate INTEGER DEFAULT NULL,"
                + "capture_framerate REAL DEFAULT NULL, cd_track_number TEXT DEFAULT NULL,"
                + "compilation INTEGER DEFAULT NULL, disc_number TEXT DEFAULT NULL,"
                + "is_favorite INTEGER DEFAULT 0, num_tracks INTEGER DEFAULT NULL,"
                + "writer TEXT DEFAULT NULL, exposure_time TEXT DEFAULT NULL,"
                + "f_number TEXT DEFAULT NULL, iso INTEGER DEFAULT NULL,"
                + "scene_capture_type INTEGER DEFAULT NULL, generation_added INTEGER DEFAULT 0,"
                + "generation_modified INTEGER DEFAULT 0, xmp BLOB DEFAULT NULL)");

        db.execSQL("CREATE TABLE log (time DATETIME, message TEXT)");
        if (!mInternal) {
            db.execSQL("CREATE TABLE audio_playlists_map (_id INTEGER PRIMARY KEY,"
                    + "audio_id INTEGER NOT NULL,playlist_id INTEGER NOT NULL,"
                    + "play_order INTEGER NOT NULL)");
        }

        createLatestViews(db, mInternal);
        createLatestTriggers(db, mInternal);
        createLatestIndexes(db, mInternal);

        // Since this code is used by both the legacy and modern providers, we
        // only want to migrate when we're running as the modern provider
        if (!mLegacyProvider) {
            try {
                new File(mContext.getFilesDir(), mMigrationFileName).createNewFile();
            } catch (IOException e) {
                Log.e(TAG, "Failed to create a migration file: ." + mVolumeName, e);
            }
        }
    }

    /**
     * Migrate important information from {@link MediaStore#AUTHORITY_LEGACY},
     * if present on this device. We only do this once during early database
     * creation, to help us preserve information like {@link MediaColumns#_ID}
     * and {@link MediaColumns#IS_FAVORITE}.
     */
    private void migrateFromLegacy(SQLiteDatabase db) {
        // TODO: focus this migration on secondary volumes once we have separate
        // databases for each volume; for now only migrate primary storage

        try (ContentProviderClient client = mContext.getContentResolver()
                .acquireContentProviderClient(MediaStore.AUTHORITY_LEGACY)) {
            if (client == null) {
                Log.d(TAG, "No legacy provider available for migration");
                return;
            }

            final Uri queryUri = MediaStore
                    .rewriteToLegacy(MediaStore.Files.getContentUri(mVolumeName));

            final Bundle extras = new Bundle();
            extras.putInt(MediaStore.QUERY_ARG_MATCH_PENDING, MediaStore.MATCH_INCLUDE);
            extras.putInt(MediaStore.QUERY_ARG_MATCH_TRASHED, MediaStore.MATCH_INCLUDE);
            extras.putInt(MediaStore.QUERY_ARG_MATCH_FAVORITE, MediaStore.MATCH_INCLUDE);

            db.beginTransaction();
            Log.d(TAG, "Starting migration from legacy provider");
            mMigrationListener.onStarted(client, mVolumeName);
            try (Cursor c = client.query(queryUri, sMigrateColumns.toArray(new String[0]),
                    extras, null)) {
                final ContentValues values = new ContentValues();
                while (c.moveToNext()) {
                    values.clear();

                    // Start by deriving all values from migrated data column,
                    // then overwrite with other migrated columns
                    final String data = c.getString(c.getColumnIndex(MediaColumns.DATA));
                    values.put(MediaColumns.DATA, data);
                    FileUtils.computeValuesFromData(values, /*isForFuse*/ false);
                    for (String column : sMigrateColumns) {
                        DatabaseUtils.copyFromCursorToContentValues(column, c, values);
                    }

                    final String volumePath = FileUtils.extractVolumePath(data);

                    // Handle playlist files which may need special handling if
                    // there are no "real" playlist files.
                    final int mediaType = c.getInt(c.getColumnIndex(FileColumns.MEDIA_TYPE));
                    if (!mInternal && volumePath != null &&
                            mediaType == FileColumns.MEDIA_TYPE_PLAYLIST) {
                        File playlistFile = new File(data);

                        if (!playlistFile.exists()) {
                            if (LOGV) Log.v(TAG, "Migrating playlist file " + playlistFile);

                            // Migrate virtual playlists to a "real" playlist file.
                            // Also change playlist file name and path to adapt to new
                            // default primary directory.
                            String playlistFilePath = data;
                            try {
                                playlistFilePath = migratePlaylistFiles(client,
                                        c.getLong(c.getColumnIndex(FileColumns._ID)));
                                // Either migration didn't happen or is not necessary because
                                // playlist file already exists
                                if (playlistFilePath == null) playlistFilePath = data;
                            } catch (Exception e) {
                                // We only have one shot to migrate data, so log and
                                // keep marching forward.
                                Log.wtf(TAG, "Couldn't migrate playlist file " + data);
                            }

                            values.put(FileColumns.DATA, playlistFilePath);
                            FileUtils.computeValuesFromData(values, /*isForFuse*/ false);
                        }
                    }

                    // When migrating pending or trashed files, we might need to
                    // rename them on disk to match new schema
                    if (volumePath != null) {
                        FileUtils.computeDataFromValues(values, new File(volumePath),
                                /*isForFuse*/ false);
                        final String recomputedData = values.getAsString(MediaColumns.DATA);
                        if (!Objects.equals(data, recomputedData)) {
                            try {
                                renameWithRetry(data, recomputedData);
                            } catch (IOException e) {
                                // We only have one shot to migrate data, so log and
                                // keep marching forward
                                Log.wtf(TAG, "Failed to rename " + values + "; continuing", e);
                                FileUtils.computeValuesFromData(values, /*isForFuse*/ false);
                            }
                        }
                    }

                    if (db.insert("files", null, values) == -1) {
                        // We only have one shot to migrate data, so log and
                        // keep marching forward
                        Log.w(TAG, "Failed to insert " + values + "; continuing");
                    }

                    // To avoid SQLITE_NOMEM errors, we need to periodically
                    // flush the current transaction and start another one
                    if ((c.getPosition() % 2_000) == 0) {
                        db.setTransactionSuccessful();
                        db.endTransaction();
                        db.beginTransaction();

                        // And announce that we're actively making progress
                        final int progress = c.getPosition();
                        final int total = c.getCount();
                        Log.v(TAG, "Migrated " + progress + " of " + total + "...");
                        mMigrationListener.onProgress(client, mVolumeName, progress, total);
                    }
                }

                Log.d(TAG, "Finished migration from legacy provider");
            } catch (Exception e) {
                // We have to guard ourselves against any weird behavior of the
                // legacy provider by trying to catch everything
                Log.wtf(TAG, "Failed migration from legacy provider", e);
            }

            // We tried our best above to migrate everything we could, and we
            // only have one possible shot, so mark everything successful
            db.setTransactionSuccessful();
            db.endTransaction();
            mMigrationListener.onFinished(client, mVolumeName);
        }

    }

    @Nullable
    private String migratePlaylistFiles(ContentProviderClient client, long playlistId)
            throws IllegalStateException {
        final String selection = FileColumns.MEDIA_TYPE + "=" + FileColumns.MEDIA_TYPE_PLAYLIST
                + " AND " + FileColumns._ID + "=" + playlistId;
        final String[] projection = new String[]{
                FileColumns._ID,
                FileColumns.DATA,
                MediaColumns.MIME_TYPE,
                MediaStore.Audio.PlaylistsColumns.NAME,
        };
        final Uri queryUri = MediaStore
                .rewriteToLegacy(MediaStore.Files.getContentUri(mVolumeName));

        try (Cursor cursor = client.query(queryUri, projection, selection, null, null)) {
            if (!cursor.moveToFirst()) {
                throw new IllegalStateException("Couldn't find database row for playlist file"
                        + playlistId);
            }

            final String data = cursor.getString(cursor.getColumnIndex(MediaColumns.DATA));
            File playlistFile = new File(data);
            if (playlistFile.exists()) {
                throw new IllegalStateException("Playlist file exists " + data);
            }

            String mimeType = cursor.getString(cursor.getColumnIndex(MediaColumns.MIME_TYPE));
            // Sometimes, playlists in Q may have mimeType as
            // "application/octet-stream". Ensure that playlist rows have the
            // right playlist mimeType. These rows will be committed to a file
            // and hence they should have correct playlist mimeType for
            // Playlist#write to identify the right child playlist class.
            if (!MimeUtils.isPlaylistMimeType(mimeType)) {
                // Playlist files should always have right mimeType, default to
                // audio/mpegurl when mimeType doesn't match playlist media_type.
                mimeType = "audio/mpegurl";
            }

            // If the directory is Playlists/ change the directory to Music/
            // since defaultPrimary for playlists is Music/. This helps
            // resolve any future app-compat issues around renaming playlist
            // files.
            File parentFile = playlistFile.getParentFile();
            if (parentFile.getName().equalsIgnoreCase("Playlists")) {
                parentFile = new File(parentFile.getParentFile(), Environment.DIRECTORY_MUSIC);
            }
            final String playlistName = cursor.getString(
                    cursor.getColumnIndex(MediaStore.Audio.PlaylistsColumns.NAME));

            try {
                // Build playlist file path with a file extension that matches
                // playlist mimeType.
                playlistFile = FileUtils.buildUniqueFile(parentFile, mimeType, playlistName);
            } catch(FileNotFoundException e) {
                Log.e(TAG, "Couldn't create unique file for " + playlistFile +
                        ", using actual playlist file name", e);
            }

            final long rowId = cursor.getLong(cursor.getColumnIndex(FileColumns._ID));
            final Uri playlistMemberUri = MediaStore.rewriteToLegacy(
                    MediaStore.Audio.Playlists.Members.getContentUri(mVolumeName, rowId));
            createPlaylistFile(client, playlistMemberUri, playlistFile);
            return playlistFile.getAbsolutePath();
        } catch (RemoteException e) {
            throw new IllegalStateException(e);
        }
    }

    /**
     * Creates "real" playlist files on disk from the playlist data from the database.
     */
    private void createPlaylistFile(ContentProviderClient client, @NonNull Uri playlistMemberUri,
            @NonNull File playlistFile) throws IllegalStateException {
        final String[] projection = new String[] {
                MediaStore.Audio.Playlists.Members.AUDIO_ID,
                MediaStore.Audio.Playlists.Members.PLAY_ORDER,
        };

        final Playlist playlist = new Playlist();
        // Migrating music->playlist association.
        try (Cursor c = client.query(playlistMemberUri, projection, null, null,
                Audio.Playlists.Members.DEFAULT_SORT_ORDER)) {
            while (c.moveToNext()) {
                // Write these values to the playlist file
                final long audioId = c.getLong(0);
                final int playOrder = c.getInt(1);

                final Uri audioFileUri = MediaStore.rewriteToLegacy(ContentUris.withAppendedId(
                        MediaStore.Files.getContentUri(mVolumeName), audioId));
                final String audioFilePath = queryForData(client, audioFileUri);
                if (audioFilePath == null)  {
                    // This shouldn't happen, we should always find audio file
                    // unless audio file is removed, and database has stale db
                    // row. However this shouldn't block creating playlist
                    // files;
                    Log.e(TAG, "Couldn't find audio file for " + audioId + ", continuing..");
                    continue;
                }
                playlist.add(playOrder, playlistFile.toPath().getParent().
                        relativize(new File(audioFilePath).toPath()));
            }

            try {
                writeToPlaylistFileWithRetry(playlistFile, playlist);
            } catch (IOException e) {
                // We only have one shot to migrate data, so log and
                // keep marching forward.
                Log.wtf(TAG, "Couldn't migrate playlist file " + playlistFile);
            }
        } catch (RemoteException e) {
            throw new IllegalStateException(e);
        }
    }

    /**
     * Return the {@link MediaColumns#DATA} field for the given {@code uri}.
     */
    private String queryForData(ContentProviderClient client, @NonNull Uri uri) {
        try (Cursor c = client.query(uri, new String[] {FileColumns.DATA}, Bundle.EMPTY, null)) {
            if (c.moveToFirst()) {
                return c.getString(0);
            }
        } catch (Exception e) {
            Log.wtf(TAG, "Exception occurred while querying for data file for " + uri, e);
        }
        return null;
    }

    /**
     * Set of columns that should be migrated from the legacy provider,
     * including core information to identify each media item, followed by
     * columns that can be edited by users. (We omit columns here that are
     * marked as "readOnly" in the {@link MediaStore} annotations, since those
     * will be regenerated by the first scan after upgrade.)
     */
    private static final ArraySet<String> sMigrateColumns = new ArraySet<>();

    {
        sMigrateColumns.add(MediaStore.MediaColumns._ID);
        sMigrateColumns.add(MediaStore.MediaColumns.DATA);
        sMigrateColumns.add(MediaStore.MediaColumns.VOLUME_NAME);
        sMigrateColumns.add(MediaStore.Files.FileColumns.MEDIA_TYPE);

        sMigrateColumns.add(MediaStore.MediaColumns.DATE_ADDED);
        sMigrateColumns.add(MediaStore.MediaColumns.DATE_EXPIRES);
        sMigrateColumns.add(MediaStore.MediaColumns.IS_PENDING);
        sMigrateColumns.add(MediaStore.MediaColumns.IS_TRASHED);
        sMigrateColumns.add(MediaStore.MediaColumns.IS_FAVORITE);
        sMigrateColumns.add(MediaStore.MediaColumns.OWNER_PACKAGE_NAME);

        sMigrateColumns.add(MediaStore.MediaColumns.ORIENTATION);
        sMigrateColumns.add(MediaStore.Files.FileColumns.PARENT);

        sMigrateColumns.add(MediaStore.Audio.AudioColumns.BOOKMARK);

        sMigrateColumns.add(MediaStore.Video.VideoColumns.TAGS);
        sMigrateColumns.add(MediaStore.Video.VideoColumns.CATEGORY);
        sMigrateColumns.add(MediaStore.Video.VideoColumns.BOOKMARK);

        sMigrateColumns.add(MediaStore.Video.VideoColumns.IS_PRIVATE);

        sMigrateColumns.add(MediaStore.DownloadColumns.DOWNLOAD_URI);
        sMigrateColumns.add(MediaStore.DownloadColumns.REFERER_URI);
    }

    private static void makePristineViews(SQLiteDatabase db) {
        // drop all views
        Cursor c = db.query("sqlite_master", new String[] {"name"}, "type is 'view'",
                null, null, null, null);
        while (c.moveToNext()) {
            db.execSQL("DROP VIEW IF EXISTS " + c.getString(0));
        }
        c.close();
    }

    private void createLatestViews(SQLiteDatabase db, boolean internal) {
        makePristineViews(db);

        if (mColumnAnnotation == null) {
            Log.w(TAG, "No column annotation provided; not creating views");
            return;
        }

        final String filterVolumeNames;
        synchronized (mFilterVolumeNames) {
            filterVolumeNames = bindList(mFilterVolumeNames.toArray());
        }

        if (!internal) {
            db.execSQL("CREATE VIEW audio_playlists AS SELECT "
                    + String.join(",", getProjectionMap(Audio.Playlists.class).keySet())
                    + " FROM files WHERE media_type=4");
        }

        db.execSQL("CREATE VIEW searchhelpertitle AS SELECT * FROM audio ORDER BY title_key");
        db.execSQL("CREATE VIEW search AS SELECT _id,'artist' AS mime_type,artist,NULL AS album,"
                + "NULL AS title,artist AS text1,NULL AS text2,number_of_albums AS data1,"
                + "number_of_tracks AS data2,artist_key AS match,"
                + "'content://media/external/audio/artists/'||_id AS suggest_intent_data,"
                + "1 AS grouporder FROM artist_info WHERE (artist!='<unknown>')"
                + " UNION ALL SELECT _id,'album' AS mime_type,artist,album,"
                + "NULL AS title,album AS text1,artist AS text2,NULL AS data1,"
                + "NULL AS data2,artist_key||' '||album_key AS match,"
                + "'content://media/external/audio/albums/'||_id AS suggest_intent_data,"
                + "2 AS grouporder FROM album_info"
                + " WHERE (album!='<unknown>')"
                + " UNION ALL SELECT searchhelpertitle._id AS _id,mime_type,artist,album,title,"
                + "title AS text1,artist AS text2,NULL AS data1,"
                + "NULL AS data2,artist_key||' '||album_key||' '||title_key AS match,"
                + "'content://media/external/audio/media/'||searchhelpertitle._id"
                + " AS suggest_intent_data,"
                + "3 AS grouporder FROM searchhelpertitle WHERE (title != '')");

        db.execSQL("CREATE VIEW audio AS SELECT "
                + String.join(",", getProjectionMap(Audio.Media.class).keySet())
                + " FROM files WHERE media_type=2");
        db.execSQL("CREATE VIEW video AS SELECT "
                + String.join(",", getProjectionMap(Video.Media.class).keySet())
                + " FROM files WHERE media_type=3");
        db.execSQL("CREATE VIEW images AS SELECT "
                + String.join(",", getProjectionMap(Images.Media.class).keySet())
                + " FROM files WHERE media_type=1");
        db.execSQL("CREATE VIEW downloads AS SELECT "
                + String.join(",", getProjectionMap(Downloads.class).keySet())
                + " FROM files WHERE is_download=1");

        db.execSQL("CREATE VIEW audio_artists AS SELECT "
                + "  artist_id AS " + Audio.Artists._ID
                + ", MIN(artist) AS " + Audio.Artists.ARTIST
                + ", artist_key AS " + Audio.Artists.ARTIST_KEY
                + ", COUNT(DISTINCT album_id) AS " + Audio.Artists.NUMBER_OF_ALBUMS
                + ", COUNT(DISTINCT _id) AS " + Audio.Artists.NUMBER_OF_TRACKS
                + " FROM audio"
                + " WHERE is_music=1 AND volume_name IN " + filterVolumeNames
                + " GROUP BY artist_id");

        db.execSQL("CREATE VIEW audio_albums AS SELECT "
                + "  album_id AS " + Audio.Albums._ID
                + ", album_id AS " + Audio.Albums.ALBUM_ID
                + ", MIN(album) AS " + Audio.Albums.ALBUM
                + ", album_key AS " + Audio.Albums.ALBUM_KEY
                + ", artist_id AS " + Audio.Albums.ARTIST_ID
                + ", artist AS " + Audio.Albums.ARTIST
                + ", artist_key AS " + Audio.Albums.ARTIST_KEY
                + ", COUNT(DISTINCT _id) AS " + Audio.Albums.NUMBER_OF_SONGS
                + ", COUNT(DISTINCT _id) AS " + Audio.Albums.NUMBER_OF_SONGS_FOR_ARTIST
                + ", MIN(year) AS " + Audio.Albums.FIRST_YEAR
                + ", MAX(year) AS " + Audio.Albums.LAST_YEAR
                + ", NULL AS " + Audio.Albums.ALBUM_ART
                + " FROM audio"
                + " WHERE is_music=1 AND volume_name IN " + filterVolumeNames
                + " GROUP BY album_id");

        db.execSQL("CREATE VIEW audio_genres AS SELECT "
                + "  genre_id AS " + Audio.Genres._ID
                + ", MIN(genre) AS " + Audio.Genres.NAME
                + " FROM audio"
                + " WHERE volume_name IN " + filterVolumeNames
                + " GROUP BY genre_id");
    }

    private static void makePristineTriggers(SQLiteDatabase db) {
        // drop all triggers
        Cursor c = db.query("sqlite_master", new String[] {"name"}, "type is 'trigger'",
                null, null, null, null);
        while (c.moveToNext()) {
            if (c.getString(0).startsWith("sqlite_")) continue;
            db.execSQL("DROP TRIGGER IF EXISTS " + c.getString(0));
        }
        c.close();
    }

    private static void createLatestTriggers(SQLiteDatabase db, boolean internal) {
        makePristineTriggers(db);

        final String insertArg =
                "new.volume_name||':'||new._id||':'||new.media_type||':'||new.is_download";
        final String updateArg =
                "old.volume_name||':'||old._id||':'||old.media_type||':'||old.is_download"
                        + "||':'||new._id||':'||new.media_type||':'||new.is_download"
                        + "||':'||ifnull(old.owner_package_name,'null')"
                        + "||':'||ifnull(new.owner_package_name,'null')||':'||old._data";
        final String deleteArg =
                "old.volume_name||':'||old._id||':'||old.media_type||':'||old.is_download"
                        + "||':'||ifnull(old.owner_package_name,'null')||':'||old._data";

        db.execSQL("CREATE TRIGGER files_insert AFTER INSERT ON files"
                + " BEGIN SELECT _INSERT(" + insertArg + "); END");
        db.execSQL("CREATE TRIGGER files_update AFTER UPDATE ON files"
                + " BEGIN SELECT _UPDATE(" + updateArg + "); END");
        db.execSQL("CREATE TRIGGER files_delete AFTER DELETE ON files"
                + " BEGIN SELECT _DELETE(" + deleteArg + "); END");
    }

    private static void makePristineIndexes(SQLiteDatabase db) {
        // drop all indexes
        Cursor c = db.query("sqlite_master", new String[] {"name"}, "type is 'index'",
                null, null, null, null);
        while (c.moveToNext()) {
            if (c.getString(0).startsWith("sqlite_")) continue;
            db.execSQL("DROP INDEX IF EXISTS " + c.getString(0));
        }
        c.close();
    }

    private static void createLatestIndexes(SQLiteDatabase db, boolean internal) {
        makePristineIndexes(db);

        db.execSQL("CREATE INDEX image_id_index on thumbnails(image_id)");
        db.execSQL("CREATE INDEX video_id_index on videothumbnails(video_id)");
        db.execSQL("CREATE INDEX album_id_idx ON files(album_id)");
        db.execSQL("CREATE INDEX artist_id_idx ON files(artist_id)");
        db.execSQL("CREATE INDEX genre_id_idx ON files(genre_id)");
        db.execSQL("CREATE INDEX bucket_index on files(bucket_id,media_type,datetaken, _id)");
        db.execSQL("CREATE INDEX bucket_name on files(bucket_id,media_type,bucket_display_name)");
        db.execSQL("CREATE INDEX format_index ON files(format)");
        db.execSQL("CREATE INDEX media_type_index ON files(media_type)");
        db.execSQL("CREATE INDEX parent_index ON files(parent)");
        db.execSQL("CREATE INDEX path_index ON files(_data)");
        db.execSQL("CREATE INDEX sort_index ON files(datetaken ASC, _id ASC)");
        db.execSQL("CREATE INDEX title_idx ON files(title)");
        db.execSQL("CREATE INDEX titlekey_index ON files(title_key)");
    }

    private static void updateCollationKeys(SQLiteDatabase db) {
        // Delete albums and artists, then clear the modification time on songs, which
        // will cause the media scanner to rescan everything, rebuilding the artist and
        // album tables along the way, while preserving playlists.
        // We need this rescan because ICU also changed, and now generates different
        // collation keys
        db.execSQL("DELETE from albums");
        db.execSQL("DELETE from artists");
        db.execSQL("UPDATE files SET date_modified=0;");
    }

    private static void updateAddTitleResource(SQLiteDatabase db) {
        // Add the column used for title localization, and force a rescan of any
        // ringtones, alarms and notifications that may be using it.
        db.execSQL("ALTER TABLE files ADD COLUMN title_resource_uri TEXT");
        db.execSQL("UPDATE files SET date_modified=0"
                + " WHERE (is_alarm IS 1) OR (is_ringtone IS 1) OR (is_notification IS 1)");
    }

    private static void updateAddOwnerPackageName(SQLiteDatabase db, boolean internal) {
        db.execSQL("ALTER TABLE files ADD COLUMN owner_package_name TEXT DEFAULT NULL");

        // Derive new column value based on well-known paths
        try (Cursor c = db.query("files", new String[] { FileColumns._ID, FileColumns.DATA },
                FileColumns.DATA + " REGEXP '" + FileUtils.PATTERN_OWNED_PATH.pattern() + "'",
                null, null, null, null, null)) {
            Log.d(TAG, "Updating " + c.getCount() + " entries with well-known owners");

            final Matcher m = FileUtils.PATTERN_OWNED_PATH.matcher("");
            final ContentValues values = new ContentValues();

            while (c.moveToNext()) {
                final long id = c.getLong(0);
                final String data = c.getString(1);
                m.reset(data);
                if (m.matches()) {
                    final String packageName = m.group(1);
                    values.clear();
                    values.put(FileColumns.OWNER_PACKAGE_NAME, packageName);
                    db.update("files", values, "_id=" + id, null);
                }
            }
        }
    }

    private static void updateAddColorSpaces(SQLiteDatabase db) {
        // Add the color aspects related column used for HDR detection etc.
        db.execSQL("ALTER TABLE files ADD COLUMN color_standard INTEGER;");
        db.execSQL("ALTER TABLE files ADD COLUMN color_transfer INTEGER;");
        db.execSQL("ALTER TABLE files ADD COLUMN color_range INTEGER;");
    }

    private static void updateAddHashAndPending(SQLiteDatabase db, boolean internal) {
        db.execSQL("ALTER TABLE files ADD COLUMN _hash BLOB DEFAULT NULL;");
        db.execSQL("ALTER TABLE files ADD COLUMN is_pending INTEGER DEFAULT 0;");
    }

    private static void updateAddDownloadInfo(SQLiteDatabase db, boolean internal) {
        db.execSQL("ALTER TABLE files ADD COLUMN is_download INTEGER DEFAULT 0;");
        db.execSQL("ALTER TABLE files ADD COLUMN download_uri TEXT DEFAULT NULL;");
        db.execSQL("ALTER TABLE files ADD COLUMN referer_uri TEXT DEFAULT NULL;");
    }

    private static void updateAddAudiobook(SQLiteDatabase db, boolean internal) {
        db.execSQL("ALTER TABLE files ADD COLUMN is_audiobook INTEGER DEFAULT 0;");
    }

    private static void updateClearLocation(SQLiteDatabase db, boolean internal) {
        db.execSQL("UPDATE files SET latitude=NULL, longitude=NULL;");
    }

    private static void updateSetIsDownload(SQLiteDatabase db, boolean internal) {
        db.execSQL("UPDATE files SET is_download=1 WHERE _data REGEXP '"
                + FileUtils.PATTERN_DOWNLOADS_FILE + "'");
    }

    private static void updateAddExpiresAndTrashed(SQLiteDatabase db, boolean internal) {
        db.execSQL("ALTER TABLE files ADD COLUMN date_expires INTEGER DEFAULT NULL;");
        db.execSQL("ALTER TABLE files ADD COLUMN is_trashed INTEGER DEFAULT 0;");
    }

    private static void updateAddGroupId(SQLiteDatabase db, boolean internal) {
        db.execSQL("ALTER TABLE files ADD COLUMN group_id INTEGER DEFAULT NULL;");
    }

    private static void updateAddDirectories(SQLiteDatabase db, boolean internal) {
        db.execSQL("ALTER TABLE files ADD COLUMN primary_directory TEXT DEFAULT NULL;");
        db.execSQL("ALTER TABLE files ADD COLUMN secondary_directory TEXT DEFAULT NULL;");
    }

    private static void updateAddXmpMm(SQLiteDatabase db, boolean internal) {
        db.execSQL("ALTER TABLE files ADD COLUMN document_id TEXT DEFAULT NULL;");
        db.execSQL("ALTER TABLE files ADD COLUMN instance_id TEXT DEFAULT NULL;");
        db.execSQL("ALTER TABLE files ADD COLUMN original_document_id TEXT DEFAULT NULL;");
    }

    private static void updateAddPath(SQLiteDatabase db, boolean internal) {
        db.execSQL("ALTER TABLE files ADD COLUMN relative_path TEXT DEFAULT NULL;");
    }

    private static void updateAddVolumeName(SQLiteDatabase db, boolean internal) {
        db.execSQL("ALTER TABLE files ADD COLUMN volume_name TEXT DEFAULT NULL;");
    }

    private static void updateDirsMimeType(SQLiteDatabase db, boolean internal) {
        db.execSQL("UPDATE files SET mime_type=NULL WHERE format="
                + MtpConstants.FORMAT_ASSOCIATION);
    }

    private static void updateRelativePath(SQLiteDatabase db, boolean internal) {
        db.execSQL("UPDATE files"
                + " SET " + MediaColumns.RELATIVE_PATH + "=" + MediaColumns.RELATIVE_PATH + "||'/'"
                + " WHERE " + MediaColumns.RELATIVE_PATH + " IS NOT NULL"
                + " AND " + MediaColumns.RELATIVE_PATH + " NOT LIKE '%/';");
    }

    private static void updateClearDirectories(SQLiteDatabase db, boolean internal) {
        db.execSQL("UPDATE files SET primary_directory=NULL, secondary_directory=NULL;");
    }

    private static void updateRestructureAudio(SQLiteDatabase db, boolean internal) {
        db.execSQL("ALTER TABLE files ADD COLUMN artist_key TEXT DEFAULT NULL;");
        db.execSQL("ALTER TABLE files ADD COLUMN album_key TEXT DEFAULT NULL;");
        db.execSQL("ALTER TABLE files ADD COLUMN genre TEXT DEFAULT NULL;");
        db.execSQL("ALTER TABLE files ADD COLUMN genre_key TEXT DEFAULT NULL;");
        db.execSQL("ALTER TABLE files ADD COLUMN genre_id INTEGER;");

        db.execSQL("DROP TABLE IF EXISTS artists;");
        db.execSQL("DROP TABLE IF EXISTS albums;");
        db.execSQL("DROP TABLE IF EXISTS audio_genres;");
        db.execSQL("DROP TABLE IF EXISTS audio_genres_map;");

        db.execSQL("CREATE INDEX genre_id_idx ON files(genre_id)");

        db.execSQL("DROP INDEX IF EXISTS album_idx");
        db.execSQL("DROP INDEX IF EXISTS albumkey_index");
        db.execSQL("DROP INDEX IF EXISTS artist_idx");
        db.execSQL("DROP INDEX IF EXISTS artistkey_index");

        // Since we're radically changing how the schema is defined, the
        // simplest path forward is to rescan all audio files
        db.execSQL("UPDATE files SET date_modified=0 WHERE media_type=2;");
    }

    private static void updateAddMetadata(SQLiteDatabase db, boolean internal) {
        db.execSQL("ALTER TABLE files ADD COLUMN author TEXT DEFAULT NULL;");
        db.execSQL("ALTER TABLE files ADD COLUMN bitrate INTEGER DEFAULT NULL;");
        db.execSQL("ALTER TABLE files ADD COLUMN capture_framerate REAL DEFAULT NULL;");
        db.execSQL("ALTER TABLE files ADD COLUMN cd_track_number TEXT DEFAULT NULL;");
        db.execSQL("ALTER TABLE files ADD COLUMN compilation INTEGER DEFAULT NULL;");
        db.execSQL("ALTER TABLE files ADD COLUMN disc_number TEXT DEFAULT NULL;");
        db.execSQL("ALTER TABLE files ADD COLUMN is_favorite INTEGER DEFAULT 0;");
        db.execSQL("ALTER TABLE files ADD COLUMN num_tracks INTEGER DEFAULT NULL;");
        db.execSQL("ALTER TABLE files ADD COLUMN writer TEXT DEFAULT NULL;");
        db.execSQL("ALTER TABLE files ADD COLUMN exposure_time TEXT DEFAULT NULL;");
        db.execSQL("ALTER TABLE files ADD COLUMN f_number TEXT DEFAULT NULL;");
        db.execSQL("ALTER TABLE files ADD COLUMN iso INTEGER DEFAULT NULL;");
    }

    private static void updateAddSceneCaptureType(SQLiteDatabase db, boolean internal) {
        db.execSQL("ALTER TABLE files ADD COLUMN scene_capture_type INTEGER DEFAULT NULL;");
    }

    private static void updateMigrateLogs(SQLiteDatabase db, boolean internal) {
        // Migrate any existing logs to new system
        try (Cursor c = db.query("log", new String[] { "time", "message" },
                null, null, null, null, null)) {
            while (c.moveToNext()) {
                final String time = c.getString(0);
                final String message = c.getString(1);
                Logging.logPersistent("Historical log " + time + " " + message);
            }
        }
        db.execSQL("DELETE FROM log;");
    }

    private static void updateAddLocalMetadata(SQLiteDatabase db, boolean internal) {
        db.execSQL("CREATE TABLE local_metadata (generation INTEGER DEFAULT 0)");
        db.execSQL("INSERT INTO local_metadata VALUES (0)");
    }

    private static void updateAddGeneration(SQLiteDatabase db, boolean internal) {
        db.execSQL("ALTER TABLE files ADD COLUMN generation_added INTEGER DEFAULT 0;");
        db.execSQL("ALTER TABLE files ADD COLUMN generation_modified INTEGER DEFAULT 0;");
    }

    private static void updateAddXmp(SQLiteDatabase db, boolean internal) {
        db.execSQL("ALTER TABLE files ADD COLUMN xmp BLOB DEFAULT NULL;");
    }

    private static void updateAudioAlbumId(SQLiteDatabase db, boolean internal) {
        // We change the logic for generating album id, rescan all audio files
        db.execSQL("UPDATE files SET date_modified=0 WHERE media_type=2;");
    }

    private static void recomputeDataValues(SQLiteDatabase db, boolean internal) {
        try (Cursor c = db.query("files", new String[] { FileColumns._ID, FileColumns.DATA },
                null, null, null, null, null, null)) {
            Log.d(TAG, "Recomputing " + c.getCount() + " data values");

            final ContentValues values = new ContentValues();
            while (c.moveToNext()) {
                values.clear();
                final long id = c.getLong(0);
                final String data = c.getString(1);
                values.put(FileColumns.DATA, data);
                FileUtils.computeValuesFromData(values, /*isForFuse*/ false);
                values.remove(FileColumns.DATA);
                if (!values.isEmpty()) {
                    db.update("files", values, "_id=" + id, null);
                }
            }
        }
    }

    private static void recomputeMediaTypeValues(SQLiteDatabase db) {
        // Only update the files with MEDIA_TYPE_NONE.
        final String selection = FileColumns.MEDIA_TYPE + "=?";
        final String[] selectionArgs = new String[]{String.valueOf(FileColumns.MEDIA_TYPE_NONE)};

        ArrayMap<Long, Integer> newMediaTypes = new ArrayMap<>();
        try (Cursor c = db.query("files", new String[] { FileColumns._ID, FileColumns.MIME_TYPE },
                selection, selectionArgs, null, null, null, null)) {
            Log.d(TAG, "Recomputing " + c.getCount() + " MediaType values");

            // Accumulate all the new MEDIA_TYPE updates.
            final ContentValues values = new ContentValues();
            while (c.moveToNext()) {
                values.clear();
                final long id = c.getLong(0);
                final String mimeType = c.getString(1);
                // Only update Document and Subtitle media type
                if (MimeUtils.isSubtitleMimeType(mimeType)) {
                    newMediaTypes.put(id, FileColumns.MEDIA_TYPE_SUBTITLE);
                } else if (MimeUtils.isDocumentMimeType(mimeType)) {
                    newMediaTypes.put(id, FileColumns.MEDIA_TYPE_DOCUMENT);
                }
            }
        }
        // Now, update all the new MEDIA_TYPE values.
        final ContentValues values = new ContentValues();
        for (long id: newMediaTypes.keySet()) {
            values.clear();
            values.put(FileColumns.MEDIA_TYPE, newMediaTypes.get(id));
            db.update("files", values, "_id=" + id, null);
        }
    }

    static final int VERSION_J = 509;
    static final int VERSION_K = 700;
    static final int VERSION_L = 700;
    static final int VERSION_M = 800;
    static final int VERSION_N = 800;
    static final int VERSION_O = 800;
    static final int VERSION_P = 900;
    static final int VERSION_Q = 1023;
    static final int VERSION_R = 1115;
    static final int VERSION_LATEST = VERSION_R;

    /**
     * This method takes care of updating all the tables in the database to the
     * current version, creating them if necessary.
     * This method can only update databases at schema 700 or higher, which was
     * used by the KitKat release. Older database will be cleared and recreated.
     * @param db Database
     */
    private void updateDatabase(SQLiteDatabase db, int fromVersion, int toVersion) {
        final long startTime = SystemClock.elapsedRealtime();
        final boolean internal = mInternal;

        if (fromVersion < 700) {
            // Anything older than KK is recreated from scratch
            createLatestSchema(db);
        } else {
            boolean recomputeDataValues = false;
            if (fromVersion < 800) {
                updateCollationKeys(db);
            }
            if (fromVersion < 900) {
                updateAddTitleResource(db);
            }
            if (fromVersion < 1000) {
                updateAddOwnerPackageName(db, internal);
            }
            if (fromVersion < 1003) {
                updateAddColorSpaces(db);
            }
            if (fromVersion < 1004) {
                updateAddHashAndPending(db, internal);
            }
            if (fromVersion < 1005) {
                updateAddDownloadInfo(db, internal);
            }
            if (fromVersion < 1006) {
                updateAddAudiobook(db, internal);
            }
            if (fromVersion < 1007) {
                updateClearLocation(db, internal);
            }
            if (fromVersion < 1008) {
                updateSetIsDownload(db, internal);
            }
            if (fromVersion < 1009) {
                // This database version added "secondary_bucket_id", but that
                // column name was refactored in version 1013 below, so this
                // update step is no longer needed.
            }
            if (fromVersion < 1010) {
                updateAddExpiresAndTrashed(db, internal);
            }
            if (fromVersion < 1012) {
                recomputeDataValues = true;
            }
            if (fromVersion < 1013) {
                updateAddGroupId(db, internal);
                updateAddDirectories(db, internal);
                recomputeDataValues = true;
            }
            if (fromVersion < 1014) {
                updateAddXmpMm(db, internal);
            }
            if (fromVersion < 1015) {
                // Empty version bump to ensure views are recreated
            }
            if (fromVersion < 1016) {
                // Empty version bump to ensure views are recreated
            }
            if (fromVersion < 1017) {
                updateSetIsDownload(db, internal);
                recomputeDataValues = true;
            }
            if (fromVersion < 1018) {
                updateAddPath(db, internal);
                recomputeDataValues = true;
            }
            if (fromVersion < 1019) {
                // Only trigger during "external", so that it runs only once.
                if (!internal) {
                    deleteLegacyThumbnailData();
                }
            }
            if (fromVersion < 1020) {
                updateAddVolumeName(db, internal);
                recomputeDataValues = true;
            }
            if (fromVersion < 1021) {
                // Empty version bump to ensure views are recreated
            }
            if (fromVersion < 1022) {
                updateDirsMimeType(db, internal);
            }
            if (fromVersion < 1023) {
                updateRelativePath(db, internal);
            }
            if (fromVersion < 1100) {
                // Empty version bump to ensure triggers are recreated
            }
            if (fromVersion < 1101) {
                updateClearDirectories(db, internal);
            }
            if (fromVersion < 1102) {
                updateRestructureAudio(db, internal);
            }
            if (fromVersion < 1103) {
                updateAddMetadata(db, internal);
            }
            if (fromVersion < 1104) {
                // Empty version bump to ensure views are recreated
            }
            if (fromVersion < 1105) {
                recomputeDataValues = true;
            }
            if (fromVersion < 1106) {
                updateMigrateLogs(db, internal);
            }
            if (fromVersion < 1107) {
                updateAddSceneCaptureType(db, internal);
            }
            if (fromVersion < 1108) {
                updateAddLocalMetadata(db, internal);
            }
            if (fromVersion < 1109) {
                updateAddGeneration(db, internal);
            }
            if (fromVersion < 1110) {
                // Empty version bump to ensure triggers are recreated
            }
            if (fromVersion < 1111) {
                recomputeMediaTypeValues(db);
            }
            if (fromVersion < 1112) {
                updateAddXmp(db, internal);
            }
            if (fromVersion < 1113) {
                // Empty version bump to ensure triggers are recreated
            }
            if (fromVersion < 1114) {
                // Empty version bump to ensure triggers are recreated
            }
            if (fromVersion < 1115) {
                updateAudioAlbumId(db, internal);
            }

            // If this is the legacy database, it's not worth recomputing data
            // values locally, since they'll be recomputed after the migration
            if (mLegacyProvider) {
                recomputeDataValues = false;
            }

            if (recomputeDataValues) {
                recomputeDataValues(db, internal);
            }
        }

        // Always recreate latest views and triggers during upgrade; they're
        // cheap and it's an easy way to ensure they're defined consistently
        createLatestViews(db, internal);
        createLatestTriggers(db, internal);

        getOrCreateUuid(db);

        final long elapsedMillis = (SystemClock.elapsedRealtime() - startTime);
        if (mSchemaListener != null) {
            mSchemaListener.onSchemaChange(mVolumeName, fromVersion, toVersion,
                    getItemCount(db), elapsedMillis);
        }
    }

    private void downgradeDatabase(SQLiteDatabase db, int fromVersion, int toVersion) {
        final long startTime = SystemClock.elapsedRealtime();

        // The best we can do is wipe and start over
        createLatestSchema(db);

        final long elapsedMillis = (SystemClock.elapsedRealtime() - startTime);
        if (mSchemaListener != null) {
            mSchemaListener.onSchemaChange(mVolumeName, fromVersion, toVersion,
                    getItemCount(db), elapsedMillis);
        }
    }

    private static final String XATTR_UUID = "user.uuid";

    /**
     * Return a UUID for the given database. If the database is deleted or
     * otherwise corrupted, then a new UUID will automatically be generated.
     */
    public static @NonNull String getOrCreateUuid(@NonNull SQLiteDatabase db) {
        try {
            return new String(Os.getxattr(db.getPath(), XATTR_UUID));
        } catch (ErrnoException e) {
            if (e.errno == OsConstants.ENODATA) {
                // Doesn't exist yet, so generate and persist a UUID
                final String uuid = UUID.randomUUID().toString();
                try {
                    Os.setxattr(db.getPath(), XATTR_UUID, uuid.getBytes(), 0);
                } catch (ErrnoException e2) {
                    throw new RuntimeException(e);
                }
                return uuid;
            } else {
                throw new RuntimeException(e);
            }
        }
    }

    private static final long PASSTHROUGH_WAIT_TIMEOUT = 10 * DateUtils.SECOND_IN_MILLIS;

    /**
     * When writing to playlist files during migration, the underlying
     * pass-through view of storage may not be mounted yet, so we're willing
     * to retry several times before giving up.
     * The retry logic is mainly added to avoid test flakiness.
     */
    private static String writeToPlaylistFileWithRetry(@NonNull File playlistFile,
            @NonNull Playlist playlist) throws IOException {
        final long start = SystemClock.elapsedRealtime();
        while (true) {
            if (SystemClock.elapsedRealtime() - start > PASSTHROUGH_WAIT_TIMEOUT) {
                throw new IOException("Passthrough failed to mount");
            }

            try {
                playlistFile.getParentFile().mkdirs();
                playlistFile.createNewFile();
                playlist.write(playlistFile);
            } catch (IOException e) {
                Log.i(TAG, "Failed to migrate playlist file, retrying " + e);
            }
            Log.i(TAG, "Waiting for passthrough to be mounted...");
            SystemClock.sleep(100);
        }
    }

    /**
     * When renaming files during migration, the underlying pass-through view of
     * storage may not be mounted yet, so we're willing to retry several times
     * before giving up.
     */
    private static void renameWithRetry(@NonNull String oldPath, @NonNull String newPath)
            throws IOException {
        final long start = SystemClock.elapsedRealtime();
        while (true) {
            if (SystemClock.elapsedRealtime() - start > PASSTHROUGH_WAIT_TIMEOUT) {
                throw new IOException("Passthrough failed to mount");
            }

            try {
                Os.rename(oldPath, newPath);
                return;
            } catch (ErrnoException e) {
                Log.i(TAG, "Failed to rename: " + e);
            }

            Log.i(TAG, "Waiting for passthrough to be mounted...");
            SystemClock.sleep(100);
        }
    }

    /**
     * Return the current generation that will be populated into
     * {@link MediaColumns#GENERATION_ADDED} or
     * {@link MediaColumns#GENERATION_MODIFIED}.
     */
    public static long getGeneration(@NonNull SQLiteDatabase db) {
        return android.database.DatabaseUtils.longForQuery(db,
                CURRENT_GENERATION_CLAUSE + ";", null);
    }

    /**
     * Return total number of items tracked inside this database. This includes
     * only real media items, and does not include directories.
     */
    public static long getItemCount(@NonNull SQLiteDatabase db) {
        return android.database.DatabaseUtils.longForQuery(db,
                "SELECT COUNT(_id) FROM files WHERE " + FileColumns.MIME_TYPE + " IS NOT NULL",
                null);
    }

    public boolean isExternal() {
        return !mInternal;
    }
}<|MERGE_RESOLUTION|>--- conflicted
+++ resolved
@@ -371,13 +371,6 @@
     public void onOpen(final SQLiteDatabase db) {
         Log.v(TAG, "onOpen() for " + mName);
         final File migration = new File(mContext.getFilesDir(), mMigrationFileName);
-<<<<<<< HEAD
-        mSchemaLock.writeLock().lock();
-        try {
-            if (!migration.exists()) {
-                return;
-            }
-=======
         // Another thread entering migration block will be blocked until the
         // migration is complete from current thread.
         synchronized (sMigrationLock) {
@@ -387,26 +380,17 @@
             }
 
             mSchemaLock.writeLock().lock();
->>>>>>> 684d1e4e
             try {
                 // Temporarily drop indexes to improve migration performance
                 makePristineIndexes(db);
                 migrateFromLegacy(db);
                 createLatestIndexes(db, mInternal);
             } finally {
-<<<<<<< HEAD
-                // Clear flag, since we should only attempt once
-                migration.delete();
-=======
                 mSchemaLock.writeLock().unlock();
                 // Clear flag, since we should only attempt once
                 migration.delete();
                 Log.v(TAG, "onOpen() finished for " + mName);
->>>>>>> 684d1e4e
-            }
-        } finally {
-            mSchemaLock.writeLock().unlock();
-            Log.v(TAG, "onOpen() finished for " + mName);
+            }
         }
     }
 
