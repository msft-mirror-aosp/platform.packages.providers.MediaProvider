/*
 * Copyright (C) 2006 The Android Open Source Project
 *
 * Licensed under the Apache License, Version 2.0 (the "License");
 * you may not use this file except in compliance with the License.
 * You may obtain a copy of the License at
 *
 *      http://www.apache.org/licenses/LICENSE-2.0
 *
 * Unless required by applicable law or agreed to in writing, software
 * distributed under the License is distributed on an "AS IS" BASIS,
 * WITHOUT WARRANTIES OR CONDITIONS OF ANY KIND, either express or implied.
 * See the License for the specific language governing permissions and
 * limitations under the License.
 */

package com.android.providers.media;

import static android.Manifest.permission.ACCESS_MEDIA_LOCATION;
import static android.app.AppOpsManager.permissionToOp;
import static android.app.PendingIntent.FLAG_CANCEL_CURRENT;
import static android.app.PendingIntent.FLAG_IMMUTABLE;
import static android.app.PendingIntent.FLAG_ONE_SHOT;
import static android.content.ContentResolver.QUERY_ARG_SQL_SELECTION;
import static android.content.ContentResolver.QUERY_ARG_SQL_SELECTION_ARGS;
import static android.content.pm.PackageManager.PERMISSION_GRANTED;
import static android.database.Cursor.FIELD_TYPE_BLOB;
import static android.provider.CloudMediaProviderContract.EXTRA_ASYNC_CONTENT_PROVIDER;
import static android.provider.CloudMediaProviderContract.METHOD_GET_ASYNC_CONTENT_PROVIDER;
import static android.provider.MediaStore.Files.FileColumns.MEDIA_TYPE;
import static android.provider.MediaStore.Files.FileColumns.MEDIA_TYPE_IMAGE;
import static android.provider.MediaStore.Files.FileColumns._SPECIAL_FORMAT;
import static android.provider.MediaStore.Files.FileColumns._SPECIAL_FORMAT_NONE;
import static android.provider.MediaStore.MATCH_DEFAULT;
import static android.provider.MediaStore.MATCH_EXCLUDE;
import static android.provider.MediaStore.MATCH_INCLUDE;
import static android.provider.MediaStore.MATCH_ONLY;
import static android.provider.MediaStore.MY_UID;
import static android.provider.MediaStore.PER_USER_RANGE;
import static android.provider.MediaStore.QUERY_ARG_DEFER_SCAN;
import static android.provider.MediaStore.QUERY_ARG_MATCH_FAVORITE;
import static android.provider.MediaStore.QUERY_ARG_MATCH_PENDING;
import static android.provider.MediaStore.QUERY_ARG_MATCH_TRASHED;
import static android.provider.MediaStore.QUERY_ARG_REDACTED_URI;
import static android.provider.MediaStore.QUERY_ARG_RELATED_URI;
import static android.provider.MediaStore.VOLUME_EXTERNAL;
import static android.provider.MediaStore.getVolumeName;
import static android.system.OsConstants.F_GETFL;

import static com.android.providers.media.DatabaseHelper.EXTERNAL_DATABASE_NAME;
import static com.android.providers.media.DatabaseHelper.INTERNAL_DATABASE_NAME;
import static com.android.providers.media.LocalCallingIdentity.APPOP_REQUEST_INSTALL_PACKAGES_FOR_SHARED_UID;
import static com.android.providers.media.LocalCallingIdentity.PERMISSION_ACCESS_MTP;
import static com.android.providers.media.LocalCallingIdentity.PERMISSION_INSTALL_PACKAGES;
import static com.android.providers.media.LocalCallingIdentity.PERMISSION_IS_DELEGATOR;
import static com.android.providers.media.LocalCallingIdentity.PERMISSION_IS_LEGACY_GRANTED;
import static com.android.providers.media.LocalCallingIdentity.PERMISSION_IS_LEGACY_READ;
import static com.android.providers.media.LocalCallingIdentity.PERMISSION_IS_LEGACY_WRITE;
import static com.android.providers.media.LocalCallingIdentity.PERMISSION_IS_MANAGER;
import static com.android.providers.media.LocalCallingIdentity.PERMISSION_IS_REDACTION_NEEDED;
import static com.android.providers.media.LocalCallingIdentity.PERMISSION_IS_SELF;
import static com.android.providers.media.LocalCallingIdentity.PERMISSION_IS_SHELL;
import static com.android.providers.media.LocalCallingIdentity.PERMISSION_IS_SYSTEM_GALLERY;
import static com.android.providers.media.LocalCallingIdentity.PERMISSION_READ_AUDIO;
import static com.android.providers.media.LocalCallingIdentity.PERMISSION_READ_IMAGES;
import static com.android.providers.media.LocalCallingIdentity.PERMISSION_READ_VIDEO;
import static com.android.providers.media.LocalCallingIdentity.PERMISSION_WRITE_AUDIO;
import static com.android.providers.media.LocalCallingIdentity.PERMISSION_WRITE_EXTERNAL_STORAGE;
import static com.android.providers.media.LocalCallingIdentity.PERMISSION_WRITE_IMAGES;
import static com.android.providers.media.LocalCallingIdentity.PERMISSION_WRITE_VIDEO;
import static com.android.providers.media.PickerUriResolver.getMediaUri;
import static com.android.providers.media.scan.MediaScanner.REASON_DEMAND;
import static com.android.providers.media.scan.MediaScanner.REASON_IDLE;
import static com.android.providers.media.util.DatabaseUtils.bindList;
import static com.android.providers.media.util.FileUtils.DEFAULT_FOLDER_NAMES;
import static com.android.providers.media.util.FileUtils.PATTERN_PENDING_FILEPATH_FOR_SQL;
import static com.android.providers.media.util.FileUtils.buildPrimaryVolumeFile;
import static com.android.providers.media.util.FileUtils.extractDisplayName;
import static com.android.providers.media.util.FileUtils.extractFileExtension;
import static com.android.providers.media.util.FileUtils.extractFileName;
import static com.android.providers.media.util.FileUtils.extractOwnerPackageNameFromRelativePath;
import static com.android.providers.media.util.FileUtils.extractPathOwnerPackageName;
import static com.android.providers.media.util.FileUtils.extractRelativePath;
import static com.android.providers.media.util.FileUtils.extractRelativePathWithDisplayName;
import static com.android.providers.media.util.FileUtils.extractTopLevelDir;
import static com.android.providers.media.util.FileUtils.extractVolumeName;
import static com.android.providers.media.util.FileUtils.extractVolumePath;
import static com.android.providers.media.util.FileUtils.fromFuseFile;
import static com.android.providers.media.util.FileUtils.getAbsoluteSanitizedPath;
import static com.android.providers.media.util.FileUtils.isCrossUserEnabled;
import static com.android.providers.media.util.FileUtils.isDataOrObbPath;
import static com.android.providers.media.util.FileUtils.isDataOrObbRelativePath;
import static com.android.providers.media.util.FileUtils.isDownload;
import static com.android.providers.media.util.FileUtils.isExternalMediaDirectory;
import static com.android.providers.media.util.FileUtils.isObbOrChildRelativePath;
import static com.android.providers.media.util.FileUtils.sanitizePath;
import static com.android.providers.media.util.FileUtils.toFuseFile;
import static com.android.providers.media.util.Logging.LOGV;
import static com.android.providers.media.util.Logging.TAG;
import static com.android.providers.media.util.SyntheticPathUtils.REDACTED_URI_ID_PREFIX;
import static com.android.providers.media.util.SyntheticPathUtils.REDACTED_URI_ID_SIZE;
import static com.android.providers.media.util.SyntheticPathUtils.createSparseFile;
import static com.android.providers.media.util.SyntheticPathUtils.extractSyntheticRelativePathSegements;
import static com.android.providers.media.util.SyntheticPathUtils.getRedactedRelativePath;
import static com.android.providers.media.util.SyntheticPathUtils.isPickerPath;
import static com.android.providers.media.util.SyntheticPathUtils.isRedactedPath;
import static com.android.providers.media.util.SyntheticPathUtils.isSyntheticPath;

import android.annotation.IntDef;
import android.app.AppOpsManager;
import android.app.AppOpsManager.OnOpActiveChangedListener;
import android.app.AppOpsManager.OnOpChangedListener;
import android.app.DownloadManager;
import android.app.PendingIntent;
import android.app.RecoverableSecurityException;
import android.app.RemoteAction;
import android.app.admin.DevicePolicyManager;
import android.app.compat.CompatChanges;
import android.compat.annotation.ChangeId;
import android.compat.annotation.EnabledAfter;
import android.content.BroadcastReceiver;
import android.content.ClipData;
import android.content.ClipDescription;
import android.content.ContentProvider;
import android.content.ContentProviderClient;
import android.content.ContentProviderOperation;
import android.content.ContentProviderResult;
import android.content.ContentResolver;
import android.content.ContentUris;
import android.content.ContentValues;
import android.content.Context;
import android.content.Intent;
import android.content.IntentFilter;
import android.content.OperationApplicationException;
import android.content.SharedPreferences;
import android.content.UriMatcher;
import android.content.pm.ApplicationInfo;
import android.content.pm.PackageInstaller.SessionInfo;
import android.content.pm.PackageManager;
import android.content.pm.PackageManager.NameNotFoundException;
import android.content.pm.PermissionGroupInfo;
import android.content.pm.ProviderInfo;
import android.content.res.AssetFileDescriptor;
import android.content.res.Configuration;
import android.content.res.Resources;
import android.database.Cursor;
import android.database.MatrixCursor;
import android.database.sqlite.SQLiteConstraintException;
import android.database.sqlite.SQLiteDatabase;
import android.graphics.Bitmap;
import android.graphics.BitmapFactory;
import android.graphics.drawable.Icon;
import android.icu.util.ULocale;
import android.media.ExifInterface;
import android.media.ThumbnailUtils;
import android.mtp.MtpConstants;
import android.net.Uri;
import android.os.Binder;
import android.os.Binder.ProxyTransactListener;
import android.os.Build;
import android.os.Bundle;
import android.os.CancellationSignal;
import android.os.Environment;
import android.os.IBinder;
import android.os.ParcelFileDescriptor;
import android.os.ParcelFileDescriptor.OnCloseListener;
import android.os.Parcelable;
import android.os.Process;
import android.os.RemoteException;
import android.os.SystemClock;
import android.os.Trace;
import android.os.UserHandle;
import android.os.UserManager;
import android.os.storage.StorageManager;
import android.os.storage.StorageManager.StorageVolumeCallback;
import android.os.storage.StorageVolume;
import android.preference.PreferenceManager;
import android.provider.AsyncContentProvider;
import android.provider.BaseColumns;
import android.provider.Column;
import android.provider.DeviceConfig;
import android.provider.DeviceConfig.OnPropertiesChangedListener;
import android.provider.DocumentsContract;
import android.provider.ExportedSince;
import android.provider.IAsyncContentProvider;
import android.provider.MediaStore;
import android.provider.MediaStore.Audio;
import android.provider.MediaStore.Audio.AudioColumns;
import android.provider.MediaStore.Audio.Playlists;
import android.provider.MediaStore.Downloads;
import android.provider.MediaStore.Files;
import android.provider.MediaStore.Files.FileColumns;
import android.provider.MediaStore.Images;
import android.provider.MediaStore.Images.ImageColumns;
import android.provider.MediaStore.MediaColumns;
import android.provider.MediaStore.Video;
import android.system.ErrnoException;
import android.system.Os;
import android.system.OsConstants;
import android.system.StructStat;
import android.text.TextUtils;
import android.text.format.DateUtils;
import android.util.ArrayMap;
import android.util.ArraySet;
import android.util.DisplayMetrics;
import android.util.Log;
import android.util.LongSparseArray;
import android.util.Pair;
import android.util.Size;
import android.util.SparseArray;
import android.webkit.MimeTypeMap;

import androidx.annotation.GuardedBy;
import androidx.annotation.Keep;
import androidx.annotation.NonNull;
import androidx.annotation.Nullable;
import androidx.annotation.RequiresApi;
import androidx.annotation.VisibleForTesting;

import com.android.modules.utils.BackgroundThread;
import com.android.modules.utils.build.SdkLevel;
import com.android.providers.media.DatabaseHelper.OnFilesChangeListener;
import com.android.providers.media.DatabaseHelper.OnLegacyMigrationListener;
import com.android.providers.media.fuse.ExternalStorageServiceImpl;
import com.android.providers.media.fuse.FuseDaemon;
import com.android.providers.media.metrics.PulledMetrics;
import com.android.providers.media.photopicker.PickerDataLayer;
import com.android.providers.media.photopicker.PickerSyncController;
import com.android.providers.media.photopicker.data.ExternalDbFacade;
import com.android.providers.media.photopicker.data.PickerDbFacade;
import com.android.providers.media.photopicker.data.model.Category;
import com.android.providers.media.playlist.Playlist;
import com.android.providers.media.scan.MediaScanner;
import com.android.providers.media.scan.ModernMediaScanner;
import com.android.providers.media.util.CachedSupplier;
import com.android.providers.media.util.DatabaseUtils;
import com.android.providers.media.util.FileUtils;
import com.android.providers.media.util.ForegroundThread;
import com.android.providers.media.util.IsoInterface;
import com.android.providers.media.util.Logging;
import com.android.providers.media.util.LongArray;
import com.android.providers.media.util.Metrics;
import com.android.providers.media.util.MimeUtils;
import com.android.providers.media.util.PermissionUtils;
import com.android.providers.media.util.Preconditions;
import com.android.providers.media.util.SQLiteQueryBuilder;
import com.android.providers.media.util.SpecialFormatDetector;
import com.android.providers.media.util.StringUtils;
import com.android.providers.media.util.UserCache;
import com.android.providers.media.util.XmpInterface;

import com.google.common.hash.Hashing;

import java.io.File;
import java.io.FileDescriptor;
import java.io.FileInputStream;
import java.io.FileNotFoundException;
import java.io.FileOutputStream;
import java.io.IOException;
import java.io.OutputStream;
import java.io.PrintWriter;
import java.lang.annotation.Retention;
import java.lang.annotation.RetentionPolicy;
import java.lang.reflect.InvocationTargetException;
import java.lang.reflect.Method;
import java.nio.charset.StandardCharsets;
import java.nio.file.Path;
import java.util.ArrayList;
import java.util.Arrays;
import java.util.Collection;
import java.util.HashSet;
import java.util.LinkedHashMap;
import java.util.List;
import java.util.Locale;
import java.util.Map;
import java.util.Objects;
import java.util.Optional;
import java.util.Set;
import java.util.UUID;
import java.util.concurrent.CountDownLatch;
import java.util.concurrent.ExecutionException;
import java.util.concurrent.TimeUnit;
import java.util.concurrent.TimeoutException;
import java.util.function.Consumer;
import java.util.function.Supplier;
import java.util.function.UnaryOperator;
import java.util.regex.Matcher;
import java.util.regex.Pattern;
import java.util.stream.Collectors;

/**
 * Media content provider. See {@link android.provider.MediaStore} for details.
 * Separate databases are kept for each external storage card we see (using the
 * card's ID as an index).  The content visible at content://media/external/...
 * changes with the card.
 */
public class MediaProvider extends ContentProvider {
    /**
     * Enables checks to stop apps from inserting and updating to private files via media provider.
     */
    @ChangeId
    @EnabledAfter(targetSdkVersion = android.os.Build.VERSION_CODES.R)
    static final long ENABLE_CHECKS_FOR_PRIVATE_FILES = 172100307L;

    /**
     * Regex of a selection string that matches a specific ID.
     */
    static final Pattern PATTERN_SELECTION_ID = Pattern.compile(
            "(?:image_id|video_id)\\s*=\\s*(\\d+)");

    /** File access by uid requires the transcoding transform */
    private static final int FLAG_TRANSFORM_TRANSCODING = 1 << 0;

    /** File access by uid is a synthetic path corresponding to a redacted URI */
    private static final int FLAG_TRANSFORM_REDACTION = 1 << 1;

    /** File access by uid is a synthetic path corresponding to a picker URI */
    private static final int FLAG_TRANSFORM_PICKER = 1 << 2;

    /**
     * These directory names aren't declared in Environment as final variables, and so we need to
     * have the same values in separate final variables in order to have them considered constant
     * expressions.
     * These directory names are intentionally in lower case to ease the case insensitive path
     * comparison.
     */
    private static final String DIRECTORY_MUSIC_LOWER_CASE = "music";
    private static final String DIRECTORY_PODCASTS_LOWER_CASE = "podcasts";
    private static final String DIRECTORY_RINGTONES_LOWER_CASE = "ringtones";
    private static final String DIRECTORY_ALARMS_LOWER_CASE = "alarms";
    private static final String DIRECTORY_NOTIFICATIONS_LOWER_CASE = "notifications";
    private static final String DIRECTORY_PICTURES_LOWER_CASE = "pictures";
    private static final String DIRECTORY_MOVIES_LOWER_CASE = "movies";
    private static final String DIRECTORY_DOWNLOADS_LOWER_CASE = "download";
    private static final String DIRECTORY_DCIM_LOWER_CASE = "dcim";
    private static final String DIRECTORY_DOCUMENTS_LOWER_CASE = "documents";
    private static final String DIRECTORY_AUDIOBOOKS_LOWER_CASE = "audiobooks";
    private static final String DIRECTORY_RECORDINGS_LOWER_CASE = "recordings";
    private static final String DIRECTORY_ANDROID_LOWER_CASE = "android";

    private static final String DIRECTORY_MEDIA = "media";
    private static final String DIRECTORY_THUMBNAILS = ".thumbnails";

    /**
     * Hard-coded filename where the current value of
     * {@link DatabaseHelper#getOrCreateUuid} is persisted on a physical SD card
     * to help identify stale thumbnail collections.
     */
    private static final String FILE_DATABASE_UUID = ".database_uuid";

    /**
     * Specify what default directories the caller gets full access to. By default, the caller
     * shouldn't get full access to any default dirs.
     * But for example, we do an exception for System Gallery apps and allow them full access to:
     * DCIM, Pictures, Movies.
     */
    private static final String INCLUDED_DEFAULT_DIRECTORIES =
            "android:included-default-directories";

    /**
     * Value indicating that operations should include database rows matching the criteria defined
     * by this key only when calling package has write permission to the database row or column is
     * {@column MediaColumns#IS_PENDING} and is set by FUSE.
     * <p>
     * Note that items <em>not</em> matching the criteria will also be included, and as part of this
     * match no additional write permission checks are carried out for those items.
     */
    private static final int MATCH_VISIBLE_FOR_FILEPATH = 32;

    private static final int NON_HIDDEN_CACHE_SIZE = 50;

    /**
     * This is required as idle maintenance maybe stopped anytime; we do not want to query
     * and accumulate values to update for a long time, instead we want to batch query and update
     * by a limited number.
     */
    private static final int IDLE_MAINTENANCE_ROWS_LIMIT = 1000;

    /**
     * Where clause to match pending files from FUSE. Pending files from FUSE will not have
     * PATTERN_PENDING_FILEPATH_FOR_SQL pattern.
     */
    private static final String MATCH_PENDING_FROM_FUSE = String.format("lower(%s) NOT REGEXP '%s'",
            MediaColumns.DATA, PATTERN_PENDING_FILEPATH_FOR_SQL);

    /**
     * This flag is replaced with {@link MediaStore#QUERY_ARG_DEFER_SCAN} from S onwards and only
     * kept around for app compatibility in R.
     */
    private static final String QUERY_ARG_DO_ASYNC_SCAN = "android:query-arg-do-async-scan";
    /**
     * Enable option to defer the scan triggered as part of MediaProvider#update()
     */
    @ChangeId
    @EnabledAfter(targetSdkVersion = android.os.Build.VERSION_CODES.R)
    static final long ENABLE_DEFERRED_SCAN = 180326732L;

    /**
     * Enable option to include database rows of files from recently unmounted
     * volume in MediaProvider#query
     */
    @ChangeId
    @EnabledAfter(targetSdkVersion = Build.VERSION_CODES.R)
    static final long ENABLE_INCLUDE_ALL_VOLUMES = 182734110L;

    /**
     * Set of {@link Cursor} columns that refer to raw filesystem paths.
     */
    private static final ArrayMap<String, Object> sDataColumns = new ArrayMap<>();

    static {
        sDataColumns.put(MediaStore.MediaColumns.DATA, null);
        sDataColumns.put(MediaStore.Images.Thumbnails.DATA, null);
        sDataColumns.put(MediaStore.Video.Thumbnails.DATA, null);
        sDataColumns.put(MediaStore.Audio.PlaylistsColumns.DATA, null);
        sDataColumns.put(MediaStore.Audio.AlbumColumns.ALBUM_ART, null);
    }

    private static final int sUserId = UserHandle.myUserId();

    /**
     * Please use {@link getDownloadsProviderAuthority()} instead of using this directly.
     */
    private static final String DOWNLOADS_PROVIDER_AUTHORITY = "downloads";

    @GuardedBy("mPendingOpenInfo")
    private final Map<Integer, PendingOpenInfo> mPendingOpenInfo = new ArrayMap<>();

    @GuardedBy("mNonHiddenPaths")
    private final LRUCache<String, Integer> mNonHiddenPaths = new LRUCache<>(NON_HIDDEN_CACHE_SIZE);

    public void updateVolumes() {
        mVolumeCache.update();
        // Update filters to reflect mounted volumes so users don't get
        // confused by metadata from ejected volumes
        ForegroundThread.getExecutor().execute(() -> {
            mExternalDatabase.setFilterVolumeNames(mVolumeCache.getExternalVolumeNames());
        });
    }

    public @NonNull MediaVolume getVolume(@NonNull String volumeName) throws FileNotFoundException {
        return mVolumeCache.findVolume(volumeName, mCallingIdentity.get().getUser());
    }

    public @NonNull File getVolumePath(@NonNull String volumeName) throws FileNotFoundException {
        // Ugly hack to keep unit tests passing, where we don't always have a
        // Context to discover volumes with
        if (getContext() == null) {
            return Environment.getExternalStorageDirectory();
        }

        return mVolumeCache.getVolumePath(volumeName, mCallingIdentity.get().getUser());
    }

    public @NonNull String getVolumeId(@NonNull File file) throws FileNotFoundException {
        return mVolumeCache.getVolumeId(file);
    }

    private @NonNull Collection<File> getAllowedVolumePaths(String volumeName)
            throws FileNotFoundException {
        // This method is used to verify whether a path belongs to a certain volume name;
        // we can't always use the calling user's identity here to determine exactly which
        // volume is meant, because the MediaScanner may scan paths belonging to another user,
        // eg a clone user.
        // So, for volumes like external_primary, just return allowed paths for all users.
        List<UserHandle> users = mUserCache.getUsersCached();
        ArrayList<File> allowedPaths = new ArrayList<>();
        for (UserHandle user : users) {
            Collection<File> volumeScanPaths = mVolumeCache.getVolumeScanPaths(volumeName, user);
            allowedPaths.addAll(volumeScanPaths);
        }

        return allowedPaths;
    }

    /**
     * Frees any cache held by MediaProvider.
     *
     * @param bytes number of bytes which need to be freed
     */
    public void freeCache(long bytes) {
        mTranscodeHelper.freeCache(bytes);
    }

    public void onAnrDelayStarted(@NonNull String packageName, int uid, int tid, int reason) {
        mTranscodeHelper.onAnrDelayStarted(packageName, uid, tid, reason);
    }

    private volatile Locale mLastLocale = Locale.getDefault();

    private StorageManager mStorageManager;
    private AppOpsManager mAppOpsManager;
    private PackageManager mPackageManager;
    private DevicePolicyManager mDevicePolicyManager;
    private UserManager mUserManager;
    private PickerUriResolver mPickerUriResolver;

    private UserCache mUserCache;
    private VolumeCache mVolumeCache;

    private int mExternalStorageAuthorityAppId;
    private int mDownloadsAuthorityAppId;
    private Size mThumbSize;

    /**
     * Map from UID to cached {@link LocalCallingIdentity}. Values are only
     * maintained in this map while the UID is actively working with a
     * performance-critical component, such as camera.
     */
    @GuardedBy("mCachedCallingIdentity")
    private final SparseArray<LocalCallingIdentity> mCachedCallingIdentity = new SparseArray<>();

    private final OnOpActiveChangedListener mActiveListener = (code, uid, packageName, active) -> {
        synchronized (mCachedCallingIdentity) {
            if (active) {
                // TODO moltmann: Set correct featureId
                mCachedCallingIdentity.put(uid,
                        LocalCallingIdentity.fromExternal(getContext(), mUserCache, uid,
                            packageName, null));
            } else {
                mCachedCallingIdentity.remove(uid);
            }
        }
    };

    /**
     * Map from UID to cached {@link LocalCallingIdentity}. Values are only
     * maintained in this map until there's any change in the appops needed or packages
     * used in the {@link LocalCallingIdentity}.
     */
    @GuardedBy("mCachedCallingIdentityForFuse")
    private final SparseArray<LocalCallingIdentity> mCachedCallingIdentityForFuse =
            new SparseArray<>();

    private OnOpChangedListener mModeListener =
            (op, packageName) -> invalidateLocalCallingIdentityCache(packageName, "op " + op);

    /**
     * Retrieves a cached calling identity or creates a new one. Also, always sets the app-op
     * description for the calling identity.
     */
    private LocalCallingIdentity getCachedCallingIdentityForFuse(int uid) {
        synchronized (mCachedCallingIdentityForFuse) {
            PermissionUtils.setOpDescription("via FUSE");
            LocalCallingIdentity identity = mCachedCallingIdentityForFuse.get(uid);
            if (identity == null) {
               identity = LocalCallingIdentity.fromExternal(getContext(), mUserCache, uid);
               if (uidToUserId(uid) == sUserId) {
                   mCachedCallingIdentityForFuse.put(uid, identity);
               } else {
                   // In some app cloning designs, MediaProvider user 0 may
                   // serve requests for apps running as a "clone" user; in
                   // those cases, don't keep a cache for the clone user, since
                   // we don't get any invalidation events for these users.
               }
            }
            return identity;
        }
    }

    /**
     * Calling identity state about on the current thread. Populated on demand,
     * and invalidated by {@link #onCallingPackageChanged()} when each remote
     * call is finished.
     */
    private final ThreadLocal<LocalCallingIdentity> mCallingIdentity = ThreadLocal
            .withInitial(() -> {
                PermissionUtils.setOpDescription("via MediaProvider");
                synchronized (mCachedCallingIdentity) {
                    final LocalCallingIdentity cached = mCachedCallingIdentity
                            .get(Binder.getCallingUid());
                    return (cached != null) ? cached
                            : LocalCallingIdentity.fromBinder(getContext(), this, mUserCache);
                }
            });

    /**
     * We simply propagate the UID that is being tracked by
     * {@link LocalCallingIdentity}, which means we accurately blame both
     * incoming Binder calls and FUSE calls.
     */
    private final ProxyTransactListener mTransactListener = new ProxyTransactListener() {
        @Override
        public Object onTransactStarted(IBinder binder, int transactionCode) {
            if (LOGV) Trace.beginSection(Thread.currentThread().getStackTrace()[5].getMethodName());
            return Binder.setCallingWorkSourceUid(mCallingIdentity.get().uid);
        }

        @Override
        public void onTransactEnded(Object session) {
            final long token = (long) session;
            Binder.restoreCallingWorkSource(token);
            if (LOGV) Trace.endSection();
        }
    };

    // In memory cache of path<->id mappings, to speed up inserts during media scan
    @GuardedBy("mDirectoryCache")
    private final ArrayMap<String, Long> mDirectoryCache = new ArrayMap<>();

    private static final String[] sDataOnlyColumn = new String[] {
        FileColumns.DATA
    };

    private static final String ID_NOT_PARENT_CLAUSE =
            "_id NOT IN (SELECT parent FROM files WHERE parent IS NOT NULL)";

    private static final String CANONICAL = "canonical";

    private static final String ALL_VOLUMES = "all_volumes";

    private BroadcastReceiver mPackageReceiver = new BroadcastReceiver() {
        @Override
        public void onReceive(Context context, Intent intent) {
            switch (intent.getAction()) {
                case Intent.ACTION_PACKAGE_REMOVED:
                case Intent.ACTION_PACKAGE_ADDED:
                    Uri uri = intent.getData();
                    String pkg = uri != null ? uri.getSchemeSpecificPart() : null;
                    if (pkg != null) {
                        invalidateLocalCallingIdentityCache(pkg, "package " + intent.getAction());
                        if (Intent.ACTION_PACKAGE_REMOVED.equals(intent.getAction())) {
<<<<<<< HEAD
                            mUserCache.invalidateWorkProfileOwnerApps(pkg);
=======
                            mPickerSyncController.notifyPackageRemoval(pkg);
>>>>>>> 729b380f
                        }
                    } else {
                        Log.w(TAG, "Failed to retrieve package from intent: " + intent.getAction());
                    }
                    break;
            }
        }
    };

    private BroadcastReceiver mUserIntentReceiver = new BroadcastReceiver() {
        @Override
        public void onReceive(Context context, Intent intent) {
            switch (intent.getAction()) {
                case Intent.ACTION_USER_REMOVED:
                    /**
                     * Removing media files for user being deleted. This would impact if the deleted
                     * user have been using same MediaProvider as the current user i.e. when
                     * isMediaSharedWithParent is true.On removal of such user profile,
                     * the owner's MediaProvider would need to clean any media files stored
                     * by the removed user profile.
                     */
                    UserHandle userToBeRemoved  = intent.getParcelableExtra(Intent.EXTRA_USER);
                    if(userToBeRemoved.getIdentifier() != sUserId){
                        mExternalDatabase.runWithTransaction((db) -> {
                            db.execSQL("delete from files where _user_id=?",
                                    new String[]{String.valueOf(userToBeRemoved.getIdentifier())});
                            return null ;
                        });
                    }
                    break;
            }
        }
    };


    private void invalidateLocalCallingIdentityCache(String packageName, String reason) {
        synchronized (mCachedCallingIdentityForFuse) {
            try {
                Log.i(TAG, "Invalidating LocalCallingIdentity cache for package " + packageName
                        + ". Reason: " + reason);
                mCachedCallingIdentityForFuse.remove(
                        getContext().getPackageManager().getPackageUid(packageName, 0));
            } catch (NameNotFoundException ignored) {
            }
        }
    }

    private final void updateQuotaTypeForUri(@NonNull Uri uri, int mediaType) {
        Trace.beginSection("updateQuotaTypeForUri");
        File file;
        try {
            file = queryForDataFile(uri, null);
            if (!file.exists()) {
                // This can happen if an item is inserted in MediaStore before it is created
                return;
            }

            if (mediaType == FileColumns.MEDIA_TYPE_NONE) {
                // This might be because the file is hidden; but we still want to
                // attribute its quota to the correct type, so get the type from
                // the extension instead.
                mediaType = MimeUtils.resolveMediaType(MimeUtils.resolveMimeType(file));
            }

            updateQuotaTypeForFileInternal(file, mediaType);
        } catch (FileNotFoundException | IllegalArgumentException e) {
            // Ignore
            Log.w(TAG, "Failed to update quota for uri: " + uri, e);
            return;
        } finally {
            Trace.endSection();
        }
    }

    private final void updateQuotaTypeForFileInternal(File file, int mediaType) {
        try {
            switch (mediaType) {
                case FileColumns.MEDIA_TYPE_AUDIO:
                    mStorageManager.updateExternalStorageFileQuotaType(file,
                            StorageManager.QUOTA_TYPE_MEDIA_AUDIO);
                    break;
                case FileColumns.MEDIA_TYPE_VIDEO:
                    mStorageManager.updateExternalStorageFileQuotaType(file,
                            StorageManager.QUOTA_TYPE_MEDIA_VIDEO);
                    break;
                case FileColumns.MEDIA_TYPE_IMAGE:
                    mStorageManager.updateExternalStorageFileQuotaType(file,
                            StorageManager.QUOTA_TYPE_MEDIA_IMAGE);
                    break;
                default:
                    mStorageManager.updateExternalStorageFileQuotaType(file,
                            StorageManager.QUOTA_TYPE_MEDIA_NONE);
                    break;
            }
        } catch (IOException e) {
            Log.w(TAG, "Failed to update quota type for " + file.getPath(), e);
        }
    }

    /**
     * Since these operations are in the critical path of apps working with
     * media, we only collect the {@link Uri} that need to be notified, and all
     * other side-effect operations are delegated to {@link BackgroundThread} so
     * that we return as quickly as possible.
     */
    private final OnFilesChangeListener mFilesListener = new OnFilesChangeListener() {
        @Override
        public void onInsert(@NonNull DatabaseHelper helper, @NonNull String volumeName, long id,
                int mediaType, boolean isDownload, boolean isPending) {
            handleInsertedRowForFuse(id);
            acceptWithExpansion(helper::notifyInsert, volumeName, id, mediaType, isDownload);

            helper.postBackground(() -> {
                if (helper.isExternal()) {
                    // Update the quota type on the filesystem
                    Uri fileUri = MediaStore.Files.getContentUri(volumeName, id);
                    updateQuotaTypeForUri(fileUri, mediaType);
                }

                // Tell our SAF provider so it knows when views are no longer empty
                MediaDocumentsProvider.onMediaStoreInsert(getContext(), volumeName, mediaType, id);

                if (mExternalDbFacade.onFileInserted(mediaType, isPending)) {
                    mPickerSyncController.notifyMediaEvent();
                }
            });
        }

        @Override
        public void onUpdate(@NonNull DatabaseHelper helper, @NonNull String volumeName,
                long oldId, int oldMediaType, boolean oldIsDownload,
                long newId, int newMediaType, boolean newIsDownload,
                boolean oldIsTrashed, boolean newIsTrashed,
                boolean oldIsPending, boolean newIsPending,
                boolean oldIsFavorite, boolean newIsFavorite,
                int oldSpecialFormat, int newSpecialFormat,
                String oldOwnerPackage, String newOwnerPackage, String oldPath) {
            final boolean isDownload = oldIsDownload || newIsDownload;
            final Uri fileUri = MediaStore.Files.getContentUri(volumeName, oldId);
            handleUpdatedRowForFuse(oldPath, oldOwnerPackage, oldId, newId);
            handleOwnerPackageNameChange(oldPath, oldOwnerPackage, newOwnerPackage);
            acceptWithExpansion(helper::notifyUpdate, volumeName, oldId, oldMediaType, isDownload);

            helper.postBackground(() -> {
                if (helper.isExternal()) {
                    // Update the quota type on the filesystem
                    updateQuotaTypeForUri(fileUri, newMediaType);
                }

                if (mExternalDbFacade.onFileUpdated(oldId, oldMediaType, newMediaType, oldIsTrashed,
                                newIsTrashed, oldIsPending, newIsPending, oldIsFavorite,
                                newIsFavorite, oldSpecialFormat, newSpecialFormat)) {
                    mPickerSyncController.notifyMediaEvent();
                }
            });

            if (newMediaType != oldMediaType) {
                acceptWithExpansion(helper::notifyUpdate, volumeName, oldId, newMediaType,
                        isDownload);

                helper.postBackground(() -> {
                    // Invalidate any thumbnails when the media type changes
                    invalidateThumbnails(fileUri);
                });
            }
        }

        @Override
        public void onDelete(@NonNull DatabaseHelper helper, @NonNull String volumeName, long id,
                int mediaType, boolean isDownload, String ownerPackageName, String path) {
            handleDeletedRowForFuse(path, ownerPackageName, id);
            acceptWithExpansion(helper::notifyDelete, volumeName, id, mediaType, isDownload);
            // Remove cached transcoded file if any
            mTranscodeHelper.deleteCachedTranscodeFile(id);

            helper.postBackground(() -> {
                // Item no longer exists, so revoke all access to it
                Trace.beginSection("revokeUriPermission");
                try {
                    acceptWithExpansion((uri) -> {
                        getContext().revokeUriPermission(uri, ~0);
                    }, volumeName, id, mediaType, isDownload);
                } finally {
                    Trace.endSection();
                }

                switch (mediaType) {
                    case FileColumns.MEDIA_TYPE_PLAYLIST:
                    case FileColumns.MEDIA_TYPE_AUDIO:
                        if (helper.isExternal()) {
                            removePlaylistMembers(mediaType, id);
                        }
                }

                // Invalidate any thumbnails now that media is gone
                invalidateThumbnails(MediaStore.Files.getContentUri(volumeName, id));

                // Tell our SAF provider so it can revoke too
                MediaDocumentsProvider.onMediaStoreDelete(getContext(), volumeName, mediaType, id);

                if (mExternalDbFacade.onFileDeleted(id, mediaType)) {
                    mPickerSyncController.notifyMediaEvent();
                }
            });
        }
    };

    private final UnaryOperator<String> mIdGenerator = path -> {
        final long rowId = mCallingIdentity.get().getDeletedRowId(path);
        if (rowId != -1 && isFuseThread()) {
            return String.valueOf(rowId);
        }
        return null;
    };

    /** {@hide} */
    public static final OnLegacyMigrationListener MIGRATION_LISTENER =
            new OnLegacyMigrationListener() {
        @Override
        public void onStarted(ContentProviderClient client, String volumeName) {
            MediaStore.startLegacyMigration(ContentResolver.wrap(client), volumeName);
        }

        @Override
        public void onProgress(ContentProviderClient client, String volumeName,
                long progress, long total) {
            // TODO: notify blocked threads of progress once we can change APIs
        }

        @Override
        public void onFinished(ContentProviderClient client, String volumeName) {
            MediaStore.finishLegacyMigration(ContentResolver.wrap(client), volumeName);
        }
    };

    /**
     * Apply {@link Consumer#accept} to the given item.
     * <p>
     * Since media items can be exposed through multiple collections or views,
     * this method expands the single item being accepted to also accept all
     * relevant views.
     */
    private void acceptWithExpansion(@NonNull Consumer<Uri> consumer, @NonNull String volumeName,
            long id, int mediaType, boolean isDownload) {
        switch (mediaType) {
            case FileColumns.MEDIA_TYPE_AUDIO:
                consumer.accept(MediaStore.Audio.Media.getContentUri(volumeName, id));

                // Any changing audio items mean we probably need to invalidate all
                // indexed views built from that media
                consumer.accept(Audio.Genres.getContentUri(volumeName));
                consumer.accept(Audio.Playlists.getContentUri(volumeName));
                consumer.accept(Audio.Artists.getContentUri(volumeName));
                consumer.accept(Audio.Albums.getContentUri(volumeName));
                break;

            case FileColumns.MEDIA_TYPE_VIDEO:
                consumer.accept(MediaStore.Video.Media.getContentUri(volumeName, id));
                break;

            case FileColumns.MEDIA_TYPE_IMAGE:
                consumer.accept(MediaStore.Images.Media.getContentUri(volumeName, id));
                break;

            case FileColumns.MEDIA_TYPE_PLAYLIST:
                consumer.accept(ContentUris.withAppendedId(
                        MediaStore.Audio.Playlists.getContentUri(volumeName), id));
                break;
        }

        // Also notify through any generic views
        consumer.accept(MediaStore.Files.getContentUri(volumeName, id));
        if (isDownload) {
            consumer.accept(MediaStore.Downloads.getContentUri(volumeName, id));
        }

        // Rinse and repeat through any synthetic views
        switch (volumeName) {
            case MediaStore.VOLUME_INTERNAL:
            case MediaStore.VOLUME_EXTERNAL:
                // Already a top-level view, no need to expand
                break;
            default:
                acceptWithExpansion(consumer, MediaStore.VOLUME_EXTERNAL,
                        id, mediaType, isDownload);
                break;
        }
    }

    /**
     * Ensure that default folders are created on mounted storage devices.
     * We only do this once per volume so we don't annoy the user if deleted
     * manually.
     */
    private void ensureDefaultFolders(@NonNull MediaVolume volume, @NonNull SQLiteDatabase db) {
        if (volume.isExternallyManaged()) {
            // Default folders should not be automatically created inside volumes managed from
            // outside Android.
            return;
        }
        final String volumeName = volume.getName();
        String key;
        if (volumeName.equals(MediaStore.VOLUME_EXTERNAL_PRIMARY)) {
            // For the primary volume, we use the ID, because we may be handling
            // the primary volume for multiple users
            key = "created_default_folders_" + volume.getId();
        } else {
            // For others, like public volumes, just use the name, because the id
            // might not change when re-formatted
            key = "created_default_folders_" + volumeName;
        }

        final SharedPreferences prefs = PreferenceManager.getDefaultSharedPreferences(getContext());
        if (prefs.getInt(key, 0) == 0) {
            for (String folderName : DEFAULT_FOLDER_NAMES) {
                final File folder = new File(volume.getPath(), folderName);
                if (!folder.exists()) {
                    folder.mkdirs();
                    insertDirectory(db, folder.getAbsolutePath());
                }
            }

            SharedPreferences.Editor editor = prefs.edit();
            editor.putInt(key, 1);
            editor.commit();
        }
    }

    /**
     * Ensure that any thumbnail collections on the given storage volume can be
     * used with the given {@link DatabaseHelper}. If the
     * {@link DatabaseHelper#getOrCreateUuid} doesn't match the UUID found on
     * disk, then all thumbnails will be considered stable and will be deleted.
     */
    private void ensureThumbnailsValid(@NonNull MediaVolume volume, @NonNull SQLiteDatabase db) {
        if (volume.isExternallyManaged()) {
            // Default folders and thumbnail directories should not be automatically created inside
            // volumes managed from outside Android, and there is no need to ensure the validity of
            // their thumbnails here.
            return;
        }
        final String uuidFromDatabase = DatabaseHelper.getOrCreateUuid(db);
        try {
            for (File dir : getThumbnailDirectories(volume)) {
                if (!dir.exists()) {
                    dir.mkdirs();
                }

                final File file = new File(dir, FILE_DATABASE_UUID);
                final Optional<String> uuidFromDisk = FileUtils.readString(file);

                final boolean updateUuid;
                if (!uuidFromDisk.isPresent()) {
                    // For newly inserted volumes or upgrading of existing volumes,
                    // assume that our current UUID is valid
                    updateUuid = true;
                } else if (!Objects.equals(uuidFromDatabase, uuidFromDisk.get())) {
                    // The UUID of database disagrees with the one on disk,
                    // which means we can't trust any thumbnails
                    Log.d(TAG, "Invalidating all thumbnails under " + dir);
                    FileUtils.walkFileTreeContents(dir.toPath(), this::deleteAndInvalidate);
                    updateUuid = true;
                } else {
                    updateUuid = false;
                }

                if (updateUuid) {
                    FileUtils.writeString(file, Optional.of(uuidFromDatabase));
                }
            }
        } catch (IOException e) {
            Log.w(TAG, "Failed to ensure thumbnails valid for " + volume.getName(), e);
        }
    }

    @Override
    public void attachInfo(Context context, ProviderInfo info) {
        Log.v(TAG, "Attached " + info.authority + " from " + info.applicationInfo.packageName);

        mUriMatcher = new LocalUriMatcher(info.authority);

        super.attachInfo(context, info);
    }

    @Override
    public boolean onCreate() {
        final Context context = getContext();

        mUserCache = new UserCache(context);

        // Shift call statistics back to the original caller
        Binder.setProxyTransactListener(mTransactListener);

        mStorageManager = context.getSystemService(StorageManager.class);
        mAppOpsManager = context.getSystemService(AppOpsManager.class);
        mPackageManager = context.getPackageManager();
        mDevicePolicyManager = context.getSystemService(DevicePolicyManager.class);
        mUserManager = context.getSystemService(UserManager.class);
        mVolumeCache = new VolumeCache(context, mUserCache);

        // Reasonable thumbnail size is half of the smallest screen edge width
        final DisplayMetrics metrics = context.getResources().getDisplayMetrics();
        final int thumbSize = Math.min(metrics.widthPixels, metrics.heightPixels) / 2;
        mThumbSize = new Size(thumbSize, thumbSize);

        mMediaScanner = new ModernMediaScanner(context);

        mInternalDatabase = new DatabaseHelper(context, INTERNAL_DATABASE_NAME, false, false,
                Column.class, ExportedSince.class, Metrics::logSchemaChange, mFilesListener,
                MIGRATION_LISTENER, mIdGenerator);
        mExternalDatabase = new DatabaseHelper(context, EXTERNAL_DATABASE_NAME, false, false,
                Column.class, ExportedSince.class, Metrics::logSchemaChange, mFilesListener,
                MIGRATION_LISTENER, mIdGenerator);
        mExternalDbFacade = new ExternalDbFacade(getContext(), mExternalDatabase);
        mPickerDbFacade = new PickerDbFacade(context);
        mPickerSyncController = new PickerSyncController(context, mPickerDbFacade);
        mPickerDataLayer = new PickerDataLayer(context, mPickerDbFacade, mPickerSyncController);
        mPickerUriResolver = new PickerUriResolver(context, mPickerDbFacade);

        if (SdkLevel.isAtLeastS()) {
            mTranscodeHelper = new TranscodeHelperImpl(context, this);
        } else {
            mTranscodeHelper = new TranscodeHelperNoOp();
        }

        // Create dir for redacted and picker URI paths.
        buildPrimaryVolumeFile(uidToUserId(MY_UID), getRedactedRelativePath()).mkdirs();

        final IntentFilter packageFilter = new IntentFilter();
        packageFilter.setPriority(10);
        packageFilter.addDataScheme("package");
        packageFilter.addAction(Intent.ACTION_PACKAGE_ADDED);
        packageFilter.addAction(Intent.ACTION_PACKAGE_REMOVED);
        context.registerReceiver(mPackageReceiver, packageFilter);

        // Creating intent broadcast receiver for user actions like Intent.ACTION_USER_REMOVED,
        // where we would need to remove files stored by removed user.
        final IntentFilter userIntentFilter = new IntentFilter();
        userIntentFilter.addAction(Intent.ACTION_USER_REMOVED);
        context.registerReceiver(mUserIntentReceiver, userIntentFilter);

        // Watch for invalidation of cached volumes
        mStorageManager.registerStorageVolumeCallback(context.getMainExecutor(),
                new StorageVolumeCallback() {
                    @Override
                    public void onStateChanged(@NonNull StorageVolume volume) {
                        updateVolumes();
                    }
                });

        if (SdkLevel.isAtLeastT()) {
            try {
                mStorageManager.setCloudMediaProvider(mPickerSyncController.getCloudProvider());
            } catch (SecurityException e) {
                // This can happen in unit tests
                Log.w(TAG, "Failed to update the system_server with the latest cloud provider", e);
            }
        }

        updateVolumes();
        attachVolume(MediaVolume.fromInternal(), /* validate */ false);
        for (MediaVolume volume : mVolumeCache.getExternalVolumes()) {
            attachVolume(volume, /* validate */ false);
        }

        // Watch for performance-sensitive activity
        mAppOpsManager.startWatchingActive(new String[] {
                AppOpsManager.OPSTR_CAMERA
        }, context.getMainExecutor(), mActiveListener);

        mAppOpsManager.startWatchingMode(AppOpsManager.OPSTR_READ_EXTERNAL_STORAGE,
                null /* all packages */, mModeListener);
        mAppOpsManager.startWatchingMode(AppOpsManager.OPSTR_READ_MEDIA_AUDIO,
                null /* all packages */, mModeListener);
        mAppOpsManager.startWatchingMode(AppOpsManager.OPSTR_READ_MEDIA_IMAGES,
                null /* all packages */, mModeListener);
        mAppOpsManager.startWatchingMode(AppOpsManager.OPSTR_READ_MEDIA_VIDEO,
                null /* all packages */, mModeListener);
        mAppOpsManager.startWatchingMode(AppOpsManager.OPSTR_WRITE_EXTERNAL_STORAGE,
                null /* all packages */, mModeListener);
        mAppOpsManager.startWatchingMode(permissionToOp(ACCESS_MEDIA_LOCATION),
                null /* all packages */, mModeListener);
        // Legacy apps
        mAppOpsManager.startWatchingMode(AppOpsManager.OPSTR_LEGACY_STORAGE,
                null /* all packages */, mModeListener);
        // File managers
        mAppOpsManager.startWatchingMode(AppOpsManager.OPSTR_MANAGE_EXTERNAL_STORAGE,
                null /* all packages */, mModeListener);
        // Default gallery changes
        mAppOpsManager.startWatchingMode(AppOpsManager.OPSTR_WRITE_MEDIA_IMAGES,
                null /* all packages */, mModeListener);
        mAppOpsManager.startWatchingMode(AppOpsManager.OPSTR_WRITE_MEDIA_VIDEO,
                null /* all packages */, mModeListener);
        try {
            // Here we are forced to depend on the non-public API of AppOpsManager. If
            // OPSTR_NO_ISOLATED_STORAGE app op is not defined in AppOpsManager, then this call will
            // throw an IllegalArgumentException during MediaProvider startup. In combination with
            // MediaProvider's CTS tests it should give us guarantees that OPSTR_NO_ISOLATED_STORAGE
            // is defined.
            mAppOpsManager.startWatchingMode(AppOpsManager.OPSTR_NO_ISOLATED_STORAGE,
                    null /* all packages */, mModeListener);
        } catch (IllegalArgumentException e) {
            Log.w(TAG, "Failed to start watching " + AppOpsManager.OPSTR_NO_ISOLATED_STORAGE, e);
        }

        ProviderInfo provider = mPackageManager.resolveContentProvider(
                getDownloadsProviderAuthority(), PackageManager.MATCH_DIRECT_BOOT_AWARE
                | PackageManager.MATCH_DIRECT_BOOT_UNAWARE);
        if (provider != null) {
            mDownloadsAuthorityAppId = UserHandle.getAppId(provider.applicationInfo.uid);
        }

        provider = mPackageManager.resolveContentProvider(getExternalStorageProviderAuthority(),
                PackageManager.MATCH_DIRECT_BOOT_AWARE | PackageManager.MATCH_DIRECT_BOOT_UNAWARE);
        if (provider != null) {
            mExternalStorageAuthorityAppId = UserHandle.getAppId(provider.applicationInfo.uid);
        }

        PulledMetrics.initialize(context);
        return true;
    }

    @Override
    public void onCallingPackageChanged() {
        // Identity of the current thread has changed, so invalidate caches
        mCallingIdentity.remove();
    }

    public LocalCallingIdentity clearLocalCallingIdentity() {
        // We retain the user part of the calling identity, since we are executing
        // the call on behalf of that user, and we need to maintain the user context
        // to correctly resolve things like volumes
        UserHandle user = mCallingIdentity.get().getUser();
        return clearLocalCallingIdentity(LocalCallingIdentity.fromSelfAsUser(getContext(), user));
    }

    public LocalCallingIdentity clearLocalCallingIdentity(LocalCallingIdentity replacement) {
        final LocalCallingIdentity token = mCallingIdentity.get();
        mCallingIdentity.set(replacement);
        return token;
    }

    public void restoreLocalCallingIdentity(LocalCallingIdentity token) {
        mCallingIdentity.set(token);
    }

    private boolean isPackageKnown(@NonNull String packageName, int userId) {
        final Context context = mUserCache.getContextForUser(UserHandle.of(userId));
        final PackageManager pm = context.getPackageManager();

        // First, is the app actually installed?
        try {
            pm.getPackageInfo(packageName, PackageManager.MATCH_UNINSTALLED_PACKAGES);
            return true;
        } catch (NameNotFoundException ignored) {
        }

        // Second, is the app pending, probably from a backup/restore operation?
        for (SessionInfo si : pm.getPackageInstaller().getAllSessions()) {
            if (Objects.equals(packageName, si.getAppPackageName())) {
                return true;
            }
        }

        // I've never met this package in my life
        return false;
    }

    public void onIdleMaintenance(@NonNull CancellationSignal signal) {
        final long startTime = SystemClock.elapsedRealtime();
        // Trim any stale log files before we emit new events below
        Logging.trimPersistent();

        // Scan all volumes to resolve any staleness
        for (MediaVolume volume : mVolumeCache.getExternalVolumes()) {
            // Possibly bail before digging into each volume
            signal.throwIfCanceled();

            try {
                MediaService.onScanVolume(getContext(), volume, REASON_IDLE);
            } catch (IOException e) {
                Log.w(TAG, e);
            }

            // Ensure that our thumbnails are valid
            mExternalDatabase.runWithTransaction((db) -> {
                ensureThumbnailsValid(volume, db);
                return null;
            });
        }

        // Delete any stale thumbnails
        final int staleThumbnails = mExternalDatabase.runWithTransaction((db) -> {
            return pruneThumbnails(db, signal);
        });
        Log.d(TAG, "Pruned " + staleThumbnails + " unknown thumbnails");

        // Finished orphaning any content whose package no longer exists
        pruneStalePackages(signal);

        // Delete the expired items or extend them on mounted volumes
        final int[] result = deleteOrExtendExpiredItems(signal);
        final int deletedExpiredMedia = result[0];
        Log.d(TAG, "Deleted " + deletedExpiredMedia + " expired items");
        Log.d(TAG, "Extended " + result[1] + " expired items");

        // Forget any stale volumes
        deleteStaleVolumes(signal);

        final long itemCount = mExternalDatabase.runWithTransaction((db) -> {
            return DatabaseHelper.getItemCount(db);
        });

        // Cleaning media files for users that have been removed
        cleanMediaFilesForRemovedUser(signal);

        // Populate _SPECIAL_FORMAT column for files which have column value as NULL
        detectSpecialFormat(signal);

        final long durationMillis = (SystemClock.elapsedRealtime() - startTime);
        Metrics.logIdleMaintenance(MediaStore.VOLUME_EXTERNAL, itemCount,
                durationMillis, staleThumbnails, deletedExpiredMedia);
    }

    /**
     * This function find and clean the files related to user who have been removed
     */
    private void cleanMediaFilesForRemovedUser(CancellationSignal signal) {
        //Finding userIds that are available in database
        final List<String> userIds = mExternalDatabase.runWithTransaction((db) -> {
            final List<String> userIdsPresent = new ArrayList<>();
            try (Cursor c = db.query(true, "files", new String[] { "_user_id" },
                    null, null, null, null, null,
                    null, signal)) {
                while (c.moveToNext()) {
                    final String userId = c.getString(0);
                    userIdsPresent.add(userId);
                }
            }
            return userIdsPresent;
        });

        //removing calling userId
        userIds.remove(String.valueOf(sUserId));
        //removing all the valid/existing user, remaining userIds would be users who would have been
        //removed
        userIds.removeAll(mUserManager.getEnabledProfiles().stream()
                .map(userHandle -> String.valueOf(userHandle.getIdentifier())).collect(
                        Collectors.toList()));

        // Cleaning media files of users who have been removed
        mExternalDatabase.runWithTransaction((db) -> {
            userIds.stream().forEach(userId ->{
                Log.d(TAG, "Removing media files associated with user : " + userId);
                db.execSQL("delete from files where _user_id=?",
                        new String[]{String.valueOf(userId)});
            });
            return null ;
        });
    }

    private void pruneStalePackages(CancellationSignal signal) {
        final int stalePackages = mExternalDatabase.runWithTransaction((db) -> {
            final ArraySet<Pair<String, Integer>> unknownPackages = new ArraySet<>();
            try (Cursor c = db.query(true, "files",
                    new String[] { "owner_package_name", "_user_id" },
                    null, null, null, null, null, null, signal)) {
                while (c.moveToNext()) {
                    final String packageName = c.getString(0);
                    if (TextUtils.isEmpty(packageName)) continue;

                    final int userId = c.getInt(1);

                    if (!isPackageKnown(packageName, userId)) {
                        unknownPackages.add(Pair.create(packageName, userId));
                    }
                }
            }
            for (Pair<String, Integer> pair : unknownPackages) {
                onPackageOrphaned(db, pair.first, pair.second);
            }
            return unknownPackages.size();
        });
        Log.d(TAG, "Pruned " + stalePackages + " unknown packages");
    }

    private void deleteStaleVolumes(CancellationSignal signal) {
        mExternalDatabase.runWithTransaction((db) -> {
            final Set<String> recentVolumeNames = MediaStore
                    .getRecentExternalVolumeNames(getContext());
            final Set<String> knownVolumeNames = new ArraySet<>();
            try (Cursor c = db.query(true, "files", new String[] { MediaColumns.VOLUME_NAME },
                    null, null, null, null, null, null, signal)) {
                while (c.moveToNext()) {
                    knownVolumeNames.add(c.getString(0));
                }
            }
            final Set<String> staleVolumeNames = new ArraySet<>();
            staleVolumeNames.addAll(knownVolumeNames);
            staleVolumeNames.removeAll(recentVolumeNames);
            for (String staleVolumeName : staleVolumeNames) {
                final int num = db.delete("files", FileColumns.VOLUME_NAME + "=?",
                        new String[] { staleVolumeName });
                Log.d(TAG, "Forgot " + num + " stale items from " + staleVolumeName);
            }
            return null;
        });

        synchronized (mDirectoryCache) {
            mDirectoryCache.clear();
        }
    }

    @VisibleForTesting
    public void setUriResolver(PickerUriResolver resolver) {
        Log.w(TAG, "Changing the PickerUriResolver!!! Should only be called during test");
        mPickerUriResolver = resolver;
    }

    @VisibleForTesting
    void detectSpecialFormat(@NonNull CancellationSignal signal) {
        mExternalDatabase.runWithTransaction((db) -> {
            updateSpecialFormatColumn(db, signal);
            return null;
        });
    }

    private void updateSpecialFormatColumn(SQLiteDatabase db, @NonNull CancellationSignal signal) {
        // This is to ensure we only do a bounded iteration over the rows as updates can fail, and
        // we don't want to keep running the query/update indefinitely.
        final int totalRowsToUpdate = getPendingSpecialFormatRowsCount(db,signal);
        for (int i = 0 ; i < totalRowsToUpdate ; i += IDLE_MAINTENANCE_ROWS_LIMIT) {
            updateSpecialFormatForLimitedRows(db, signal);
        }
    }

    private int getPendingSpecialFormatRowsCount(SQLiteDatabase db,
            @NonNull CancellationSignal signal) {
        try (Cursor c = queryForPendingSpecialFormatColumns(db, /* limit */ null, signal)) {
            if (c == null) {
                return 0;
            }
            return c.getCount();
        }
    }

    private void updateSpecialFormatForLimitedRows(SQLiteDatabase db,
            @NonNull CancellationSignal signal) {
        final SQLiteQueryBuilder qbForUpdate = getQueryBuilder(TYPE_UPDATE, FILES,
                Files.getContentUri(VOLUME_EXTERNAL), Bundle.EMPTY, null);
        // Accumulate all the new SPECIAL_FORMAT updates with their ids
        ArrayMap<Long, Integer> newSpecialFormatValues = new ArrayMap<>();
        final String limit = String.valueOf(IDLE_MAINTENANCE_ROWS_LIMIT);
        try (Cursor c = queryForPendingSpecialFormatColumns(db, limit, signal)) {
            while (c.moveToNext() && !signal.isCanceled()) {
                final long id = c.getLong(0);
                final String path = c.getString(1);
                newSpecialFormatValues.put(id, getSpecialFormatValue(path));
            }
        }

        // Now, update all the new SPECIAL_FORMAT values.
        final ContentValues values = new ContentValues();
        int count = 0;
        for (long id: newSpecialFormatValues.keySet()) {
            if (signal.isCanceled()) {
                return;
            }

            values.clear();
            values.put(_SPECIAL_FORMAT, newSpecialFormatValues.get(id));
            final String selection = MediaColumns._ID + "=?";
            final String[] selectionArgs = new String[]{String.valueOf(id)};
            if (qbForUpdate.update(db, values, selection, selectionArgs) == 1) {
                count++;
            } else {
                Log.e(TAG, "Unable to update _SPECIAL_FORMAT for id = " + id);
            }
        }
        Log.d(TAG, "Updated _SPECIAL_FORMAT for " + count + " items");
    }

    private int getSpecialFormatValue(String path) {
        final File file = new File(path);
        if (!file.exists()) {
            // We always update special format to none if the file is not found or there is an
            // error, this is so that we do not repeat over the same column again and again.
            return _SPECIAL_FORMAT_NONE;
        }

        try {
            return SpecialFormatDetector.detect(file);
        } catch (Exception e) {
            // we tried our best, no need to run special detection again and again if it
            // throws exception once, it is likely to do so everytime.
            Log.d(TAG, "Failed to detect special format for file: " + file, e);
            return _SPECIAL_FORMAT_NONE;
        }
    }

    private Cursor queryForPendingSpecialFormatColumns(SQLiteDatabase db, String limit,
            @NonNull CancellationSignal signal) {
        // Run special detection for images only
        final String selection = _SPECIAL_FORMAT + " IS NULL AND "
                + MEDIA_TYPE + "=" + MEDIA_TYPE_IMAGE;
        final String[] projection = new String[] { MediaColumns._ID, MediaColumns.DATA };
        return db.query(/* distinct */ true, "files", projection, selection, null, null, null,
                null, limit, signal);
    }

    /**
     * Delete any expired content on mounted volumes. The expired content on unmounted
     * volumes will be deleted when we forget any stale volumes; we're cautious about
     * wildly changing clocks, so only delete items within the last week.
     * If the items are expired more than one week, extend the expired time of them
     * another one week to avoid data loss with incorrect time zone data. We will
     * delete it when it is expired next time.
     *
     * @param signal the cancellation signal
     * @return the integer array includes total deleted count and total extended count
     */
    @NonNull
    private int[] deleteOrExtendExpiredItems(@NonNull CancellationSignal signal) {
        final long expiredOneWeek =
                ((System.currentTimeMillis() - DateUtils.WEEK_IN_MILLIS) / 1000);
        final long now = (System.currentTimeMillis() / 1000);
        final Long expiredTime = now + (FileUtils.DEFAULT_DURATION_EXTENDED / 1000);
        final int result[] = mExternalDatabase.runWithTransaction((db) -> {
            String selection = FileColumns.DATE_EXPIRES + " < " + now;
            selection += " AND volume_name in " + bindList(MediaStore.getExternalVolumeNames(
                    getContext()).toArray());
            String[] projection = new String[]{"volume_name", "_id",
                    FileColumns.DATE_EXPIRES, FileColumns.DATA};
            try (Cursor c = db.query(true, "files", projection, selection, null, null, null, null,
                    null, signal)) {
                int totalDeleteCount = 0;
                int totalExtendedCount = 0;
                int index = 0;
                while (c.moveToNext()) {
                    final String volumeName = c.getString(0);
                    final long id = c.getLong(1);
                    final long dateExpires = c.getLong(2);
                    // we only delete the items that expire in one week
                    if (dateExpires > expiredOneWeek) {
                        totalDeleteCount += delete(Files.getContentUri(volumeName, id), null, null);
                    } else {
                        final String oriPath = c.getString(3);

                        final boolean success = extendExpiredItem(db, oriPath, id, expiredTime,
                                expiredTime + index);
                        if (success) {
                            totalExtendedCount++;
                        }
                        index++;
                    }
                }
                return new int[]{totalDeleteCount, totalExtendedCount};
            }
        });
        return result;
    }

    /**
     * Extend the expired items by renaming the file to new path with new timestamp and updating the
     * database for {@link FileColumns#DATA} and {@link FileColumns#DATE_EXPIRES}. If there is
     * UNIQUE constraint error for FileColumns.DATA, use adjustedExpiredTime and generate the new
     * path by adjustedExpiredTime.
     */
    private boolean extendExpiredItem(@NonNull SQLiteDatabase db, @NonNull String originalPath,
            long id, long newExpiredTime, long adjustedExpiredTime) {
        String newPath = FileUtils.getAbsoluteExtendedPath(originalPath, newExpiredTime);
        if (newPath == null) {
            Log.e(TAG, "Couldn't compute path for " + originalPath + " and expired time "
                    + newExpiredTime);
            return false;
        }

        try {
            if (updateDatabaseForExpiredItem(db, newPath, id, newExpiredTime)) {
                return renameInLowerFsAndInvalidateFuseDentry(originalPath, newPath);
            }
            return false;
        } catch (SQLiteConstraintException e) {
            final String errorMessage =
                    "Update database _data from " + originalPath + " to " + newPath + " failed.";
            Log.d(TAG, errorMessage, e);
        }

        // When we update the database for newPath with newExpiredTime, if the new path already
        // exists in the database, it may raise SQLiteConstraintException.
        // If there are two expired items that have the same display name in the same directory,
        // but they have different expired time. E.g. .trashed-123-A.jpg and .trashed-456-A.jpg.
        // After we rename .trashed-123-A.jpg to .trashed-newExpiredTime-A.jpg, then we rename
        // .trashed-456-A.jpg to .trashed-newExpiredTime-A.jpg, it raises the exception. For
        // this case, we will retry it with the adjustedExpiredTime again.
        newPath = FileUtils.getAbsoluteExtendedPath(originalPath, adjustedExpiredTime);
        Log.i(TAG, "Retrying to extend expired item with the new path = " + newPath);
        try {
            if (updateDatabaseForExpiredItem(db, newPath, id, adjustedExpiredTime)) {
                return renameInLowerFsAndInvalidateFuseDentry(originalPath, newPath);
            }
        } catch (SQLiteConstraintException e) {
            // If we want to rename one expired item E.g. .trashed-123-A.jpg., and there is another
            // non-expired trashed/pending item has the same name. E.g.
            // .trashed-adjustedExpiredTime-A.jpg. When we rename .trashed-123-A.jpg to
            // .trashed-adjustedExpiredTime-A.jpg, it raises the SQLiteConstraintException.
            // The smallest unit of the expired time we use is second. It is a very rare case.
            // When this case is happened, we can handle it in next idle maintenance.
            final String errorMessage =
                    "Update database _data from " + originalPath + " to " + newPath + " failed.";
            Log.d(TAG, errorMessage, e);
        }

        return false;
    }

    private boolean updateDatabaseForExpiredItem(@NonNull SQLiteDatabase db,
            @NonNull String path, long id, long expiredTime) {
        final String table = "files";
        final String whereClause = MediaColumns._ID + "=?";
        final String[] whereArgs = new String[]{String.valueOf(id)};
        final ContentValues values = new ContentValues();
        values.put(FileColumns.DATA, path);
        values.put(FileColumns.DATE_EXPIRES, expiredTime);
        final int count = db.update(table, values, whereClause, whereArgs);
        return count == 1;
    }

    private boolean renameInLowerFsAndInvalidateFuseDentry(@NonNull String originalPath,
            @NonNull String newPath) {
        try {
            Os.rename(originalPath, newPath);
            invalidateFuseDentry(originalPath);
            invalidateFuseDentry(newPath);
            return true;
        } catch (ErrnoException e) {
            final String errorMessage = "Rename " + originalPath + " to " + newPath
                    + " in lower file system for extending item failed.";
            Log.e(TAG, errorMessage, e);
        }
        return false;
    }

    public void onIdleMaintenanceStopped() {
        mMediaScanner.onIdleScanStopped();
    }

    /**
     * Orphan any content of the given package. This will delete Android/media orphaned files from
     * the database.
     */
    public void onPackageOrphaned(String packageName, int uid) {
        mExternalDatabase.runWithTransaction((db) -> {
            final int userId = uid / PER_USER_RANGE;
            onPackageOrphaned(db, packageName, userId);
            return null;
        });
    }

    /**
     * Orphan any content of the given package from the given database. This will delete
     * Android/media files from the database if the underlying file no longe exists.
     */
    public void onPackageOrphaned(@NonNull SQLiteDatabase db,
            @NonNull String packageName, int userId) {
        // Delete Android/media entries.
        deleteAndroidMediaEntries(db, packageName, userId);
        // Orphan rest of entries.
        orphanEntries(db, packageName, userId);
    }

    private void deleteAndroidMediaEntries(SQLiteDatabase db, String packageName, int userId) {
        String relativePath = "Android/media/" + DatabaseUtils.escapeForLike(packageName) + "/%";
        try (Cursor cursor = db.query(
                "files",
                new String[] { MediaColumns._ID, MediaColumns.DATA },
                "relative_path LIKE ? ESCAPE '\\' AND owner_package_name=? AND _user_id=?",
                new String[] { relativePath, packageName, "" + userId },
                /* groupBy= */ null,
                /* having= */ null,
                /* orderBy= */null,
                /* limit= */ null)) {
            int countDeleted = 0;
            if (cursor != null) {
                while (cursor.moveToNext()) {
                    File file = new File(cursor.getString(1));
                    // We check for existence to be sure we don't delete files that still exist.
                    // This can happen even if the pair (package, userid) is unknown,
                    // since some framework implementations may rely on special userids.
                    if (!file.exists()) {
                        countDeleted +=
                                db.delete("files", "_id=?", new String[]{cursor.getString(0)});
                    }
                }
            }
            Log.d(TAG, "Deleted " + countDeleted + " Android/media items belonging to "
                    + packageName + " on " + db.getPath());
        }
    }

    private void orphanEntries(
            @NonNull SQLiteDatabase db, @NonNull String packageName, int userId) {
        final ContentValues values = new ContentValues();
        values.putNull(FileColumns.OWNER_PACKAGE_NAME);

        final int countOrphaned = db.update("files", values,
                "owner_package_name=? AND _user_id=?", new String[] { packageName, "" + userId });
        if (countOrphaned > 0) {
            Log.d(TAG, "Orphaned " + countOrphaned + " items belonging to "
                    + packageName + " on " + db.getPath());
        }
    }

    public void scanDirectory(File file, int reason) {
        mMediaScanner.scanDirectory(file, reason);
    }

    public Uri scanFile(File file, int reason) {
        return scanFile(file, reason, null);
    }

    public Uri scanFile(File file, int reason, String ownerPackage) {
        return mMediaScanner.scanFile(file, reason, ownerPackage);
    }

    private Uri scanFileAsMediaProvider(File file, int reason) {
        final LocalCallingIdentity tokenInner = clearLocalCallingIdentity();
        try {
            return scanFile(file, REASON_DEMAND);
        } finally {
            restoreLocalCallingIdentity(tokenInner);
        }
    }

    /**
     * Called when a new file is created through FUSE
     *
     * @param file path of the file that was created
     *
     * Called from JNI in jni/MediaProviderWrapper.cpp
     */
    @Keep
    public void onFileCreatedForFuse(String path) {
        // Make sure we update the quota type of the file
        BackgroundThread.getExecutor().execute(() -> {
            File file = new File(path);
            int mediaType = MimeUtils.resolveMediaType(MimeUtils.resolveMimeType(file));
            updateQuotaTypeForFileInternal(file, mediaType);
        });
    }

    private boolean isAppCloneUserPair(int userId1, int userId2) {
        UserHandle user1 = UserHandle.of(userId1);
        UserHandle user2 = UserHandle.of(userId2);
        if (SdkLevel.isAtLeastS()) {
            if (mUserCache.userSharesMediaWithParent(user1)
                    || mUserCache.userSharesMediaWithParent(user2)) {
                return true;
            }
            if (Build.VERSION.DEVICE_INITIAL_SDK_INT >= Build.VERSION_CODES.S) {
                // If we're on S or higher, and we shipped with S or higher, only allow the new
                // app cloning functionality
                return false;
            }
            // else, fall back to deprecated solution below on updating devices
        }
        try {
            Method isAppCloneUserPair = StorageManager.class.getMethod("isAppCloneUserPair",
                int.class, int.class);
            return (Boolean) isAppCloneUserPair.invoke(mStorageManager, userId1, userId2);
        } catch (NoSuchMethodException | IllegalAccessException | InvocationTargetException e) {
            Log.w(TAG, "isAppCloneUserPair failed. Users: " + userId1 + " and " + userId2);
            return false;
        }
    }

    /**
     * Determines whether the passed in userId forms an app clone user pair with user 0.
     *
     * @param userId user ID to check
     *
     * Called from JNI in jni/MediaProviderWrapper.cpp
     */
    @Keep
    public boolean isAppCloneUserForFuse(int userId) {
        if (!isCrossUserEnabled()) {
            Log.d(TAG, "CrossUser not enabled.");
            return false;
        }
        boolean result = isAppCloneUserPair(0, userId);

        Log.w(TAG, "isAppCloneUserPair for user " + userId + ": " + result);

        return result;
    }

    /**
     * Determines if to allow FUSE_LOOKUP for uid. Might allow uids that don't belong to the
     * MediaProvider user, depending on OEM configuration.
     *
     * @param uid linux uid to check
     *
     * Called from JNI in jni/MediaProviderWrapper.cpp
     */
    @Keep
    public boolean shouldAllowLookupForFuse(int uid, int pathUserId) {
        int callingUserId = uidToUserId(uid);
        if (!isCrossUserEnabled()) {
            Log.d(TAG, "CrossUser not enabled. Users: " + callingUserId + " and " + pathUserId);
            return false;
        }

        if (callingUserId != pathUserId && callingUserId != 0 && pathUserId != 0) {
            Log.w(TAG, "CrossUser at least one user is 0 check failed. Users: " + callingUserId
                    + " and " + pathUserId);
            return false;
        }

        if (mUserCache.isWorkProfile(callingUserId) || mUserCache.isWorkProfile(pathUserId)) {
            // Cross-user lookup not allowed if one user in the pair has a profile owner app
            Log.w(TAG, "CrossUser work profile check failed. Users: " + callingUserId + " and "
                    + pathUserId);
            return false;
        }

        boolean result = isAppCloneUserPair(pathUserId, callingUserId);
        if (result) {
            Log.i(TAG, "CrossUser allowed. Users: " + callingUserId + " and " + pathUserId);
        } else {
            Log.w(TAG, "CrossUser isAppCloneUserPair check failed. Users: " + callingUserId
                    + " and " + pathUserId);
        }

        return result;
    }

    /**
     * Called from FUSE to transform a file
     *
     * A transform can change the file contents for {@code uid} from {@code src} to {@code dst}
     * depending on {@code flags}. This allows the FUSE daemon serve different file contents for
     * the same file to different apps.
     *
     * The only supported transform for now is transcoding which re-encodes a file taken in a modern
     * format like HEVC to a legacy format like AVC.
     *
     * @param src file path to transform
     * @param dst file path to save transformed file
     * @param flags determines the kind of transform
     * @param readUid app that called us requesting transform
     * @param openUid app that originally made the open call
     * @param mediaCapabilitiesUid app for which the transform decision was made,
     *                             0 if decision was made with openUid
     *
     * Called from JNI in jni/MediaProviderWrapper.cpp
     */
    @Keep
    public boolean transformForFuse(String src, String dst, int transforms, int transformsReason,
            int readUid, int openUid, int mediaCapabilitiesUid) {
        if ((transforms & FLAG_TRANSFORM_TRANSCODING) != 0) {
            if (mTranscodeHelper.isTranscodeFileCached(src, dst)) {
                Log.d(TAG, "Using transcode cache for " + src);
                return true;
            }

            // In general we always mark the opener as causing transcoding.
            // However, if the mediaCapabilitiesUid is available then we mark the reader as causing
            // transcoding.  This handles the case where a malicious app might want to take
            // advantage of mediaCapabilitiesUid by setting it to another app's uid and reading the
            // media contents itself; in such cases we'd mark the reader (malicious app) for the
            // cost of transcoding.
            //
            //                     openUid             readUid                mediaCapabilitiesUid
            // -------------------------------------------------------------------------------------
            // using picker         SAF                 app                           app
            // abusive case        bad app             bad app                       victim
            // modern to lega-
            // -cy sharing         modern              legacy                        legacy
            //
            // we'd not be here in the below case.
            // legacy to mode-
            // -rn sharing         legacy              modern                        modern

            int transcodeUid = openUid;
            if (mediaCapabilitiesUid > 0) {
                Log.d(TAG, "Fix up transcodeUid to " + readUid + ". openUid " + openUid
                        + ", mediaCapabilitiesUid " + mediaCapabilitiesUid);
                transcodeUid = readUid;
            }
            return mTranscodeHelper.transcode(src, dst, transcodeUid, transformsReason);
        }
        return true;
    }

    /**
     * Called from FUSE to get {@link FileLookupResult} for a {@code path} and {@code uid}
     *
     * {@link FileLookupResult} contains transforms, transforms completion status and ioPath
     * for transform lookup query for a file and uid.
     *
     * @param path file path to get transforms for
     * @param uid app requesting IO form kernel
     * @param tid FUSE thread id handling IO request from kernel
     *
     * Called from JNI in jni/MediaProviderWrapper.cpp
     */
    @Keep
    public FileLookupResult onFileLookupForFuse(String path, int uid, int tid) {
        uid = getBinderUidForFuse(uid, tid);
        final int userId = uidToUserId(uid);

        if (isSyntheticPath(path, userId)) {
            if (isRedactedPath(path, userId)) {
                return handleRedactedFileLookup(uid, path);
            } else if (isPickerPath(path, userId)) {
                return handlePickerFileLookup(userId, uid, path);
            }

            throw new IllegalStateException("Unexpected synthetic path: " + path);
        }

        if (mTranscodeHelper.supportsTranscode(path)) {
            return handleTranscodedFileLookup(path, uid, tid);
        }

        return new FileLookupResult(/* transforms */ 0, uid, /* ioPath */ "");
    }

    private FileLookupResult handleTranscodedFileLookup(String path, int uid, int tid) {
        final int transformsReason;
        final PendingOpenInfo info;

        synchronized (mPendingOpenInfo) {
            info = mPendingOpenInfo.get(tid);
        }

        if (info != null && info.uid == uid) {
            transformsReason = info.transcodeReason;
        } else {
            transformsReason = mTranscodeHelper.shouldTranscode(path, uid, null /* bundle */);
        }

        if (transformsReason > 0) {
            final String ioPath = mTranscodeHelper.prepareIoPath(path, uid);
            final boolean transformsComplete = mTranscodeHelper.isTranscodeFileCached(path, ioPath);

            return new FileLookupResult(FLAG_TRANSFORM_TRANSCODING, transformsReason, uid,
                    transformsComplete, /* transformsSupported */ true, ioPath);
        }

        return new FileLookupResult(/* transforms */ 0, transformsReason, uid,
                /* transformsComplete */ true, /* transformsSupported */ true, "");
    }

    private FileLookupResult handleRedactedFileLookup(int uid, @NonNull String path) {
        final LocalCallingIdentity token = clearLocalCallingIdentity();
        final String fileName = extractFileName(path);

        final DatabaseHelper helper;
        try {
            helper = getDatabaseForUri(FileUtils.getContentUriForPath(path));
        } catch (VolumeNotFoundException e) {
            throw new IllegalStateException("Volume not found for file: " + path);
        }

        try (final Cursor c = helper.runWithoutTransaction(
                (db) -> db.query("files", new String[]{MediaColumns.DATA},
                        FileColumns.REDACTED_URI_ID + "=?", new String[]{fileName}, null, null,
                        null))) {
            if (c.moveToFirst()) {
                return new FileLookupResult(FLAG_TRANSFORM_REDACTION, uid, c.getString(0));
            }

            throw new IllegalStateException("Failed to fetch synthetic redacted path: " + path);
        } finally {
            restoreLocalCallingIdentity(token);
        }
    }

    private FileLookupResult handlePickerFileLookup(int userId, int uid, @NonNull String path) {
        final File file = new File(path);
        final List<String> syntheticRelativePathSegments =
                extractSyntheticRelativePathSegements(path, userId);
        final int segmentCount = syntheticRelativePathSegments.size();

        if (segmentCount < 1 || segmentCount > 5) {
            throw new IllegalStateException("Unexpected synthetic picker path: " + file);
        }

        final String lastSegment = syntheticRelativePathSegments.get(segmentCount - 1);

        boolean result = false;
        switch (segmentCount) {
            case 1:
                // .../picker
                if (lastSegment.equals("picker")) {
                    result = file.exists() || file.mkdir();
                }
                break;
            case 2:
                // .../picker/<user-id>
                try {
                    Integer.parseInt(lastSegment);
                    result = file.exists() || file.mkdir();
                } catch (NumberFormatException e) {
                    Log.w(TAG, "Invalid user id for picker file lookup: " + lastSegment
                            + ". File: " + file);
                }
                break;
            case 3:
                // .../picker/<user-id>/<authority>
                result = preparePickerAuthorityPathSegment(file, lastSegment, uid);
                break;
            case 4:
                // .../picker/<user-id>/<authority>/media
                if (lastSegment.equals("media")) {
                    result = file.exists() || file.mkdir();
                }
                break;
            case 5:
                // .../picker/<user-id>/<authority>/media/<media-id.extension>
                final String fileUserId = syntheticRelativePathSegments.get(1);
                final String authority = syntheticRelativePathSegments.get(2);
                result = preparePickerMediaIdPathSegment(file, authority, lastSegment, fileUserId);
                break;
        }

        if (result) {
            return new FileLookupResult(FLAG_TRANSFORM_PICKER, uid, path);
        }
        throw new IllegalStateException("Failed to prepare synthetic picker path: " + file);
    }

    private FileOpenResult handlePickerFileOpen(String path, int uid) {
        final String[] segments = path.split("/");
        if (segments.length != 11) {
            Log.e(TAG, "Picker file open failed. Unexpected segments: " + path);
            return new FileOpenResult(OsConstants.ENOENT /* status */, uid, /* transformsUid */ 0,
                    new long[0]);
        }

        // ['', 'storage', 'emulated', '0', 'transforms', 'synthetic', 'picker', '<user-id>',
        // '<host>', 'media', '<fileName>']
        final String userId = segments[7];
        final String fileName = segments[10];
        final String host = segments[8];
        final String authority = userId + "@" + host;
        final int lastDotIndex = fileName.lastIndexOf('.');

        if (lastDotIndex == -1) {
            Log.e(TAG, "Picker file open failed. No file extension: " + path);
            return FileOpenResult.createError(OsConstants.ENOENT, uid);
        }

        final String mediaId = fileName.substring(0, lastDotIndex);
        final Uri uri = getMediaUri(authority).buildUpon().appendPath(mediaId).build();

        IBinder binder = getContext().getContentResolver()
                .call(uri, METHOD_GET_ASYNC_CONTENT_PROVIDER, null, null)
                .getBinder(EXTRA_ASYNC_CONTENT_PROVIDER);
        if (binder == null) {
            Log.e(TAG, "Picker file open failed. No cloud media provider found.");
            return FileOpenResult.createError(OsConstants.ENOENT, uid);
        }
        IAsyncContentProvider iAsyncContentProvider = IAsyncContentProvider.Stub.asInterface(
                binder);
        AsyncContentProvider asyncContentProvider = new AsyncContentProvider(iAsyncContentProvider);
        final ParcelFileDescriptor pfd;
        try {
            pfd = asyncContentProvider.openMedia(uri, "r");
        } catch (FileNotFoundException | ExecutionException | InterruptedException
                | TimeoutException | RemoteException e) {
            Log.e(TAG, "Picker file open failed. Failed to open URI: " + uri, e);
            return FileOpenResult.createError(OsConstants.ENOENT, uid);
        }

        try (FileInputStream fis = new FileInputStream(pfd.getFileDescriptor())) {
            final String mimeType = MimeUtils.resolveMimeType(new File(path));
            final long[] redactionRanges = getRedactionRanges(fis, mimeType).redactionRanges;
            return new FileOpenResult(0 /* status */, uid, /* transformsUid */ 0,
                    /* nativeFd */ pfd.detachFd(), redactionRanges);
        } catch (IOException e) {
            Log.e(TAG, "Picker file open failed. No file extension: " + path, e);
            return FileOpenResult.createError(OsConstants.ENOENT, uid);
        }
    }

    private boolean preparePickerAuthorityPathSegment(File file, String authority, int uid) {
        if (mPickerSyncController.isProviderEnabled(authority)) {
            return file.exists() || file.mkdir();
        }

        return false;
    }

    private boolean preparePickerMediaIdPathSegment(File file, String authority, String fileName,
            String userId) {
        final String mediaId = extractFileName(fileName);
        final String[] projection = new String[] { MediaStore.PickerMediaColumns.SIZE };

        final Uri uri = Uri.parse("content://media/picker/" + userId + "/" + authority + "/media/"
                + mediaId);
        try (Cursor cursor =  mPickerUriResolver.query(uri, projection, /* callingUid */0,
                android.os.Process.myUid())) {
            if (cursor != null && cursor.moveToFirst()) {
                final int sizeBytesIdx = cursor.getColumnIndex(MediaStore.PickerMediaColumns.SIZE);

                if (sizeBytesIdx != -1) {
                    return createSparseFile(file, cursor.getLong(sizeBytesIdx));
                }
            }
        }

        return false;
    }

    public int getBinderUidForFuse(int uid, int tid) {
        if (uid != MY_UID) {
            return uid;
        }

        synchronized (mPendingOpenInfo) {
            PendingOpenInfo info = mPendingOpenInfo.get(tid);
            if (info == null) {
                return uid;
            }
            return info.uid;
        }
    }

    private static int uidToUserId(int uid) {
        return uid / PER_USER_RANGE;
    }

    /**
     * Returns true if the app denoted by the given {@code uid} and {@code packageName} is allowed
     * to clear other apps' cache directories.
     */
    static boolean hasPermissionToClearCaches(Context context, ApplicationInfo ai) {
        PermissionUtils.setOpDescription("clear app cache");
        try {
            return PermissionUtils.checkPermissionManager(context, /* pid */ -1, ai.uid,
                    ai.packageName, /* attributionTag */ null);
        } finally {
            PermissionUtils.clearOpDescription();
        }
    }

    @VisibleForTesting
    void computeAudioLocalizedValues(ContentValues values) {
        try {
            final String title = values.getAsString(AudioColumns.TITLE);
            final String titleRes = values.getAsString(AudioColumns.TITLE_RESOURCE_URI);

            if (!TextUtils.isEmpty(titleRes)) {
                final String localized = getLocalizedTitle(titleRes);
                if (!TextUtils.isEmpty(localized)) {
                    values.put(AudioColumns.TITLE, localized);
                }
            } else {
                final String localized = getLocalizedTitle(title);
                if (!TextUtils.isEmpty(localized)) {
                    values.put(AudioColumns.TITLE, localized);
                    values.put(AudioColumns.TITLE_RESOURCE_URI, title);
                }
            }
        } catch (Exception e) {
            Log.w(TAG, "Failed to localize title", e);
        }
    }

    @VisibleForTesting
    static void computeAudioKeyValues(ContentValues values) {
        computeAudioKeyValue(values, AudioColumns.TITLE, AudioColumns.TITLE_KEY, /* focusId */
                null, /* hashValue */ 0);
        computeAudioKeyValue(values, AudioColumns.ARTIST, AudioColumns.ARTIST_KEY,
                AudioColumns.ARTIST_ID, /* hashValue */ 0);
        computeAudioKeyValue(values, AudioColumns.GENRE, AudioColumns.GENRE_KEY,
                AudioColumns.GENRE_ID, /* hashValue */ 0);
        computeAudioAlbumKeyValue(values);
    }

    /**
     * To distinguish same-named albums, we append a hash. The hash is
     * based on the "album artist" tag if present, otherwise on the path of
     * the parent directory of the audio file.
     */
    private static void computeAudioAlbumKeyValue(ContentValues values) {
        int hashCode = 0;

        final String albumArtist = values.getAsString(MediaColumns.ALBUM_ARTIST);
        if (!TextUtils.isEmpty(albumArtist)) {
            hashCode = albumArtist.hashCode();
        } else {
            final String path = values.getAsString(MediaColumns.DATA);
            if (!TextUtils.isEmpty(path)) {
                hashCode = path.substring(0, path.lastIndexOf('/')).hashCode();
            }
        }

        computeAudioKeyValue(values, AudioColumns.ALBUM, AudioColumns.ALBUM_KEY,
                AudioColumns.ALBUM_ID, hashCode);
    }

    private static void computeAudioKeyValue(@NonNull ContentValues values, @NonNull String focus,
            @Nullable String focusKey, @Nullable String focusId, int hashValue) {
        if (focusKey != null) values.remove(focusKey);
        if (focusId != null) values.remove(focusId);

        final String value = values.getAsString(focus);
        if (TextUtils.isEmpty(value)) return;

        final String key = Audio.keyFor(value);
        if (key == null) return;

        if (focusKey != null) {
            values.put(focusKey, key);
        }
        if (focusId != null) {
            // Many apps break if we generate negative IDs, so trim off the
            // highest bit to ensure we're always unsigned
            final long id = Hashing.farmHashFingerprint64().hashString(key + hashValue,
                    StandardCharsets.UTF_8).asLong() & ~(1L << 63);
            values.put(focusId, id);
        }
    }

    @Override
    public Uri canonicalize(Uri uri) {
        final boolean allowHidden = isCallingPackageAllowedHidden();
        final int match = matchUri(uri, allowHidden);

        // Skip when we have nothing to canonicalize
        if ("1".equals(uri.getQueryParameter(CANONICAL))) {
            return uri;
        }

        try (Cursor c = queryForSingleItem(uri, null, null, null, null)) {
            switch (match) {
                case AUDIO_MEDIA_ID: {
                    final String title = getDefaultTitleFromCursor(c);
                    if (!TextUtils.isEmpty(title)) {
                        final Uri.Builder builder = uri.buildUpon();
                        builder.appendQueryParameter(AudioColumns.TITLE, title);
                        builder.appendQueryParameter(CANONICAL, "1");
                        return builder.build();
                    }
                    break;
                }
                case VIDEO_MEDIA_ID:
                case IMAGES_MEDIA_ID: {
                    final String documentId = c
                            .getString(c.getColumnIndexOrThrow(MediaColumns.DOCUMENT_ID));
                    if (!TextUtils.isEmpty(documentId)) {
                        final Uri.Builder builder = uri.buildUpon();
                        builder.appendQueryParameter(MediaColumns.DOCUMENT_ID, documentId);
                        builder.appendQueryParameter(CANONICAL, "1");
                        return builder.build();
                    }
                    break;
                }
            }
        } catch (FileNotFoundException e) {
            Log.w(TAG, e.getMessage());
        }
        return null;
    }

    @Override
    public Uri uncanonicalize(Uri uri) {
        final boolean allowHidden = isCallingPackageAllowedHidden();
        final int match = matchUri(uri, allowHidden);

        // Skip when we have nothing to uncanonicalize
        if (!"1".equals(uri.getQueryParameter(CANONICAL))) {
            return uri;
        }

        // Extract values and then clear to avoid recursive lookups
        final String title = uri.getQueryParameter(AudioColumns.TITLE);
        final String documentId = uri.getQueryParameter(MediaColumns.DOCUMENT_ID);
        uri = uri.buildUpon().clearQuery().build();

        switch (match) {
            case AUDIO_MEDIA_ID: {
                // First check for an exact match
                try (Cursor c = queryForSingleItem(uri, null, null, null, null)) {
                    if (Objects.equals(title, getDefaultTitleFromCursor(c))) {
                        return uri;
                    }
                } catch (FileNotFoundException e) {
                    Log.w(TAG, "Trouble resolving " + uri + "; falling back to search: " + e);
                }

                // Otherwise fallback to searching
                final Uri baseUri = ContentUris.removeId(uri);
                try (Cursor c = queryForSingleItem(baseUri,
                        new String[] { BaseColumns._ID },
                        AudioColumns.TITLE + "=?", new String[] { title }, null)) {
                    return ContentUris.withAppendedId(baseUri, c.getLong(0));
                } catch (FileNotFoundException e) {
                    Log.w(TAG, "Failed to resolve " + uri + ": " + e);
                    return null;
                }
            }
            case VIDEO_MEDIA_ID:
            case IMAGES_MEDIA_ID: {
                // First check for an exact match
                try (Cursor c = queryForSingleItem(uri, null, null, null, null)) {
                    if (Objects.equals(title, getDefaultTitleFromCursor(c))) {
                        return uri;
                    }
                } catch (FileNotFoundException e) {
                    Log.w(TAG, "Trouble resolving " + uri + "; falling back to search: " + e);
                }

                // Otherwise fallback to searching
                final Uri baseUri = ContentUris.removeId(uri);
                try (Cursor c = queryForSingleItem(baseUri,
                        new String[] { BaseColumns._ID },
                        MediaColumns.DOCUMENT_ID + "=?", new String[] { documentId }, null)) {
                    return ContentUris.withAppendedId(baseUri, c.getLong(0));
                } catch (FileNotFoundException e) {
                    Log.w(TAG, "Failed to resolve " + uri + ": " + e);
                    return null;
                }
            }
        }

        return uri;
    }

    private Uri safeUncanonicalize(Uri uri) {
        Uri newUri = uncanonicalize(uri);
        if (newUri != null) {
            return newUri;
        }
        return uri;
    }

    /**
     * @return where clause to exclude database rows where
     * <ul>
     * <li> {@code column} is set or
     * <li> {@code column} is {@link MediaColumns#IS_PENDING} and is set by FUSE and not owned by
     * calling package.
     * <li> {@code column} is {@link MediaColumns#IS_PENDING}, is unset and is waiting for
     * metadata update from a deferred scan.
     * </ul>
     */
    private String getWhereClauseForMatchExclude(@NonNull String column) {
        if (column.equalsIgnoreCase(MediaColumns.IS_PENDING)) {
            // Don't include rows that are pending for metadata
            final String pendingForMetadata = FileColumns._MODIFIER + "="
                    + FileColumns._MODIFIER_CR_PENDING_METADATA;
            final String notPending = String.format("(%s=0 AND NOT %s)", column,
                    pendingForMetadata);
            final String matchSharedPackagesClause = FileColumns.OWNER_PACKAGE_NAME + " IN "
                    + getSharedPackages();
            // Include owned pending files from Fuse
            final String pendingFromFuse = String.format("(%s=1 AND %s AND %s)", column,
                    MATCH_PENDING_FROM_FUSE, matchSharedPackagesClause);
            return "(" + notPending + " OR " + pendingFromFuse + ")";
        }
        return column + "=0";
    }

    /**
     * @return where clause to include database rows where
     * <ul>
     * <li> {@code column} is not set or
     * <li> {@code column} is set and calling package has write permission to corresponding db row
     *      or {@code column} is {@link MediaColumns#IS_PENDING} and is set by FUSE.
     * </ul>
     * The method is used to match db rows corresponding to writable pending and trashed files.
     */
    @Nullable
    private String getWhereClauseForMatchableVisibleFromFilePath(@NonNull Uri uri,
            @NonNull String column) {
        if (isCallingPackageLegacyWrite() || checkCallingPermissionGlobal(uri, /*forWrite*/ true)) {
            // No special filtering needed
            return null;
        }

        final String callingPackage = getCallingPackageOrSelf();

        final ArrayList<String> options = new ArrayList<>();
        switch(matchUri(uri, isCallingPackageAllowedHidden())) {
            case IMAGES_MEDIA_ID:
            case IMAGES_MEDIA:
            case IMAGES_THUMBNAILS_ID:
            case IMAGES_THUMBNAILS:
                if (checkCallingPermissionImages(/*forWrite*/ true, callingPackage)) {
                    // No special filtering needed
                    return null;
                }
                break;
            case AUDIO_MEDIA_ID:
            case AUDIO_MEDIA:
            case AUDIO_PLAYLISTS_ID:
            case AUDIO_PLAYLISTS:
                if (checkCallingPermissionAudio(/*forWrite*/ true, callingPackage)) {
                    // No special filtering needed
                    return null;
                }
                break;
            case VIDEO_MEDIA_ID:
            case VIDEO_MEDIA:
            case VIDEO_THUMBNAILS_ID:
            case VIDEO_THUMBNAILS:
                if (checkCallingPermissionVideo(/*firWrite*/ true, callingPackage)) {
                    // No special filtering needed
                    return null;
                }
                break;
            case DOWNLOADS_ID:
            case DOWNLOADS:
                // No app has special permissions for downloads.
                break;
            case FILES_ID:
            case FILES:
                if (checkCallingPermissionAudio(/*forWrite*/ true, callingPackage)) {
                    // Allow apps with audio permission to include audio* media types.
                    options.add(DatabaseUtils.bindSelection("media_type=?",
                            FileColumns.MEDIA_TYPE_AUDIO));
                    options.add(DatabaseUtils.bindSelection("media_type=?",
                            FileColumns.MEDIA_TYPE_PLAYLIST));
                    options.add(DatabaseUtils.bindSelection("media_type=?",
                            FileColumns.MEDIA_TYPE_SUBTITLE));
                }
                if (checkCallingPermissionVideo(/*forWrite*/ true, callingPackage)) {
                    // Allow apps with video permission to include video* media types.
                    options.add(DatabaseUtils.bindSelection("media_type=?",
                            FileColumns.MEDIA_TYPE_VIDEO));
                    options.add(DatabaseUtils.bindSelection("media_type=?",
                            FileColumns.MEDIA_TYPE_SUBTITLE));
                }
                if (checkCallingPermissionImages(/*forWrite*/ true, callingPackage)) {
                    // Allow apps with images permission to include images* media types.
                    options.add(DatabaseUtils.bindSelection("media_type=?",
                            FileColumns.MEDIA_TYPE_IMAGE));
                }
                break;
            default:
                // is_pending, is_trashed are not applicable for rest of the media tables.
                return null;
        }

        final String matchSharedPackagesClause = FileColumns.OWNER_PACKAGE_NAME + " IN "
                + getSharedPackages();
        options.add(DatabaseUtils.bindSelection(matchSharedPackagesClause));

        if (column.equalsIgnoreCase(MediaColumns.IS_PENDING)) {
            // Include all pending files from Fuse
            options.add(MATCH_PENDING_FROM_FUSE);
        }

        final String matchWritableRowsClause = String.format("%s=0 OR (%s=1 AND %s)", column,
                column, TextUtils.join(" OR ", options));
        return matchWritableRowsClause;
    }

    /**
     * Gets list of files in {@code path} from media provider database.
     *
     * @param path path of the directory.
     * @param uid UID of the calling process.
     * @return a list of file names in the given directory path.
     * An empty list is returned if no files are visible to the calling app or the given directory
     * does not have any files.
     * A list with ["/"] is returned if the path is not indexed by MediaProvider database or
     * calling package is a legacy app and has appropriate storage permissions for the given path.
     * In both scenarios file names should be obtained from lower file system.
     * A list with empty string[""] is returned if the calling package doesn't have access to the
     * given path.
     *
     * <p>Directory names are always obtained from lower file system.
     *
     * Called from JNI in jni/MediaProviderWrapper.cpp
     */
    @Keep
    public String[] getFilesInDirectoryForFuse(String path, int uid) {
        final LocalCallingIdentity token =
                clearLocalCallingIdentity(getCachedCallingIdentityForFuse(uid));
        PulledMetrics.logFileAccessViaFuse(getCallingUidOrSelf(), path);

        try {
            if (isPrivatePackagePathNotAccessibleByCaller(path)) {
                return new String[] {""};
            }

            if (shouldBypassFuseRestrictions(/*forWrite*/ false, path)) {
                return new String[] {"/"};
            }

            // Do not allow apps to list Android/data or Android/obb dirs.
            // On primary volumes, apps that get special access to these directories get it via
            // mount views of lowerfs. On secondary volumes, such apps would return early from
            // shouldBypassFuseRestrictions above.
            if (isDataOrObbPath(path)) {
                return new String[] {""};
            }

            // Legacy apps that made is this far don't have the right storage permission and hence
            // are not allowed to access anything other than their external app directory
            if (isCallingPackageRequestingLegacy()) {
                return new String[] {""};
            }

            // Get relative path for the contents of given directory.
            String relativePath = extractRelativePathWithDisplayName(path);

            if (relativePath == null) {
                // Path is /storage/emulated/, if relativePath is null, MediaProvider doesn't
                // have any details about the given directory. Use lower file system to obtain
                // files and directories in the given directory.
                return new String[] {"/"};
            }

            // For all other paths, get file names from media provider database.
            // Return media and non-media files visible to the calling package.
            ArrayList<String> fileNamesList = new ArrayList<>();

            // Only FileColumns.DATA contains actual name of the file.
            String[] projection = {MediaColumns.DATA};

            Bundle queryArgs = new Bundle();
            queryArgs.putString(QUERY_ARG_SQL_SELECTION, MediaColumns.RELATIVE_PATH +
                    " =? and mime_type not like 'null'");
            queryArgs.putStringArray(QUERY_ARG_SQL_SELECTION_ARGS, new String[] {relativePath});
            // Get database entries for files from MediaProvider database with
            // MediaColumns.RELATIVE_PATH as the given path.
            try (final Cursor cursor = query(FileUtils.getContentUriForPath(path), projection,
                    queryArgs, null)) {
                while(cursor.moveToNext()) {
                    fileNamesList.add(extractDisplayName(cursor.getString(0)));
                }
            }
            return fileNamesList.toArray(new String[fileNamesList.size()]);
        } finally {
            restoreLocalCallingIdentity(token);
        }
    }

    /**
     * Scan files during directory renames for the following reasons:
     * <ul>
     * <li>Because we don't update db rows for directories, we scan the oldPath to discard stale
     * directory db rows. This prevents conflicts during subsequent db operations with oldPath.
     * <li>We need to scan newPath as well, because the new directory may have become hidden
     * or unhidden, in which case we need to update the media types of the contained files
     * </ul>
     */
    private void scanRenamedDirectoryForFuse(@NonNull String oldPath, @NonNull String newPath) {
        scanFileAsMediaProvider(new File(oldPath), REASON_DEMAND);
        scanFileAsMediaProvider(new File(newPath), REASON_DEMAND);
    }

    /**
     * Checks if given {@code mimeType} is supported in {@code path}.
     */
    private boolean isMimeTypeSupportedInPath(String path, String mimeType) {
        final String supportedPrimaryMimeType;
        final int match = matchUri(getContentUriForFile(path, mimeType), true);
        switch (match) {
            case AUDIO_MEDIA:
                supportedPrimaryMimeType = "audio";
                break;
            case VIDEO_MEDIA:
                supportedPrimaryMimeType = "video";
                break;
            case IMAGES_MEDIA:
                supportedPrimaryMimeType = "image";
                break;
            default:
                supportedPrimaryMimeType = ClipDescription.MIMETYPE_UNKNOWN;
        }
        return (supportedPrimaryMimeType.equalsIgnoreCase(ClipDescription.MIMETYPE_UNKNOWN) ||
                StringUtils.startsWithIgnoreCase(mimeType, supportedPrimaryMimeType));
    }

    /**
     * Removes owner package for the renamed path if the calling package doesn't own the db row
     *
     * When oldPath is renamed to newPath, if newPath exists in the database, and caller is not the
     * owner of the file, owner package is set to 'null'. This prevents previous owner of newPath
     * from accessing renamed file.
     * @return {@code true} if
     * <ul>
     * <li> there is no corresponding database row for given {@code path}
     * <li> shared calling package is the owner of the database row
     * <li> owner package name is already set to 'null'
     * <li> updating owner package name to 'null' was successful.
     * </ul>
     * Returns {@code false} otherwise.
     */
    private boolean maybeRemoveOwnerPackageForFuseRename(@NonNull DatabaseHelper helper,
            @NonNull String path) {

        final Uri uri = FileUtils.getContentUriForPath(path);
        final int match = matchUri(uri, isCallingPackageAllowedHidden());
        final String ownerPackageName;
        final String selection = MediaColumns.DATA + " =? AND "
                + MediaColumns.OWNER_PACKAGE_NAME + " != 'null'";
        final String[] selectionArgs = new String[] {path};

        final SQLiteQueryBuilder qbForQuery =
                getQueryBuilder(TYPE_QUERY, match, uri, Bundle.EMPTY, null);
        try (Cursor c = qbForQuery.query(helper, new String[] {FileColumns.OWNER_PACKAGE_NAME},
                selection, selectionArgs, null, null, null, null, null)) {
            if (!c.moveToFirst()) {
                // We don't need to remove owner_package from db row if path doesn't exist in
                // database or owner_package is already set to 'null'
                return true;
            }
            ownerPackageName = c.getString(0);
            if (isCallingIdentitySharedPackageName(ownerPackageName)) {
                // We don't need to remove owner_package from db row if calling package is the owner
                // of the database row
                return true;
            }
        }

        final SQLiteQueryBuilder qbForUpdate =
                getQueryBuilder(TYPE_UPDATE, match, uri, Bundle.EMPTY, null);
        ContentValues values = new ContentValues();
        values.put(FileColumns.OWNER_PACKAGE_NAME, "null");
        return qbForUpdate.update(helper, values, selection, selectionArgs) == 1;
    }

    private boolean updateDatabaseForFuseRename(@NonNull DatabaseHelper helper,
            @NonNull String oldPath, @NonNull String newPath, @NonNull ContentValues values) {
        return updateDatabaseForFuseRename(helper, oldPath, newPath, values, Bundle.EMPTY);
    }

    private boolean updateDatabaseForFuseRename(@NonNull DatabaseHelper helper,
            @NonNull String oldPath, @NonNull String newPath, @NonNull ContentValues values,
            @NonNull Bundle qbExtras) {
        return updateDatabaseForFuseRename(helper, oldPath, newPath, values, qbExtras,
                FileUtils.getContentUriForPath(oldPath));
    }

    /**
     * Updates database entry for given {@code path} with {@code values}
     */
    private boolean updateDatabaseForFuseRename(@NonNull DatabaseHelper helper,
            @NonNull String oldPath, @NonNull String newPath, @NonNull ContentValues values,
            @NonNull Bundle qbExtras, Uri uriOldPath) {
        boolean allowHidden = isCallingPackageAllowedHidden();
        final SQLiteQueryBuilder qbForUpdate = getQueryBuilder(TYPE_UPDATE,
                matchUri(uriOldPath, allowHidden), uriOldPath, qbExtras, null);
        if (values.containsKey(FileColumns._MODIFIER)) {
            qbForUpdate.allowColumn(FileColumns._MODIFIER);
        }
        final String selection = MediaColumns.DATA + " =? ";
        int count = 0;
        boolean retryUpdateWithReplace = false;

        try {
            // TODO(b/146777893): System gallery apps can rename a media directory containing
            // non-media files. This update doesn't support updating non-media files that are not
            // owned by system gallery app.
            count = qbForUpdate.update(helper, values, selection, new String[]{oldPath});
        } catch (SQLiteConstraintException e) {
            Log.w(TAG, "Database update failed while renaming " + oldPath, e);
            retryUpdateWithReplace = true;
        }

        if (retryUpdateWithReplace) {
            if (deleteForFuseRename(helper, oldPath, newPath, qbExtras, selection, allowHidden)) {
                Log.i(TAG, "Retrying database update after deleting conflicting entry");
                count = qbForUpdate.update(helper, values, selection, new String[]{oldPath});
            } else {
                return false;
            }
        }
        return count == 1;
    }

    private boolean deleteForFuseRename(DatabaseHelper helper, String oldPath,
            String newPath, Bundle qbExtras, String selection, boolean allowHidden) {
        // We are replacing file in newPath with file in oldPath. If calling package has
        // write permission for newPath, delete existing database entry and retry update.
        final Uri uriNewPath = FileUtils.getContentUriForPath(oldPath);
        final SQLiteQueryBuilder qbForDelete = getQueryBuilder(TYPE_DELETE,
                matchUri(uriNewPath, allowHidden), uriNewPath, qbExtras, null);
        if (qbForDelete.delete(helper, selection, new String[] {newPath}) == 1) {
            return true;
        }
        // Check if delete can be done using other URI grants
        final String[] projection = new String[] {
                FileColumns.MEDIA_TYPE,
                FileColumns.DATA,
                FileColumns._ID,
                FileColumns.IS_DOWNLOAD,
                FileColumns.MIME_TYPE,
        };
        return
            deleteWithOtherUriGrants(
                    FileUtils.getContentUriForPath(newPath),
                    helper, projection, selection, new String[] {newPath}, qbExtras) == 1;
    }

    /**
     * Gets {@link ContentValues} for updating database entry to {@code path}.
     */
    private ContentValues getContentValuesForFuseRename(String path, String newMimeType,
            boolean wasHidden, boolean isHidden, boolean isSameMimeType) {
        ContentValues values = new ContentValues();
        values.put(MediaColumns.MIME_TYPE, newMimeType);
        values.put(MediaColumns.DATA, path);

        if (isHidden) {
            values.put(FileColumns.MEDIA_TYPE, FileColumns.MEDIA_TYPE_NONE);
        } else {
            int mediaType = MimeUtils.resolveMediaType(newMimeType);
            values.put(FileColumns.MEDIA_TYPE, mediaType);
        }

        if ((!isHidden && wasHidden) || !isSameMimeType) {
            // Set the modifier as MODIFIER_FUSE so that apps can scan the file to update the
            // metadata. Otherwise, scan will skip scanning this file because rename() doesn't
            // change lastModifiedTime and scan assumes there is no change in the file.
            values.put(FileColumns._MODIFIER, FileColumns._MODIFIER_FUSE);
        }

        final boolean allowHidden = isCallingPackageAllowedHidden();
        if (!newMimeType.equalsIgnoreCase("null") &&
                matchUri(getContentUriForFile(path, newMimeType), allowHidden) == AUDIO_MEDIA) {
            computeAudioLocalizedValues(values);
            computeAudioKeyValues(values);
        }
        FileUtils.computeValuesFromData(values, isFuseThread());
        return values;
    }

    private ArrayList<String> getIncludedDefaultDirectories() {
        final ArrayList<String> includedDefaultDirs = new ArrayList<>();
        if (checkCallingPermissionVideo(/*forWrite*/ true, null)) {
            includedDefaultDirs.add(Environment.DIRECTORY_DCIM);
            includedDefaultDirs.add(Environment.DIRECTORY_PICTURES);
            includedDefaultDirs.add(Environment.DIRECTORY_MOVIES);
        } else if (checkCallingPermissionImages(/*forWrite*/ true, null)) {
            includedDefaultDirs.add(Environment.DIRECTORY_DCIM);
            includedDefaultDirs.add(Environment.DIRECTORY_PICTURES);
        }
        return includedDefaultDirs;
    }

    /**
     * Gets all files in the given {@code path} and subdirectories of the given {@code path}.
     */
    private ArrayList<String> getAllFilesForRenameDirectory(String oldPath) {
        final String selection = FileColumns.DATA + " LIKE ? ESCAPE '\\'"
                + " and mime_type not like 'null'";
        final String[] selectionArgs = new String[] {DatabaseUtils.escapeForLike(oldPath) + "/%"};
        ArrayList<String> fileList = new ArrayList<>();

        final LocalCallingIdentity token = clearLocalCallingIdentity();
        try (final Cursor c = query(FileUtils.getContentUriForPath(oldPath),
                new String[] {MediaColumns.DATA}, selection, selectionArgs, null)) {
            while (c.moveToNext()) {
                String filePath = c.getString(0);
                filePath = filePath.replaceFirst(Pattern.quote(oldPath + "/"), "");
                fileList.add(filePath);
            }
        } finally {
            restoreLocalCallingIdentity(token);
        }
        return fileList;
    }

    /**
     * Gets files in the given {@code path} and subdirectories of the given {@code path} for which
     * calling package has write permissions.
     *
     * This method throws {@code IllegalArgumentException} if the directory has one or more
     * files for which calling package doesn't have write permission or if file type is not
     * supported in {@code newPath}
     */
    private ArrayList<String> getWritableFilesForRenameDirectory(String oldPath, String newPath)
            throws IllegalArgumentException {
        // Try a simple check to see if the caller has full access to the given collections first
        // before falling back to performing a query to probe for access.
        final String oldRelativePath = extractRelativePathWithDisplayName(oldPath);
        final String newRelativePath = extractRelativePathWithDisplayName(newPath);
        boolean hasFullAccessToOldPath = false;
        boolean hasFullAccessToNewPath = false;
        for (String defaultDir : getIncludedDefaultDirectories()) {
            if (oldRelativePath.startsWith(defaultDir)) hasFullAccessToOldPath = true;
            if (newRelativePath.startsWith(defaultDir)) hasFullAccessToNewPath = true;
        }
        if (hasFullAccessToNewPath && hasFullAccessToOldPath) {
            return getAllFilesForRenameDirectory(oldPath);
        }

        final int countAllFilesInDirectory;
        final String selection = FileColumns.DATA + " LIKE ? ESCAPE '\\'"
                + " and mime_type not like 'null'";
        final String[] selectionArgs = new String[] {DatabaseUtils.escapeForLike(oldPath) + "/%"};

        final Uri uriOldPath = FileUtils.getContentUriForPath(oldPath);

        final LocalCallingIdentity token = clearLocalCallingIdentity();
        try (final Cursor c = query(uriOldPath, new String[] {MediaColumns._ID}, selection,
                selectionArgs, null)) {
            // get actual number of files in the given directory.
            countAllFilesInDirectory = c.getCount();
        } finally {
            restoreLocalCallingIdentity(token);
        }

        final SQLiteQueryBuilder qb = getQueryBuilder(TYPE_UPDATE,
                matchUri(uriOldPath, isCallingPackageAllowedHidden()), uriOldPath, Bundle.EMPTY,
                null);
        final DatabaseHelper helper;
        try {
            helper = getDatabaseForUri(uriOldPath);
        } catch (VolumeNotFoundException e) {
            throw new IllegalStateException("Volume not found while querying files for renaming "
                    + oldPath);
        }

        ArrayList<String> fileList = new ArrayList<>();
        final String[] projection = {MediaColumns.DATA, MediaColumns.MIME_TYPE};
        try (Cursor c = qb.query(helper, projection, selection, selectionArgs, null, null, null,
                null, null)) {
            // Check if the calling package has write permission to all files in the given
            // directory. If calling package has write permission to all files in the directory, the
            // query with update uri should return same number of files as previous query.
            if (c.getCount() != countAllFilesInDirectory) {
                throw new IllegalArgumentException("Calling package doesn't have write permission "
                        + " to rename one or more files in " + oldPath);
            }
            while(c.moveToNext()) {
                String filePath = c.getString(0);
                filePath = filePath.replaceFirst(Pattern.quote(oldPath + "/"), "");

                final String mimeType = c.getString(1);
                if (!isMimeTypeSupportedInPath(newPath + "/" + filePath, mimeType)) {
                    throw new IllegalArgumentException("Can't rename " + oldPath + "/" + filePath
                            + ". Mime type " + mimeType + " not supported in " + newPath);
                }
                fileList.add(filePath);
            }
        }
        return fileList;
    }

    private int renameInLowerFs(String oldPath, String newPath) {
        try {
            Os.rename(oldPath, newPath);
            return 0;
        } catch (ErrnoException e) {
            final String errorMessage = "Rename " + oldPath + " to " + newPath + " failed.";
            Log.e(TAG, errorMessage, e);
            return e.errno;
        }
    }

    /**
     * Rename directory from {@code oldPath} to {@code newPath}.
     *
     * Renaming a directory is only allowed if calling package has write permission to all files in
     * the given directory tree and all file types in the given directory tree are supported by the
     * top level directory of new path. Renaming a directory is split into three steps:
     * 1. Check calling package's permissions for all files in the given directory tree. Also check
     *    file type support for all files in the {@code newPath}.
     * 2. Try updating database for all files in the directory.
     * 3. Rename the directory in lower file system. If rename in the lower file system is
     *    successful, commit database update.
     *
     * @param oldPath path of the directory to be renamed.
     * @param newPath new path of directory to be renamed.
     * @return 0 on successful rename, appropriate negated errno value if the rename is not allowed.
     * <ul>
     * <li>{@link OsConstants#EPERM} Renaming a directory with file types not supported by
     * {@code newPath} or renaming a directory with files for which calling package doesn't have
     * write permission.
     * This method can also return errno returned from {@code Os.rename} function.
     */
    private int renameDirectoryCheckedForFuse(String oldPath, String newPath) {
        final ArrayList<String> fileList;
        try {
            fileList = getWritableFilesForRenameDirectory(oldPath, newPath);
        } catch (IllegalArgumentException e) {
            final String errorMessage = "Rename " + oldPath + " to " + newPath + " failed. ";
            Log.e(TAG, errorMessage, e);
            return OsConstants.EPERM;
        }

        return renameDirectoryUncheckedForFuse(oldPath, newPath, fileList);
    }

    private int renameDirectoryUncheckedForFuse(String oldPath, String newPath,
            ArrayList<String> fileList) {
        final DatabaseHelper helper;
        try {
            helper = getDatabaseForUri(FileUtils.getContentUriForPath(oldPath));
        } catch (VolumeNotFoundException e) {
            throw new IllegalStateException("Volume not found while trying to update database for "
                    + oldPath, e);
        }

        helper.beginTransaction();
        try {
            final Bundle qbExtras = new Bundle();
            qbExtras.putStringArrayList(INCLUDED_DEFAULT_DIRECTORIES,
                    getIncludedDefaultDirectories());
            final boolean wasHidden = FileUtils.shouldDirBeHidden(new File(oldPath));
            final boolean isHidden = FileUtils.shouldDirBeHidden(new File(newPath));
            for (String filePath : fileList) {
                final String newFilePath = newPath + "/" + filePath;
                final String mimeType = MimeUtils.resolveMimeType(new File(newFilePath));
                if(!updateDatabaseForFuseRename(helper, oldPath + "/" + filePath, newFilePath,
                        getContentValuesForFuseRename(newFilePath, mimeType, wasHidden, isHidden,
                                /* isSameMimeType */ true),
                        qbExtras)) {
                    Log.e(TAG, "Calling package doesn't have write permission to rename file.");
                    return OsConstants.EPERM;
                }
            }

            // Rename the directory in lower file system.
            int errno = renameInLowerFs(oldPath, newPath);
            if (errno == 0) {
                helper.setTransactionSuccessful();
            } else {
                return errno;
            }
        } finally {
            helper.endTransaction();
        }
        // Directory movement might have made new/old path hidden.
        scanRenamedDirectoryForFuse(oldPath, newPath);
        return 0;
    }

    /**
     * Rename a file from {@code oldPath} to {@code newPath}.
     *
     * Renaming a file is split into three parts:
     * 1. Check if {@code newPath} supports new file type.
     * 2. Try updating database entry from {@code oldPath} to {@code newPath}. This update may fail
     *    if calling package doesn't have write permission for {@code oldPath} and {@code newPath}.
     * 3. Rename the file in lower file system. If Rename in lower file system succeeds, commit
     *    database update.
     * @param oldPath path of the file to be renamed.
     * @param newPath new path of the file to be renamed.
     * @return 0 on successful rename, appropriate negated errno value if the rename is not allowed.
     * <ul>
     * <li>{@link OsConstants#EPERM} Calling package doesn't have write permission for
     * {@code oldPath} or {@code newPath}, or file type is not supported by {@code newPath}.
     * This method can also return errno returned from {@code Os.rename} function.
     */
    private int renameFileCheckedForFuse(String oldPath, String newPath) {
        // Check if new mime type is supported in new path.
        final String newMimeType = MimeUtils.resolveMimeType(new File(newPath));
        if (!isMimeTypeSupportedInPath(newPath, newMimeType)) {
            return OsConstants.EPERM;
        }
        return renameFileForFuse(oldPath, newPath, /* bypassRestrictions */ false) ;
    }

    private int renameFileUncheckedForFuse(String oldPath, String newPath) {
        return renameFileForFuse(oldPath, newPath, /* bypassRestrictions */ true) ;
    }

    private int renameFileForFuse(String oldPath, String newPath, boolean bypassRestrictions) {
        final DatabaseHelper helper;
        try {
            helper = getDatabaseForUri(FileUtils.getContentUriForPath(oldPath));
        } catch (VolumeNotFoundException e) {
            throw new IllegalStateException("Failed to update database row with " + oldPath, e);
        }

        final boolean wasHidden = FileUtils.shouldFileBeHidden(new File(oldPath));
        final boolean isHidden = FileUtils.shouldFileBeHidden(new File(newPath));
        helper.beginTransaction();
        try {
            final String newMimeType = MimeUtils.resolveMimeType(new File(newPath));
            final String oldMimeType = MimeUtils.resolveMimeType(new File(oldPath));
            final boolean isSameMimeType = newMimeType.equalsIgnoreCase(oldMimeType);
            ContentValues contentValues = getContentValuesForFuseRename(newPath, newMimeType,
                    wasHidden, isHidden, isSameMimeType);
            if (!updateDatabaseForFuseRename(helper, oldPath, newPath, contentValues)) {
                if (!bypassRestrictions) {
                    // Check for other URI format grants for oldPath only. Check right before
                    // returning EPERM, to leave positive case performance unaffected.
                    if (!renameWithOtherUriGrants(helper, oldPath, newPath, contentValues)) {
                        Log.e(TAG, "Calling package doesn't have write permission to rename file.");
                        return OsConstants.EPERM;
                    }
                } else if (!maybeRemoveOwnerPackageForFuseRename(helper, newPath)) {
                    Log.wtf(TAG, "Couldn't clear owner package name for " + newPath);
                    return OsConstants.EPERM;
                }
            }

            // Try renaming oldPath to newPath in lower file system.
            int errno = renameInLowerFs(oldPath, newPath);
            if (errno == 0) {
                helper.setTransactionSuccessful();
            } else {
                return errno;
            }
        } finally {
            helper.endTransaction();
        }
        // The above code should have taken are of the mime/media type of the new file,
        // even if it was moved to/from a hidden directory.
        // This leaves cases where the source/dest of the move is a .nomedia file itself. Eg:
        // 1) /sdcard/foo/.nomedia => /sdcard/foo/bar.mp3
        //    in this case, the code above has given bar.mp3 the correct mime type, but we should
        //    still can /sdcard/foo, because it's now no longer hidden
        // 2) /sdcard/foo/.nomedia => /sdcard/bar/.nomedia
        //    in this case, we need to scan both /sdcard/foo and /sdcard/bar/
        // 3) /sdcard/foo/bar.mp3 => /sdcard/foo/.nomedia
        //    in this case, we need to scan all of /sdcard/foo
        if (extractDisplayName(oldPath).equals(".nomedia")) {
            scanFileAsMediaProvider(new File(oldPath).getParentFile(), REASON_DEMAND);
        }
        if (extractDisplayName(newPath).equals(".nomedia")) {
            scanFileAsMediaProvider(new File(newPath).getParentFile(), REASON_DEMAND);
        }

        return 0;
    }

    /**
     * Rename file by checking for other URI grants on oldPath
     *
     * We don't support replace scenario by checking for other URI grants on newPath (if it exists).
     */
    private boolean renameWithOtherUriGrants(DatabaseHelper helper, String oldPath, String newPath,
            ContentValues contentValues) {
        final Uri oldPathGrantedUri = getOtherUriGrantsForPath(oldPath, /* forWrite */ true);
        if (oldPathGrantedUri == null) {
            return false;
        }
        return updateDatabaseForFuseRename(helper, oldPath, newPath, contentValues, Bundle.EMPTY,
                oldPathGrantedUri);
    }

    /**
     * Rename file/directory without imposing any restrictions.
     *
     * We don't impose any rename restrictions for apps that bypass scoped storage restrictions.
     * However, we update database entries for renamed files to keep the database consistent.
     */
    private int renameUncheckedForFuse(String oldPath, String newPath) {
        if (new File(oldPath).isFile()) {
            return renameFileUncheckedForFuse(oldPath, newPath);
        } else {
            return renameDirectoryUncheckedForFuse(oldPath, newPath,
                    getAllFilesForRenameDirectory(oldPath));
        }
    }

    /**
     * Rename file or directory from {@code oldPath} to {@code newPath}.
     *
     * @param oldPath path of the file or directory to be renamed.
     * @param newPath new path of the file or directory to be renamed.
     * @param uid UID of the calling package.
     * @return 0 on successful rename, appropriate errno value if the rename is not allowed.
     * <ul>
     * <li>{@link OsConstants#ENOENT} Renaming a non-existing file or renaming a file from path that
     * is not indexed by MediaProvider database.
     * <li>{@link OsConstants#EPERM} Renaming a default directory or renaming a file to a file type
     * not supported by new path.
     * This method can also return errno returned from {@code Os.rename} function.
     *
     * Called from JNI in jni/MediaProviderWrapper.cpp
     */
    @Keep
    public int renameForFuse(String oldPath, String newPath, int uid) {
        final String errorMessage = "Rename " + oldPath + " to " + newPath + " failed. ";
        final LocalCallingIdentity token =
                clearLocalCallingIdentity(getCachedCallingIdentityForFuse(uid));
        PulledMetrics.logFileAccessViaFuse(getCallingUidOrSelf(), oldPath);

        try {
            if (isPrivatePackagePathNotAccessibleByCaller(oldPath)
                    || isPrivatePackagePathNotAccessibleByCaller(newPath)) {
                return OsConstants.EACCES;
            }

            if (!newPath.equals(getAbsoluteSanitizedPath(newPath))) {
                Log.e(TAG, "New path name contains invalid characters.");
                return OsConstants.EPERM;
            }

            if (shouldBypassDatabaseAndSetDirtyForFuse(uid, oldPath)
                    && shouldBypassDatabaseAndSetDirtyForFuse(uid, newPath)) {
                return renameInLowerFs(oldPath, newPath);
            }

            if (shouldBypassFuseRestrictions(/*forWrite*/ true, oldPath)
                    && shouldBypassFuseRestrictions(/*forWrite*/ true, newPath)) {
                return renameUncheckedForFuse(oldPath, newPath);
            }
            // Legacy apps that made is this far don't have the right storage permission and hence
            // are not allowed to access anything other than their external app directory
            if (isCallingPackageRequestingLegacy()) {
                return OsConstants.EACCES;
            }

            final String[] oldRelativePath = sanitizePath(extractRelativePath(oldPath));
            final String[] newRelativePath = sanitizePath(extractRelativePath(newPath));
            if (oldRelativePath.length == 0 || newRelativePath.length == 0) {
                // Rename not allowed on paths that can't be translated to RELATIVE_PATH.
                Log.e(TAG, errorMessage +  "Invalid path.");
                return OsConstants.EPERM;
            }
            if (oldRelativePath.length == 1 && TextUtils.isEmpty(oldRelativePath[0])) {
                // Allow rename of files/folders other than default directories.
                final String displayName = extractDisplayName(oldPath);
                for (String defaultFolder : DEFAULT_FOLDER_NAMES) {
                    if (displayName.equals(defaultFolder)) {
                        Log.e(TAG, errorMessage + oldPath + " is a default folder."
                                + " Renaming a default folder is not allowed.");
                        return OsConstants.EPERM;
                    }
                }
            }
            if (newRelativePath.length == 1 && TextUtils.isEmpty(newRelativePath[0])) {
                Log.e(TAG, errorMessage +  newPath + " is in root folder."
                        + " Renaming a file/directory to root folder is not allowed");
                return OsConstants.EPERM;
            }

            // TODO(b/177049768): We shouldn't use getExternalStorageDirectory for these checks.
            final File directoryAndroid = new File(Environment.getExternalStorageDirectory(),
                    DIRECTORY_ANDROID_LOWER_CASE);
            final File directoryAndroidMedia = new File(directoryAndroid, DIRECTORY_MEDIA);
            if (directoryAndroidMedia.getAbsolutePath().equalsIgnoreCase(oldPath)) {
                // Don't allow renaming 'Android/media' directory.
                // Android/[data|obb] are bind mounted and these paths don't go through FUSE.
                Log.e(TAG, errorMessage +  oldPath + " is a default folder in app external "
                        + "directory. Renaming a default folder is not allowed.");
                return OsConstants.EPERM;
            } else if (FileUtils.contains(directoryAndroid, new File(newPath))) {
                if (newRelativePath.length == 1) {
                    // New path is Android/*. Path is directly under Android. Don't allow moving
                    // files and directories to Android/.
                    Log.e(TAG, errorMessage +  newPath + " is in app external directory. "
                            + "Renaming a file/directory to app external directory is not "
                            + "allowed.");
                    return OsConstants.EPERM;
                } else if(!FileUtils.contains(directoryAndroidMedia, new File(newPath))) {
                    // New path is  Android/*/*. Don't allow moving of files or directories
                    // to app external directory other than media directory.
                    Log.e(TAG, errorMessage +  newPath + " is not in external media directory."
                            + "File/directory can only be renamed to a path in external media "
                            + "directory. Renaming file/directory to path in other external "
                            + "directories is not allowed");
                    return OsConstants.EPERM;
                }
            }

            // Continue renaming files/directories if rename of oldPath to newPath is allowed.
            if (new File(oldPath).isFile()) {
                return renameFileCheckedForFuse(oldPath, newPath);
            } else {
                return renameDirectoryCheckedForFuse(oldPath, newPath);
            }
        } finally {
            restoreLocalCallingIdentity(token);
        }
    }

    @Override
    public int checkUriPermission(@NonNull Uri uri, int uid,
            /* @Intent.AccessUriMode */ int modeFlags) {
        final LocalCallingIdentity token = clearLocalCallingIdentity(
                LocalCallingIdentity.fromExternal(getContext(), mUserCache, uid));

        if (isRedactedUri(uri)) {
            if ((modeFlags & Intent.FLAG_GRANT_WRITE_URI_PERMISSION) != 0) {
                // we don't allow write grants on redacted uris.
                return PackageManager.PERMISSION_DENIED;
            }

            uri = getUriForRedactedUri(uri);
        }

        if (isPickerUri(uri)) {
            // Do not allow implicit access (by the virtue of ownership/permission) to picker uris.
            // Picker uris should have explicit permission grants.
            // If the calling app A has an explicit grant on picker uri, UriGrantsManagerService
            // will check the grant status and allow app A to grant the uri to app B (without
            // calling into MediaProvider)
            return PackageManager.PERMISSION_DENIED;
        }

        try {
            final boolean allowHidden = isCallingPackageAllowedHidden();
            final int table = matchUri(uri, allowHidden);

            final DatabaseHelper helper;
            try {
                helper = getDatabaseForUri(uri);
            } catch (VolumeNotFoundException e) {
                return PackageManager.PERMISSION_DENIED;
            }

            final int type;
            if ((modeFlags & Intent.FLAG_GRANT_WRITE_URI_PERMISSION) != 0) {
                type = TYPE_UPDATE;
            } else {
                type = TYPE_QUERY;
            }

            final SQLiteQueryBuilder qb = getQueryBuilder(type, table, uri, Bundle.EMPTY, null);
            try (Cursor c = qb.query(helper,
                    new String[] { BaseColumns._ID }, null, null, null, null, null, null, null)) {
                if (c.getCount() == 1) {
                    c.moveToFirst();
                    final long cursorId = c.getLong(0);

                    long uriId = -1;
                    try {
                        uriId = ContentUris.parseId(uri);
                    } catch (NumberFormatException ignored) {
                        // if the id is not a number, the uri doesn't have a valid ID at the end of
                        // the uri, (i.e., uri is uri of the table not of the item/row)
                    }

                    if (uriId != -1 && cursorId == uriId) {
                        return PackageManager.PERMISSION_GRANTED;
                    }
                }
            }

            // For the uri with id cases, if it isn't returned in above query section, the result
            // isn't as expected. Don't grant the permission.
            switch (table) {
                case AUDIO_MEDIA_ID:
                case IMAGES_MEDIA_ID:
                case VIDEO_MEDIA_ID:
                case DOWNLOADS_ID:
                case FILES_ID:
                case AUDIO_MEDIA_ID_GENRES_ID:
                case AUDIO_GENRES_ID:
                case AUDIO_PLAYLISTS_ID:
                case AUDIO_PLAYLISTS_ID_MEMBERS_ID:
                case AUDIO_ARTISTS_ID:
                case AUDIO_ALBUMS_ID:
                    return PackageManager.PERMISSION_DENIED;
                default:
                    // continue below
            }

            // If the uri is a valid content uri and doesn't have a valid ID at the end of the uri,
            // (i.e., uri is uri of the table not of the item/row), and app doesn't request prefix
            // grant, we are willing to grant this uri permission since this doesn't grant them any
            // extra access. This grant will only grant permissions on given uri, it will not grant
            // access to db rows of the corresponding table.
            if ((modeFlags & Intent.FLAG_GRANT_PREFIX_URI_PERMISSION) == 0) {
                return PackageManager.PERMISSION_GRANTED;
            }
        } finally {
            restoreLocalCallingIdentity(token);
        }
        return PackageManager.PERMISSION_DENIED;
    }

    @Override
    public Cursor query(Uri uri, String[] projection, String selection, String[] selectionArgs,
            String sortOrder) {
        return query(uri, projection,
                DatabaseUtils.createSqlQueryBundle(selection, selectionArgs, sortOrder), null);
    }

    @Override
    public Cursor query(Uri uri, String[] projection, Bundle queryArgs, CancellationSignal signal) {
        return query(uri, projection, queryArgs, signal, /* forSelf */ false);
    }

    private Cursor query(Uri uri, String[] projection, Bundle queryArgs,
            CancellationSignal signal, boolean forSelf) {
        Trace.beginSection("query");
        try {
            return queryInternal(uri, projection, queryArgs, signal, forSelf);
        } catch (FallbackException e) {
            return e.translateForQuery(getCallingPackageTargetSdkVersion());
        } finally {
            Trace.endSection();
        }
    }

    private Cursor queryInternal(Uri uri, String[] projection, Bundle queryArgs,
            CancellationSignal signal, boolean forSelf) throws FallbackException {
        if (isPickerUri(uri)) {
            return mPickerUriResolver.query(uri, projection, mCallingIdentity.get().pid,
                    mCallingIdentity.get().uid);
        }

        final String volumeName = getVolumeName(uri);
        PulledMetrics.logVolumeAccessViaMediaProvider(getCallingUidOrSelf(), volumeName);
        queryArgs = (queryArgs != null) ? queryArgs : new Bundle();

        // INCLUDED_DEFAULT_DIRECTORIES extra should only be set inside MediaProvider.
        queryArgs.remove(INCLUDED_DEFAULT_DIRECTORIES);

        final ArraySet<String> honoredArgs = new ArraySet<>();
        DatabaseUtils.resolveQueryArgs(queryArgs, honoredArgs::add, this::ensureCustomCollator);

        Uri redactedUri = null;
        // REDACTED_URI_BUNDLE_KEY extra should only be set inside MediaProvider.
        queryArgs.remove(QUERY_ARG_REDACTED_URI);
        if (isRedactedUri(uri)) {
            redactedUri = uri;
            uri = getUriForRedactedUri(uri);
            queryArgs.putParcelable(QUERY_ARG_REDACTED_URI, redactedUri);
        }

        uri = safeUncanonicalize(uri);

        final int targetSdkVersion = getCallingPackageTargetSdkVersion();
        final boolean allowHidden = isCallingPackageAllowedHidden();
        final int table = matchUri(uri, allowHidden);

        //Log.v(TAG, "query: uri="+uri+", selection="+selection);
        // handle MEDIA_SCANNER before calling getDatabaseForUri()
        if (table == MEDIA_SCANNER) {
            // create a cursor to return volume currently being scanned by the media scanner
            MatrixCursor c = new MatrixCursor(new String[] {MediaStore.MEDIA_SCANNER_VOLUME});
            c.addRow(new String[] {mMediaScannerVolume});
            return c;
        }

        // Used temporarily (until we have unique media IDs) to get an identifier
        // for the current sd card, so that the music app doesn't have to use the
        // non-public getFatVolumeId method
        if (table == FS_ID) {
            MatrixCursor c = new MatrixCursor(new String[] {"fsid"});
            c.addRow(new Integer[] {mVolumeId});
            return c;
        }

        if (table == VERSION) {
            MatrixCursor c = new MatrixCursor(new String[] {"version"});
            c.addRow(new Integer[] {DatabaseHelper.getDatabaseVersion(getContext())});
            return c;
        }

        // TODO(b/195008831): Add test to verify that apps can't access
        if (table == PICKER_INTERNAL_MEDIA) {
            return mPickerDataLayer.fetchMedia(queryArgs);
        } else if (table == PICKER_INTERNAL_ALBUMS) {
            return mPickerDataLayer.fetchAlbums(queryArgs);
        }

        final DatabaseHelper helper = getDatabaseForUri(uri);
        final SQLiteQueryBuilder qb = getQueryBuilder(TYPE_QUERY, table, uri, queryArgs,
                honoredArgs::add);

        if (targetSdkVersion < Build.VERSION_CODES.R) {
            // Some apps are abusing "ORDER BY" clauses to inject "LIMIT"
            // clauses; gracefully lift them out.
            DatabaseUtils.recoverAbusiveSortOrder(queryArgs);

            // Some apps are abusing the Uri query parameters to inject LIMIT
            // clauses; gracefully lift them out.
            DatabaseUtils.recoverAbusiveLimit(uri, queryArgs);
        }

        if (targetSdkVersion < Build.VERSION_CODES.Q) {
            // Some apps are abusing the "WHERE" clause by injecting "GROUP BY"
            // clauses; gracefully lift them out.
            DatabaseUtils.recoverAbusiveSelection(queryArgs);

            // Some apps are abusing the first column to inject "DISTINCT";
            // gracefully lift them out.
            if ((projection != null) && (projection.length > 0)
                    && projection[0].startsWith("DISTINCT ")) {
                projection[0] = projection[0].substring("DISTINCT ".length());
                qb.setDistinct(true);
            }

            // Some apps are generating thumbnails with getThumbnail(), but then
            // ignoring the returned Bitmap and querying the raw table; give
            // them a row with enough information to find the original image.
            final String selection = queryArgs.getString(QUERY_ARG_SQL_SELECTION);
            if ((table == IMAGES_THUMBNAILS || table == VIDEO_THUMBNAILS)
                    && !TextUtils.isEmpty(selection)) {
                final Matcher matcher = PATTERN_SELECTION_ID.matcher(selection);
                if (matcher.matches()) {
                    final long id = Long.parseLong(matcher.group(1));

                    final Uri fullUri;
                    if (table == IMAGES_THUMBNAILS) {
                        fullUri = ContentUris.withAppendedId(
                                Images.Media.getContentUri(volumeName), id);
                    } else if (table == VIDEO_THUMBNAILS) {
                        fullUri = ContentUris.withAppendedId(
                                Video.Media.getContentUri(volumeName), id);
                    } else {
                        throw new IllegalArgumentException();
                    }

                    final MatrixCursor cursor = new MatrixCursor(projection);
                    final File file = ContentResolver.encodeToFile(
                            fullUri.buildUpon().appendPath("thumbnail").build());
                    final String data = file.getAbsolutePath();
                    cursor.newRow().add(MediaColumns._ID, null)
                            .add(Images.Thumbnails.IMAGE_ID, id)
                            .add(Video.Thumbnails.VIDEO_ID, id)
                            .add(MediaColumns.DATA, data);
                    return cursor;
                }
            }
        }

        // Update locale if necessary.
        if (helper.isInternal() && !Locale.getDefault().equals(mLastLocale)) {
            Log.i(TAG, "Updating locale within queryInternal");
            onLocaleChanged(false);
        }

        final Cursor c = qb.query(helper, projection, queryArgs, signal);
        if (c != null && !forSelf) {
            // As a performance optimization, only configure notifications when
            // resulting cursor will leave our process
            final boolean callerIsRemote = mCallingIdentity.get().pid != android.os.Process.myPid();
            if (callerIsRemote && !isFuseThread()) {
                c.setNotificationUri(getContext().getContentResolver(), uri);
            }

            final Bundle extras = new Bundle();
            extras.putStringArray(ContentResolver.EXTRA_HONORED_ARGS,
                    honoredArgs.toArray(new String[honoredArgs.size()]));
            c.setExtras(extras);
        }

        // Query was on a redacted URI, update the sensitive information such as the _ID, DATA etc.
        if (redactedUri != null && c != null) {
            try {
                return getRedactedUriCursor(redactedUri, c);
            } finally {
                c.close();
            }
        }

        return c;
    }

    private boolean isUriSupportedForRedaction(Uri uri) {
        final int match = matchUri(uri, true);
        return REDACTED_URI_SUPPORTED_TYPES.contains(match);
    }

    private Cursor getRedactedUriCursor(Uri redactedUri, @NonNull Cursor c) {
        final HashSet<String> columnNames = new HashSet<>(Arrays.asList(c.getColumnNames()));
        final MatrixCursor redactedUriCursor = new MatrixCursor(c.getColumnNames());
        final String redactedUriId = redactedUri.getLastPathSegment();

        if (!c.moveToFirst()) {
            return redactedUriCursor;
        }

        // NOTE: It is safe to assume that there will only be one entry corresponding to a
        // redacted URI as it corresponds to a unique DB entry.
        if (c.getCount() != 1) {
            throw new AssertionError("Two rows corresponding to " + redactedUri.toString()
                    + " found, when only one expected");
        }

        final MatrixCursor.RowBuilder row = redactedUriCursor.newRow();
        for (String columnName : c.getColumnNames()) {
            final int colIndex = c.getColumnIndex(columnName);
            if (c.getType(colIndex) == FIELD_TYPE_BLOB) {
                row.add(c.getBlob(colIndex));
            } else {
                row.add(c.getString(colIndex));
            }
        }

        String ext = getFileExtensionFromCursor(c, columnNames);
        ext = ext == null ? "" : "." + ext;
        final String displayName = redactedUriId + ext;
        final String data = buildPrimaryVolumeFile(uidToUserId(Binder.getCallingUid()),
                getRedactedRelativePath(), displayName).getAbsolutePath();

        updateRow(columnNames, MediaColumns._ID, row, redactedUriId);
        updateRow(columnNames, MediaColumns.DISPLAY_NAME, row, displayName);
        updateRow(columnNames, MediaColumns.RELATIVE_PATH, row, getRedactedRelativePath());
        updateRow(columnNames, MediaColumns.BUCKET_DISPLAY_NAME, row, getRedactedRelativePath());
        updateRow(columnNames, MediaColumns.DATA, row, data);
        updateRow(columnNames, MediaColumns.DOCUMENT_ID, row, null);
        updateRow(columnNames, MediaColumns.INSTANCE_ID, row, null);
        updateRow(columnNames, MediaColumns.BUCKET_ID, row, null);

        return redactedUriCursor;
    }

    @Nullable
    private static String getFileExtensionFromCursor(@NonNull Cursor c,
            @NonNull HashSet<String> columnNames) {
        if (columnNames.contains(MediaColumns.DATA)) {
            return extractFileExtension(c.getString(c.getColumnIndex(MediaColumns.DATA)));
        }
        if (columnNames.contains(MediaColumns.DISPLAY_NAME)) {
            return extractFileExtension(c.getString(c.getColumnIndex(MediaColumns.DISPLAY_NAME)));
        }
        return null;
    }

    private void updateRow(HashSet<String> columnNames, String columnName,
            MatrixCursor.RowBuilder row, Object val) {
        if (columnNames.contains(columnName)) {
            row.add(columnName, val);
        }
    }

    private Uri getUriForRedactedUri(Uri redactedUri) {
        final Uri.Builder builder = redactedUri.buildUpon();
        builder.path(null);
        final List<String> segments = redactedUri.getPathSegments();
        for (int i = 0; i < segments.size() - 1; i++) {
            builder.appendPath(segments.get(i));
        }

        DatabaseHelper helper;
        try {
            helper = getDatabaseForUri(redactedUri);
        } catch (VolumeNotFoundException e) {
            throw e.rethrowAsIllegalArgumentException();
        }

        try (final Cursor c = helper.runWithoutTransaction(
                (db) -> db.query("files", new String[]{MediaColumns._ID},
                        FileColumns.REDACTED_URI_ID + "=?",
                        new String[]{redactedUri.getLastPathSegment()}, null, null, null))) {
            if (!c.moveToFirst()) {
                throw new IllegalArgumentException(
                        "Uri: " + redactedUri.toString() + " not found.");
            }

            builder.appendPath(c.getString(0));
            return builder.build();
        }
    }

    private boolean isRedactedUri(Uri uri) {
        String id = uri.getLastPathSegment();
        return id != null && id.startsWith(REDACTED_URI_ID_PREFIX)
                && id.length() == REDACTED_URI_ID_SIZE;
    }

    @Override
    public String getType(Uri url) {
        final int match = matchUri(url, true);
        switch (match) {
            case IMAGES_MEDIA_ID:
            case AUDIO_MEDIA_ID:
            case AUDIO_PLAYLISTS_ID:
            case AUDIO_PLAYLISTS_ID_MEMBERS_ID:
            case VIDEO_MEDIA_ID:
            case DOWNLOADS_ID:
            case FILES_ID:
                final LocalCallingIdentity token = clearLocalCallingIdentity();
                try (Cursor cursor = queryForSingleItem(url,
                        new String[] { MediaColumns.MIME_TYPE }, null, null, null)) {
                    return cursor.getString(0);
                } catch (FileNotFoundException e) {
                    throw new IllegalArgumentException(e.getMessage());
                } finally {
                     restoreLocalCallingIdentity(token);
                }

            case IMAGES_MEDIA:
            case IMAGES_THUMBNAILS:
                return Images.Media.CONTENT_TYPE;

            case AUDIO_ALBUMART_ID:
            case AUDIO_ALBUMART_FILE_ID:
            case IMAGES_THUMBNAILS_ID:
            case VIDEO_THUMBNAILS_ID:
                return "image/jpeg";

            case AUDIO_MEDIA:
            case AUDIO_GENRES_ID_MEMBERS:
            case AUDIO_PLAYLISTS_ID_MEMBERS:
                return Audio.Media.CONTENT_TYPE;

            case AUDIO_GENRES:
            case AUDIO_MEDIA_ID_GENRES:
                return Audio.Genres.CONTENT_TYPE;
            case AUDIO_GENRES_ID:
            case AUDIO_MEDIA_ID_GENRES_ID:
                return Audio.Genres.ENTRY_CONTENT_TYPE;
            case AUDIO_PLAYLISTS:
                return Audio.Playlists.CONTENT_TYPE;

            case VIDEO_MEDIA:
                return Video.Media.CONTENT_TYPE;
            case DOWNLOADS:
                return Downloads.CONTENT_TYPE;

            case PICKER_ID:
                return mPickerUriResolver.getType(url);
        }
        throw new IllegalStateException("Unknown URL : " + url);
    }

    @VisibleForTesting
    void ensureFileColumns(@NonNull Uri uri, @NonNull ContentValues values)
            throws VolumeArgumentException, VolumeNotFoundException {
        final LocalUriMatcher matcher = new LocalUriMatcher(MediaStore.AUTHORITY);
        final int match = matcher.matchUri(uri, true);
        ensureNonUniqueFileColumns(match, uri, Bundle.EMPTY, values, null /* currentPath */);
    }

    private void ensureUniqueFileColumns(int match, @NonNull Uri uri, @NonNull Bundle extras,
            @NonNull ContentValues values, @Nullable String currentPath)
            throws VolumeArgumentException, VolumeNotFoundException {
        ensureFileColumns(match, uri, extras, values, true, currentPath);
    }

    private void ensureNonUniqueFileColumns(int match, @NonNull Uri uri,
            @NonNull Bundle extras, @NonNull ContentValues values, @Nullable String currentPath)
            throws VolumeArgumentException, VolumeNotFoundException {
        ensureFileColumns(match, uri, extras, values, false, currentPath);
    }

    /**
     * Get the various file-related {@link MediaColumns} in the given
     * {@link ContentValues} into a consistent condition. Also validates that defined
     * columns are valid for the given {@link Uri}, such as ensuring that only
     * {@code image/*} can be inserted into
     * {@link android.provider.MediaStore.Images}.
     */
    private void ensureFileColumns(int match, @NonNull Uri uri, @NonNull Bundle extras,
            @NonNull ContentValues values, boolean makeUnique, @Nullable String currentPath)
            throws VolumeArgumentException, VolumeNotFoundException {
        Trace.beginSection("ensureFileColumns");

        Objects.requireNonNull(uri);
        Objects.requireNonNull(extras);
        Objects.requireNonNull(values);

        // Figure out defaults based on Uri being modified
        String defaultMimeType = ClipDescription.MIMETYPE_UNKNOWN;
        int defaultMediaType = FileColumns.MEDIA_TYPE_NONE;
        String defaultPrimary = Environment.DIRECTORY_DOWNLOADS;
        String defaultSecondary = null;
        List<String> allowedPrimary = Arrays.asList(
                Environment.DIRECTORY_DOWNLOADS,
                Environment.DIRECTORY_DOCUMENTS);
        switch (match) {
            case AUDIO_MEDIA:
            case AUDIO_MEDIA_ID:
                defaultMimeType = "audio/mpeg";
                defaultMediaType = FileColumns.MEDIA_TYPE_AUDIO;
                defaultPrimary = Environment.DIRECTORY_MUSIC;
                if (SdkLevel.isAtLeastS()) {
                    allowedPrimary = Arrays.asList(
                            Environment.DIRECTORY_ALARMS,
                            Environment.DIRECTORY_AUDIOBOOKS,
                            Environment.DIRECTORY_MUSIC,
                            Environment.DIRECTORY_NOTIFICATIONS,
                            Environment.DIRECTORY_PODCASTS,
                            Environment.DIRECTORY_RECORDINGS,
                            Environment.DIRECTORY_RINGTONES);
                } else {
                    allowedPrimary = Arrays.asList(
                            Environment.DIRECTORY_ALARMS,
                            Environment.DIRECTORY_AUDIOBOOKS,
                            Environment.DIRECTORY_MUSIC,
                            Environment.DIRECTORY_NOTIFICATIONS,
                            Environment.DIRECTORY_PODCASTS,
                            FileUtils.DIRECTORY_RECORDINGS,
                            Environment.DIRECTORY_RINGTONES);
                }
                break;
            case VIDEO_MEDIA:
            case VIDEO_MEDIA_ID:
                defaultMimeType = "video/mp4";
                defaultMediaType = FileColumns.MEDIA_TYPE_VIDEO;
                defaultPrimary = Environment.DIRECTORY_MOVIES;
                allowedPrimary = Arrays.asList(
                        Environment.DIRECTORY_DCIM,
                        Environment.DIRECTORY_MOVIES,
                        Environment.DIRECTORY_PICTURES);
                break;
            case IMAGES_MEDIA:
            case IMAGES_MEDIA_ID:
                defaultMimeType = "image/jpeg";
                defaultMediaType = FileColumns.MEDIA_TYPE_IMAGE;
                defaultPrimary = Environment.DIRECTORY_PICTURES;
                allowedPrimary = Arrays.asList(
                        Environment.DIRECTORY_DCIM,
                        Environment.DIRECTORY_PICTURES);
                break;
            case AUDIO_ALBUMART:
            case AUDIO_ALBUMART_ID:
                defaultMimeType = "image/jpeg";
                defaultMediaType = FileColumns.MEDIA_TYPE_IMAGE;
                defaultPrimary = Environment.DIRECTORY_MUSIC;
                allowedPrimary = Arrays.asList(defaultPrimary);
                defaultSecondary = DIRECTORY_THUMBNAILS;
                break;
            case VIDEO_THUMBNAILS:
            case VIDEO_THUMBNAILS_ID:
                defaultMimeType = "image/jpeg";
                defaultMediaType = FileColumns.MEDIA_TYPE_IMAGE;
                defaultPrimary = Environment.DIRECTORY_MOVIES;
                allowedPrimary = Arrays.asList(defaultPrimary);
                defaultSecondary = DIRECTORY_THUMBNAILS;
                break;
            case IMAGES_THUMBNAILS:
            case IMAGES_THUMBNAILS_ID:
                defaultMimeType = "image/jpeg";
                defaultMediaType = FileColumns.MEDIA_TYPE_IMAGE;
                defaultPrimary = Environment.DIRECTORY_PICTURES;
                allowedPrimary = Arrays.asList(defaultPrimary);
                defaultSecondary = DIRECTORY_THUMBNAILS;
                break;
            case AUDIO_PLAYLISTS:
            case AUDIO_PLAYLISTS_ID:
                defaultMimeType = "audio/mpegurl";
                defaultMediaType = FileColumns.MEDIA_TYPE_PLAYLIST;
                defaultPrimary = Environment.DIRECTORY_MUSIC;
                allowedPrimary = Arrays.asList(
                        Environment.DIRECTORY_MUSIC,
                        Environment.DIRECTORY_MOVIES);
                break;
            case DOWNLOADS:
            case DOWNLOADS_ID:
                defaultPrimary = Environment.DIRECTORY_DOWNLOADS;
                allowedPrimary = Arrays.asList(defaultPrimary);
                break;
            case FILES:
            case FILES_ID:
                // Use defaults above
                break;
            default:
                Log.w(TAG, "Unhandled location " + uri + "; assuming generic files");
                break;
        }

        final String resolvedVolumeName = resolveVolumeName(uri);

        if (TextUtils.isEmpty(values.getAsString(MediaColumns.DATA))
                && MediaStore.VOLUME_INTERNAL.equals(resolvedVolumeName)) {
            // TODO: promote this to top-level check
            throw new UnsupportedOperationException(
                    "Writing to internal storage is not supported.");
        }

        // Force values when raw path provided
        if (!TextUtils.isEmpty(values.getAsString(MediaColumns.DATA))) {
            FileUtils.computeValuesFromData(values, isFuseThread());
        }

        final boolean isTargetSdkROrHigher =
                getCallingPackageTargetSdkVersion() >= Build.VERSION_CODES.R;
        final String displayName = values.getAsString(MediaColumns.DISPLAY_NAME);
        final String mimeTypeFromExt = TextUtils.isEmpty(displayName) ? null :
                MimeUtils.resolveMimeType(new File(displayName));

        if (TextUtils.isEmpty(values.getAsString(MediaColumns.MIME_TYPE))) {
            if (isTargetSdkROrHigher) {
                // Extract the MIME type from the display name if we couldn't resolve it from the
                // raw path
                if (mimeTypeFromExt != null) {
                    values.put(MediaColumns.MIME_TYPE, mimeTypeFromExt);
                } else {
                    // We couldn't resolve mimeType, it means that both display name and MIME type
                    // were missing in values, so we use defaultMimeType.
                    values.put(MediaColumns.MIME_TYPE, defaultMimeType);
                }
            } else if (defaultMediaType == FileColumns.MEDIA_TYPE_NONE) {
                values.put(MediaColumns.MIME_TYPE, mimeTypeFromExt);
            } else {
                // We don't use mimeTypeFromExt to preserve legacy behavior.
                values.put(MediaColumns.MIME_TYPE, defaultMimeType);
            }
        }

        String mimeType = values.getAsString(MediaColumns.MIME_TYPE);
        if (defaultMediaType == FileColumns.MEDIA_TYPE_NONE) {
            // We allow any mimeType for generic uri with default media type as MEDIA_TYPE_NONE.
        } else if (mimeType != null &&
                MimeTypeMap.getSingleton().getExtensionFromMimeType(mimeType) == null) {
            if (mimeTypeFromExt != null &&
                    defaultMediaType == MimeUtils.resolveMediaType(mimeTypeFromExt)) {
                // If mimeType from extension matches the defaultMediaType of uri, we use mimeType
                // from file extension as mimeType. This is an effort to guess the mimeType when we
                // get unsupported mimeType.
                // Note: We can't force defaultMimeType because when we force defaultMimeType, we
                // will force the file extension as well. For example, if DISPLAY_NAME=Foo.png and
                // mimeType="image/*". If we force mimeType to be "image/jpeg", we append the file
                // name with the new file extension i.e., "Foo.png.jpg" where as the expected file
                // name was "Foo.png"
                values.put(MediaColumns.MIME_TYPE, mimeTypeFromExt);
            } else if (isTargetSdkROrHigher) {
                // We are here because given mimeType is unsupported also we couldn't guess valid
                // mimeType from file extension.
                throw new IllegalArgumentException("Unsupported MIME type " + mimeType);
            } else {
                // We can't throw error for legacy apps, so we try to use defaultMimeType.
                values.put(MediaColumns.MIME_TYPE, defaultMimeType);
            }
        }

        // Give ourselves reasonable defaults when missing
        if (TextUtils.isEmpty(values.getAsString(MediaColumns.DISPLAY_NAME))) {
            values.put(MediaColumns.DISPLAY_NAME,
                    String.valueOf(System.currentTimeMillis()));
        }
        final Integer formatObject = values.getAsInteger(FileColumns.FORMAT);
        final int format = formatObject == null ? 0 : formatObject.intValue();
        if (format == MtpConstants.FORMAT_ASSOCIATION) {
            values.putNull(MediaColumns.MIME_TYPE);
        }

        mimeType = values.getAsString(MediaColumns.MIME_TYPE);
        // Quick check MIME type against table
        if (mimeType != null) {
            PulledMetrics.logMimeTypeAccess(getCallingUidOrSelf(), mimeType);
            final int actualMediaType = MimeUtils.resolveMediaType(mimeType);
            if (defaultMediaType == FileColumns.MEDIA_TYPE_NONE) {
                // Give callers an opportunity to work with playlists and
                // subtitles using the generic files table
                switch (actualMediaType) {
                    case FileColumns.MEDIA_TYPE_PLAYLIST:
                        defaultMimeType = "audio/mpegurl";
                        defaultMediaType = FileColumns.MEDIA_TYPE_PLAYLIST;
                        defaultPrimary = Environment.DIRECTORY_MUSIC;
                        allowedPrimary = new ArrayList<>(allowedPrimary);
                        allowedPrimary.add(Environment.DIRECTORY_MUSIC);
                        allowedPrimary.add(Environment.DIRECTORY_MOVIES);
                        break;
                    case FileColumns.MEDIA_TYPE_SUBTITLE:
                        defaultMimeType = "application/x-subrip";
                        defaultMediaType = FileColumns.MEDIA_TYPE_SUBTITLE;
                        defaultPrimary = Environment.DIRECTORY_MOVIES;
                        allowedPrimary = new ArrayList<>(allowedPrimary);
                        allowedPrimary.add(Environment.DIRECTORY_MUSIC);
                        allowedPrimary.add(Environment.DIRECTORY_MOVIES);
                        break;
                }
            } else if (defaultMediaType != actualMediaType) {
                final String[] split = defaultMimeType.split("/");
                throw new IllegalArgumentException(
                        "MIME type " + mimeType + " cannot be inserted into " + uri
                                + "; expected MIME type under " + split[0] + "/*");
            }
        }

        // Use default directories when missing
        if (TextUtils.isEmpty(values.getAsString(MediaColumns.RELATIVE_PATH))) {
            if (defaultSecondary != null) {
                values.put(MediaColumns.RELATIVE_PATH,
                        defaultPrimary + '/' + defaultSecondary + '/');
            } else {
                values.put(MediaColumns.RELATIVE_PATH,
                        defaultPrimary + '/');
            }
        }

        // Generate path when undefined
        if (TextUtils.isEmpty(values.getAsString(MediaColumns.DATA))) {
            // Note that just the volume name isn't enough to determine the path,
            // since we can manage different volumes with the same name for
            // different users. Instead, if we have a current path (which implies
            // an already existing file to be renamed), use that to derive the
            // user-id of the file, and in turn use that to derive the correct
            // volume. Cross-user renames are not supported without a specified
            // DATA column.
            File volumePath;
            UserHandle userHandle = mCallingIdentity.get().getUser();
            if (currentPath != null) {
                int userId = FileUtils.extractUserId(currentPath);
                if (userId != -1) {
                    userHandle = UserHandle.of(userId);
                }
            }
            try {
                volumePath = mVolumeCache.getVolumePath(resolvedVolumeName, userHandle);
            } catch (FileNotFoundException e) {
                throw new IllegalArgumentException(e);
            }

            FileUtils.sanitizeValues(values, /*rewriteHiddenFileName*/ !isFuseThread());
            FileUtils.computeDataFromValues(values, volumePath, isFuseThread());

            // Create result file
            File res = new File(values.getAsString(MediaColumns.DATA));
            try {
                if (makeUnique) {
                    res = FileUtils.buildUniqueFile(res.getParentFile(),
                            mimeType, res.getName());
                } else {
                    res = FileUtils.buildNonUniqueFile(res.getParentFile(),
                            mimeType, res.getName());
                }
            } catch (FileNotFoundException e) {
                throw new IllegalStateException(
                        "Failed to build unique file: " + res + " " + values);
            }

            // Require that content lives under well-defined directories to help
            // keep the user's content organized

            // Start by saying unchanged directories are valid
            final String currentDir = (currentPath != null)
                    ? new File(currentPath).getParent() : null;
            boolean validPath = res.getParent().equals(currentDir);

            // Next, consider allowing based on allowed primary directory
            final String[] relativePath = values.getAsString(MediaColumns.RELATIVE_PATH).split("/");
            final String primary = extractTopLevelDir(relativePath);
            if (!validPath) {
                validPath = containsIgnoreCase(allowedPrimary, primary);
            }

            // Next, consider allowing paths when referencing a related item
            final Uri relatedUri = extras.getParcelable(QUERY_ARG_RELATED_URI);
            if (!validPath && relatedUri != null) {
                try (Cursor c = queryForSingleItem(relatedUri, new String[] {
                        MediaColumns.MIME_TYPE,
                        MediaColumns.RELATIVE_PATH,
                }, null, null, null)) {
                    // If top-level MIME type matches, and relative path
                    // matches, then allow caller to place things here

                    final String expectedType = MimeUtils.extractPrimaryType(
                            c.getString(0));
                    final String actualType = MimeUtils.extractPrimaryType(
                            values.getAsString(MediaColumns.MIME_TYPE));
                    if (!Objects.equals(expectedType, actualType)) {
                        throw new IllegalArgumentException("Placement of " + actualType
                                + " item not allowed in relation to " + expectedType + " item");
                    }

                    final String expectedPath = c.getString(1);
                    final String actualPath = values.getAsString(MediaColumns.RELATIVE_PATH);
                    if (!Objects.equals(expectedPath, actualPath)) {
                        throw new IllegalArgumentException("Placement of " + actualPath
                                + " item not allowed in relation to " + expectedPath + " item");
                    }

                    // If we didn't see any trouble above, then we'll allow it
                    validPath = true;
                } catch (FileNotFoundException e) {
                    Log.w(TAG, "Failed to find related item " + relatedUri + ": " + e);
                }
            }

            // Consider allowing external media directory of calling package
            if (!validPath) {
                final String pathOwnerPackage = extractPathOwnerPackageName(res.getAbsolutePath());
                if (pathOwnerPackage != null) {
                    validPath = isExternalMediaDirectory(res.getAbsolutePath()) &&
                            isCallingIdentitySharedPackageName(pathOwnerPackage);
                }
            }

            // Allow apps with MANAGE_EXTERNAL_STORAGE to create files anywhere
            if (!validPath) {
                validPath = isCallingPackageManager();
            }

            // Allow system gallery to create image/video files.
            if (!validPath) {
                // System gallery can create image/video files in any existing directory, it can
                // also create subdirectories in any existing top-level directory. However, system
                // gallery is not allowed to create non-default top level directory.
                final boolean createNonDefaultTopLevelDir = primary != null &&
                        !FileUtils.buildPath(volumePath, primary).exists();
                validPath = !createNonDefaultTopLevelDir && canAccessMediaFile(
                        res.getAbsolutePath(), /*excludeNonSystemGallery*/ true);
            }

            // Nothing left to check; caller can't use this path
            if (!validPath) {
                throw new IllegalArgumentException(
                        "Primary directory " + primary + " not allowed for " + uri
                                + "; allowed directories are " + allowedPrimary);
            }

            boolean isFuseThread = isFuseThread();
            // Check if the following are true:
            // 1. Not a FUSE thread
            // 2. |res| is a child of a default dir and the default dir is missing
            // If true, we want to update the mTime of the volume root, after creating the dir
            // on the lower filesystem. This fixes some FileManagers relying on the mTime change
            // for UI updates
            File defaultDirVolumePath =
                    isFuseThread ? null : checkDefaultDirMissing(resolvedVolumeName, res);
            // Ensure all parent folders of result file exist
            res.getParentFile().mkdirs();
            if (!res.getParentFile().exists()) {
                throw new IllegalStateException("Failed to create directory: " + res);
            }
            touchFusePath(defaultDirVolumePath);

            values.put(MediaColumns.DATA, res.getAbsolutePath());
            // buildFile may have changed the file name, compute values to extract new DISPLAY_NAME.
            // Note: We can't extract displayName from res.getPath() because for pending & trashed
            // files DISPLAY_NAME will not be same as file name.
            FileUtils.computeValuesFromData(values, isFuseThread);
        } else {
            assertFileColumnsConsistent(match, uri, values);
        }

        assertPrivatePathNotInValues(values);

        // Drop columns that aren't relevant for special tables
        switch (match) {
            case AUDIO_ALBUMART:
            case VIDEO_THUMBNAILS:
            case IMAGES_THUMBNAILS:
                final Set<String> valid = getProjectionMap(MediaStore.Images.Thumbnails.class)
                        .keySet();
                for (String key : new ArraySet<>(values.keySet())) {
                    if (!valid.contains(key)) {
                        values.remove(key);
                    }
                }
                break;
        }

        Trace.endSection();
    }

    /**
     * For apps targetSdk >= S: Check that values does not contain any external private path.
     * For all apps: Check that values does not contain any other app's external private paths.
     */
    private void assertPrivatePathNotInValues(ContentValues values)
            throws IllegalArgumentException {
        ArrayList<String> relativePaths = new ArrayList<String>();
        relativePaths.add(extractRelativePath(values.getAsString(MediaColumns.DATA)));
        relativePaths.add(values.getAsString(MediaColumns.RELATIVE_PATH));

        for (final String relativePath : relativePaths) {
            if (!isDataOrObbRelativePath(relativePath)) {
                continue;
            }

            /**
             * Don't allow apps to insert/update database row to files in Android/data or
             * Android/obb dirs. These are app private directories and files in these private
             * directories can't be added to public media collection.
             *
             * Note: For backwards compatibility we allow apps with targetSdk < S to insert private
             * files to MediaProvider
             */
            if (CompatChanges.isChangeEnabled(ENABLE_CHECKS_FOR_PRIVATE_FILES,
                    Binder.getCallingUid())) {
                throw new IllegalArgumentException(
                        "Inserting private file: " + relativePath + " is not allowed.");
            }

            /**
             * Restrict all (legacy and non-legacy) apps from inserting paths in other
             * app's private directories.
             * Allow legacy apps to insert/update files in app private directories for backward
             * compatibility but don't allow them to do so in other app's private directories.
             */
            if (!isCallingIdentityAllowedAccessToDataOrObbPath(relativePath)) {
                throw new IllegalArgumentException(
                        "Inserting private file: " + relativePath + " is not allowed.");
            }
        }
    }

    /**
     * @return the default dir if {@code file} is a child of default dir and it's missing,
     * {@code null} otherwise.
     */
    private File checkDefaultDirMissing(String volumeName, File file) {
        String topLevelDir = FileUtils.extractTopLevelDir(file.getPath());
        if (topLevelDir != null && FileUtils.isDefaultDirectoryName(topLevelDir)) {
            try {
                File volumePath = getVolumePath(volumeName);
                if (!new File(volumePath, topLevelDir).exists()) {
                    return volumePath;
                }
            } catch (FileNotFoundException e) {
                Log.w(TAG, "Failed to checkDefaultDirMissing for " + file, e);
            }
        }
        return null;
    }

    /** Updates mTime of {@code path} on the FUSE filesystem */
    private void touchFusePath(@Nullable File path) {
        if (path != null) {
            // Touch root of volume to update mTime on FUSE filesystem
            // This allows FileManagers that may be relying on mTime changes to update their UI
            File fusePath = toFuseFile(path);
            if (fusePath != null) {
                Log.i(TAG, "Touching FUSE path " + fusePath);
                fusePath.setLastModified(System.currentTimeMillis());
            }
        }
    }

    /**
     * Check that any requested {@link MediaColumns#DATA} paths actually
     * live on the storage volume being targeted.
     */
    private void assertFileColumnsConsistent(int match, Uri uri, ContentValues values)
            throws VolumeArgumentException, VolumeNotFoundException {
        if (!values.containsKey(MediaColumns.DATA)) return;

        final String volumeName = resolveVolumeName(uri);
        try {
            // Quick check that the requested path actually lives on volume
            final Collection<File> allowed = getAllowedVolumePaths(volumeName);
            final File actual = new File(values.getAsString(MediaColumns.DATA))
                    .getCanonicalFile();
            if (!FileUtils.contains(allowed, actual)) {
                throw new VolumeArgumentException(actual, allowed);
            }
        } catch (IOException e) {
            throw new VolumeNotFoundException(volumeName);
        }
    }

    @Override
    public int bulkInsert(Uri uri, ContentValues[] values) {
        final int targetSdkVersion = getCallingPackageTargetSdkVersion();
        final boolean allowHidden = isCallingPackageAllowedHidden();
        final int match = matchUri(uri, allowHidden);

        if (match == VOLUMES) {
            return super.bulkInsert(uri, values);
        }

        if (match == AUDIO_PLAYLISTS_ID || match == AUDIO_PLAYLISTS_ID_MEMBERS) {
            final String resolvedVolumeName = resolveVolumeName(uri);

            final long playlistId = Long.parseLong(uri.getPathSegments().get(3));
            final Uri playlistUri = ContentUris.withAppendedId(
                    MediaStore.Audio.Playlists.getContentUri(resolvedVolumeName), playlistId);

            final String audioVolumeName =
                    MediaStore.VOLUME_INTERNAL.equals(resolvedVolumeName)
                            ? MediaStore.VOLUME_INTERNAL : MediaStore.VOLUME_EXTERNAL;

            // Require that caller has write access to underlying media
            enforceCallingPermission(playlistUri, Bundle.EMPTY, true);
            for (ContentValues each : values) {
                final long audioId = each.getAsLong(Audio.Playlists.Members.AUDIO_ID);
                final Uri audioUri = Audio.Media.getContentUri(audioVolumeName, audioId);
                enforceCallingPermission(audioUri, Bundle.EMPTY, false);
            }

            return bulkInsertPlaylist(playlistUri, values);
        }

        final DatabaseHelper helper;
        try {
            helper = getDatabaseForUri(uri);
        } catch (VolumeNotFoundException e) {
            return e.translateForUpdateDelete(targetSdkVersion);
        }

        helper.beginTransaction();
        try {
            final int result = super.bulkInsert(uri, values);
            helper.setTransactionSuccessful();
            return result;
        } finally {
            helper.endTransaction();
        }
    }

    private int bulkInsertPlaylist(@NonNull Uri uri, @NonNull ContentValues[] values) {
        Trace.beginSection("bulkInsertPlaylist");
        try {
            try {
                return addPlaylistMembers(uri, values);
            } catch (SQLiteConstraintException e) {
                if (getCallingPackageTargetSdkVersion() >= Build.VERSION_CODES.R) {
                    throw e;
                } else {
                    return 0;
                }
            }
        } catch (FallbackException e) {
            return e.translateForBulkInsert(getCallingPackageTargetSdkVersion());
        } finally {
            Trace.endSection();
        }
    }

    private long insertDirectory(@NonNull SQLiteDatabase db, @NonNull String path) {
        if (LOGV) Log.v(TAG, "inserting directory " + path);
        ContentValues values = new ContentValues();
        values.put(FileColumns.FORMAT, MtpConstants.FORMAT_ASSOCIATION);
        values.put(FileColumns.DATA, path);
        values.put(FileColumns.PARENT, getParent(db, path));
        values.put(FileColumns.OWNER_PACKAGE_NAME, extractPathOwnerPackageName(path));
        values.put(FileColumns.VOLUME_NAME, extractVolumeName(path));
        values.put(FileColumns.RELATIVE_PATH, extractRelativePath(path));
        values.put(FileColumns.DISPLAY_NAME, extractDisplayName(path));
        values.put(FileColumns.IS_DOWNLOAD, isDownload(path) ? 1 : 0);
        File file = new File(path);
        if (file.exists()) {
            values.put(FileColumns.DATE_MODIFIED, file.lastModified() / 1000);
        }
        return db.insert("files", FileColumns.DATE_MODIFIED, values);
    }

    private long getParent(@NonNull SQLiteDatabase db, @NonNull String path) {
        final String parentPath = new File(path).getParent();
        if (Objects.equals("/", parentPath)) {
            return -1;
        } else {
            synchronized (mDirectoryCache) {
                Long id = mDirectoryCache.get(parentPath);
                if (id != null) {
                    return id;
                }
            }

            final long id;
            try (Cursor c = db.query("files", new String[] { FileColumns._ID },
                    FileColumns.DATA + "=?", new String[] { parentPath }, null, null, null)) {
                if (c.moveToFirst()) {
                    id = c.getLong(0);
                } else {
                    id = insertDirectory(db, parentPath);
                }
            }

            synchronized (mDirectoryCache) {
                mDirectoryCache.put(parentPath, id);
            }
            return id;
        }
    }

    /**
     * @param c the Cursor whose title to retrieve
     * @return the result of {@link #getDefaultTitle(String)} if the result is valid; otherwise
     * the value of the {@code MediaStore.Audio.Media.TITLE} column
     */
    private String getDefaultTitleFromCursor(Cursor c) {
        String title = null;
        final int columnIndex = c.getColumnIndex("title_resource_uri");
        // Necessary to check for existence because we may be reading from an old DB version
        if (columnIndex > -1) {
            final String titleResourceUri = c.getString(columnIndex);
            if (titleResourceUri != null) {
                try {
                    title = getDefaultTitle(titleResourceUri);
                } catch (Exception e) {
                    // Best attempt only
                }
            }
        }
        if (title == null) {
            title = c.getString(c.getColumnIndex(MediaStore.Audio.Media.TITLE));
        }
        return title;
    }

    /**
     * @param title_resource_uri The title resource for which to retrieve the default localization
     * @return The title localized to {@code Locale.US}, or {@code null} if unlocalizable
     * @throws Exception Thrown if the title appears to be localizable, but the localization failed
     * for any reason. For example, the application from which the localized title is fetched is not
     * installed, or it does not have the resource which needs to be localized
     */
    private String getDefaultTitle(String title_resource_uri) throws Exception{
        try {
            return getTitleFromResourceUri(title_resource_uri, false);
        } catch (Exception e) {
            Log.e(TAG, "Error getting default title for " + title_resource_uri, e);
            throw e;
        }
    }

    /**
     * @param title_resource_uri The title resource to localize
     * @return The localized title, or {@code null} if unlocalizable
     * @throws Exception Thrown if the title appears to be localizable, but the localization failed
     * for any reason. For example, the application from which the localized title is fetched is not
     * installed, or it does not have the resource which needs to be localized
     */
    private String getLocalizedTitle(String title_resource_uri) throws Exception {
        try {
            return getTitleFromResourceUri(title_resource_uri, true);
        } catch (Exception e) {
            Log.e(TAG, "Error getting localized title for " + title_resource_uri, e);
            throw e;
        }
    }

    /**
     * Localizable titles conform to this URI pattern:
     *   Scheme: {@link ContentResolver.SCHEME_ANDROID_RESOURCE}
     *   Authority: Package Name of ringtone title provider
     *   First Path Segment: Type of resource (must be "string")
     *   Second Path Segment: Resource name of title
     *
     * @param title_resource_uri The title resource to retrieve
     * @param localize Whether or not to localize the title
     * @return The title, or {@code null} if unlocalizable
     * @throws Exception Thrown if the title appears to be localizable, but the localization failed
     * for any reason. For example, the application from which the localized title is fetched is not
     * installed, or it does not have the resource which needs to be localized
     */
    private String getTitleFromResourceUri(String title_resource_uri, boolean localize)
        throws Exception {
        if (TextUtils.isEmpty(title_resource_uri)) {
            return null;
        }
        final Uri titleUri = Uri.parse(title_resource_uri);
        final String scheme = titleUri.getScheme();
        if (!ContentResolver.SCHEME_ANDROID_RESOURCE.equals(scheme)) {
            return null;
        }
        final List<String> pathSegments = titleUri.getPathSegments();
        if (pathSegments.size() != 2) {
            Log.e(TAG, "Error getting localized title for " + title_resource_uri
                + ", must have 2 path segments");
            return null;
        }
        final String type = pathSegments.get(0);
        if (!"string".equals(type)) {
            Log.e(TAG, "Error getting localized title for " + title_resource_uri
                + ", first path segment must be \"string\"");
            return null;
        }
        final String packageName = titleUri.getAuthority();
        final Resources resources;
        if (localize) {
            resources = mPackageManager.getResourcesForApplication(packageName);
        } else {
            final Context packageContext = getContext().createPackageContext(packageName, 0);
            final Configuration configuration = packageContext.getResources().getConfiguration();
            configuration.setLocale(Locale.US);
            resources = packageContext.createConfigurationContext(configuration).getResources();
        }
        final String resourceIdentifier = pathSegments.get(1);
        final int id = resources.getIdentifier(resourceIdentifier, type, packageName);
        return resources.getString(id);
    }

    public void onLocaleChanged() {
        onLocaleChanged(true);
    }

    private void onLocaleChanged(boolean forceUpdate) {
        mInternalDatabase.runWithTransaction((db) -> {
            if (forceUpdate || !mLastLocale.equals(Locale.getDefault())) {
                localizeTitles(db);
                mLastLocale = Locale.getDefault();
            }
            return null;
        });
    }

    private void localizeTitles(@NonNull SQLiteDatabase db) {
        try (Cursor c = db.query("files", new String[]{"_id", "title_resource_uri"},
            "title_resource_uri IS NOT NULL", null, null, null, null)) {
            while (c.moveToNext()) {
                final String id = c.getString(0);
                final String titleResourceUri = c.getString(1);
                final ContentValues values = new ContentValues();
                try {
                    values.put(AudioColumns.TITLE_RESOURCE_URI, titleResourceUri);
                    computeAudioLocalizedValues(values);
                    computeAudioKeyValues(values);
                    db.update("files", values, "_id=?", new String[]{id});
                } catch (Exception e) {
                    Log.e(TAG, "Error updating localized title for " + titleResourceUri
                        + ", keeping old localization");
                }
            }
        }
    }

    private Uri insertFile(@NonNull SQLiteQueryBuilder qb, @NonNull DatabaseHelper helper,
            int match, @NonNull Uri uri, @NonNull Bundle extras, @NonNull ContentValues values,
            int mediaType) throws VolumeArgumentException, VolumeNotFoundException {
        boolean wasPathEmpty = !values.containsKey(MediaStore.MediaColumns.DATA)
                || TextUtils.isEmpty(values.getAsString(MediaStore.MediaColumns.DATA));

        // Make sure all file-related columns are defined
        ensureUniqueFileColumns(match, uri, extras, values, null);

        switch (mediaType) {
            case FileColumns.MEDIA_TYPE_AUDIO: {
                computeAudioLocalizedValues(values);
                computeAudioKeyValues(values);
                break;
            }
        }

        // compute bucket_id and bucket_display_name for all files
        String path = values.getAsString(MediaStore.MediaColumns.DATA);
        FileUtils.computeValuesFromData(values, isFuseThread());
        values.put(MediaStore.MediaColumns.DATE_ADDED, System.currentTimeMillis() / 1000);

        String title = values.getAsString(MediaStore.MediaColumns.TITLE);
        if (title == null && path != null) {
            title = extractFileName(path);
        }
        values.put(FileColumns.TITLE, title);

        String mimeType = null;
        int format = MtpConstants.FORMAT_ASSOCIATION;
        if (path != null && new File(path).isDirectory()) {
            values.put(FileColumns.FORMAT, MtpConstants.FORMAT_ASSOCIATION);
            values.putNull(MediaStore.MediaColumns.MIME_TYPE);
        } else {
            mimeType = values.getAsString(MediaStore.MediaColumns.MIME_TYPE);
            final Integer formatObject = values.getAsInteger(FileColumns.FORMAT);
            format = (formatObject == null ? 0 : formatObject.intValue());
        }

        if (format == 0) {
            format = MimeUtils.resolveFormatCode(mimeType);
        }
        if (path != null && path.endsWith("/")) {
            // TODO: convert to using FallbackException once VERSION_CODES.S is defined
            Log.e(TAG, "directory has trailing slash: " + path);
            return null;
        }
        if (format != 0) {
            values.put(FileColumns.FORMAT, format);
        }

        if (mimeType == null && path != null && format != MtpConstants.FORMAT_ASSOCIATION) {
            mimeType = MimeUtils.resolveMimeType(new File(path));
        }

        if (mimeType != null) {
            values.put(FileColumns.MIME_TYPE, mimeType);
            if (isCallingPackageSelf() && values.containsKey(FileColumns.MEDIA_TYPE)) {
                // Leave FileColumns.MEDIA_TYPE untouched if the caller is ModernMediaScanner and
                // FileColumns.MEDIA_TYPE is already populated.
            } else if (isFuseThread() && path != null
                    && FileUtils.shouldFileBeHidden(new File(path))) {
                // We should only mark MEDIA_TYPE as MEDIA_TYPE_NONE for Fuse Thread.
                // MediaProvider#insert() returns the uri by appending the "rowId" to the given
                // uri, hence to ensure the correct working of the returned uri, we shouldn't
                // change the MEDIA_TYPE in insert operation and let scan change it for us.
                values.put(FileColumns.MEDIA_TYPE, FileColumns.MEDIA_TYPE_NONE);
            } else {
                values.put(FileColumns.MEDIA_TYPE, MimeUtils.resolveMediaType(mimeType));
            }
        } else {
            values.put(FileColumns.MEDIA_TYPE, mediaType);
        }

        qb.allowColumn(FileColumns._MODIFIER);
        if (isCallingPackageSelf() && values.containsKey(FileColumns._MODIFIER)) {
            // We can't identify if the call is coming from media scan, hence
            // we let ModernMediaScanner send FileColumns._MODIFIER value.
        } else if (isFuseThread()) {
            values.put(FileColumns._MODIFIER, FileColumns._MODIFIER_FUSE);
        } else {
            values.put(FileColumns._MODIFIER, FileColumns._MODIFIER_CR);
        }

        // There is no meaning of an owner in the internal storage. It is shared by all users.
        // So we only set the user_id field in the database for external storage.
        qb.allowColumn(FileColumns._USER_ID);
        int ownerUserId = FileUtils.extractUserId(path);
        if (helper.isExternal()) {
            if (isAppCloneUserForFuse(ownerUserId)) {
                values.put(FileColumns._USER_ID, ownerUserId);
            } else {
                values.put(FileColumns._USER_ID, sUserId);
            }
        }

        final long rowId;
        Uri newUri = uri;
        {
            if (mediaType == FileColumns.MEDIA_TYPE_PLAYLIST) {
                String name = values.getAsString(Audio.Playlists.NAME);
                if (name == null && path == null) {
                    // MediaScanner will compute the name from the path if we have one
                    throw new IllegalArgumentException(
                            "no name was provided when inserting abstract playlist");
                }
            } else {
                if (path == null) {
                    // path might be null for playlists created on the device
                    // or transfered via MTP
                    throw new IllegalArgumentException(
                            "no path was provided when inserting new file");
                }
            }

            // make sure modification date and size are set
            if (path != null) {
                File file = new File(path);
                if (file.exists()) {
                    values.put(FileColumns.DATE_MODIFIED, file.lastModified() / 1000);
                    if (!values.containsKey(FileColumns.SIZE)) {
                        values.put(FileColumns.SIZE, file.length());
                    }
                }
                // Checking if the file/directory is hidden can be expensive based on the depth of
                // the directory tree. Call shouldFileBeHidden() only when the caller of insert()
                // cares about returned uri.
                if (!isCallingPackageSelf() && !isFuseThread()
                        && FileUtils.shouldFileBeHidden(file)) {
                    newUri = MediaStore.Files.getContentUri(MediaStore.getVolumeName(uri));
                }
            }

            rowId = insertAllowingUpsert(qb, helper, values, path);
        }
        if (format == MtpConstants.FORMAT_ASSOCIATION) {
            synchronized (mDirectoryCache) {
                mDirectoryCache.put(path, rowId);
            }
        }

        return ContentUris.withAppendedId(newUri, rowId);
    }

    /**
     * Inserts a new row in MediaProvider database with {@code values}. Treats insert as upsert for
     * double inserts from same package.
     */
    private long insertAllowingUpsert(@NonNull SQLiteQueryBuilder qb,
            @NonNull DatabaseHelper helper, @NonNull ContentValues values, String path)
            throws SQLiteConstraintException {
        return helper.runWithTransaction((db) -> {
            Long parent = values.getAsLong(FileColumns.PARENT);
            if (parent == null) {
                if (path != null) {
                    final long parentId = getParent(db, path);
                    values.put(FileColumns.PARENT, parentId);
                }
            }

            try {
                return qb.insert(helper, values);
            } catch (SQLiteConstraintException e) {
                final String packages = getAllowedPackagesForUpsert(
                        values.getAsString(MediaColumns.OWNER_PACKAGE_NAME));
                SQLiteQueryBuilder qbForUpsert = getQueryBuilderForUpsert(path);
                final long rowId = getIdIfPathOwnedByPackages(qbForUpsert, helper, path, packages);
                // Apps sometimes create a file via direct path and then insert it into
                // MediaStore via ContentResolver. The former should create a database entry,
                // so we have to treat the latter as an upsert.
                // TODO(b/149917493) Perform all INSERT operations as UPSERT.
                if (rowId != -1 && qbForUpsert.update(helper, values, "_id=?",
                        new String[]{Long.toString(rowId)}) == 1) {
                    return rowId;
                }
                // Rethrow SQLiteConstraintException on failed upsert.
                throw e;
            }
        });
    }

    /**
     * @return row id of the entry with path {@code path} if the owner is one of {@code packages}.
     */
    private long getIdIfPathOwnedByPackages(@NonNull SQLiteQueryBuilder qb,
            @NonNull DatabaseHelper helper, String path, String packages) {
        final String[] projection = new String[] {FileColumns._ID};
        final  String ownerPackageMatchClause = DatabaseUtils.bindSelection(
                MediaColumns.OWNER_PACKAGE_NAME + " IN " + packages);
        final String selection = FileColumns.DATA + " =? AND " + ownerPackageMatchClause;

        try (Cursor c = qb.query(helper, projection, selection, new String[] {path}, null, null,
                null, null, null)) {
            if (c.moveToFirst()) {
                return c.getLong(0);
            }
        }
        return -1;
    }

    /**
     * Gets packages that should match to upsert a db row.
     *
     * A database row can be upserted if
     * <ul>
     * <li> Calling package or one of the shared packages owns the db row.
     * <li> {@code givenOwnerPackage} owns the db row. This is useful when DownloadProvider
     * requests upsert on behalf of another app
     * </ul>
     */
    private String getAllowedPackagesForUpsert(@Nullable String givenOwnerPackage) {
        ArrayList<String> packages = new ArrayList<>();
        packages.addAll(Arrays.asList(mCallingIdentity.get().getSharedPackageNames()));

        // If givenOwnerPackage is CallingIdentity, packages list would already have shared package
        // names of givenOwnerPackage. If givenOwnerPackage is not CallingIdentity, since
        // DownloadProvider can upsert a row on behalf of app, we should include all shared packages
        // of givenOwnerPackage.
        if (givenOwnerPackage != null && isCallingPackageDelegator() &&
                !isCallingIdentitySharedPackageName(givenOwnerPackage)) {
            // Allow DownloadProvider to Upsert if givenOwnerPackage is owner of the db row.
            packages.addAll(Arrays.asList(getSharedPackagesForPackage(givenOwnerPackage)));
        }
        return bindList((Object[]) packages.toArray());
    }

    /**
     * @return {@link SQLiteQueryBuilder} for upsert with Files uri. This disables strict columns
     * check to allow upsert to update any column with Files uri.
     */
    private SQLiteQueryBuilder getQueryBuilderForUpsert(@NonNull String path) {
        final boolean allowHidden = isCallingPackageAllowedHidden();
        Bundle extras = new Bundle();
        extras.putInt(QUERY_ARG_MATCH_PENDING, MATCH_INCLUDE);
        extras.putInt(QUERY_ARG_MATCH_TRASHED, MATCH_INCLUDE);

        // When Fuse inserts a file to database it doesn't set is_download column. When app tries
        // insert with Downloads uri, upsert fails because getIdIfPathExistsForCallingPackage can't
        // find a row ID with is_download=1. Use Files uri to get queryBuilder & update any existing
        // row irrespective of is_download=1.
        final Uri uri = FileUtils.getContentUriForPath(path);
        SQLiteQueryBuilder qb = getQueryBuilder(TYPE_UPDATE, matchUri(uri, allowHidden), uri,
                extras, null);

        // We won't be able to update columns that are not part of projection map of Files table. We
        // have already checked strict columns in previous insert operation which failed with
        // exception. Any malicious column usage would have got caught in insert operation, hence we
        // can safely disable strict column check for upsert.
        qb.setStrictColumns(false);
        return qb;
    }

    private void maybePut(@NonNull ContentValues values, @NonNull String key,
            @Nullable String value) {
        if (value != null) {
            values.put(key, value);
        }
    }

    private boolean maybeMarkAsDownload(@NonNull ContentValues values) {
        final String path = values.getAsString(MediaColumns.DATA);
        if (path != null && isDownload(path)) {
            values.put(FileColumns.IS_DOWNLOAD, 1);
            return true;
        }
        return false;
    }

    private static @NonNull String resolveVolumeName(@NonNull Uri uri) {
        final String volumeName = getVolumeName(uri);
        if (MediaStore.VOLUME_EXTERNAL.equals(volumeName)) {
            return MediaStore.VOLUME_EXTERNAL_PRIMARY;
        } else {
            return volumeName;
        }
    }

    /**
     * @deprecated all operations should be routed through the overload that
     *             accepts a {@link Bundle} of extras.
     */
    @Override
    @Deprecated
    public Uri insert(Uri uri, ContentValues values) {
        return insert(uri, values, null);
    }

    @Override
    public @Nullable Uri insert(@NonNull Uri uri, @Nullable ContentValues values,
            @Nullable Bundle extras) {
        Trace.beginSection("insert");
        try {
            try {
                return insertInternal(uri, values, extras);
            } catch (SQLiteConstraintException e) {
                if (getCallingPackageTargetSdkVersion() >= Build.VERSION_CODES.R) {
                    throw e;
                } else {
                    return null;
                }
            }
        } catch (FallbackException e) {
            return e.translateForInsert(getCallingPackageTargetSdkVersion());
        } finally {
            Trace.endSection();
        }
    }

    private @Nullable Uri insertInternal(@NonNull Uri uri, @Nullable ContentValues initialValues,
            @Nullable Bundle extras) throws FallbackException {
        final String originalVolumeName = getVolumeName(uri);
        PulledMetrics.logVolumeAccessViaMediaProvider(getCallingUidOrSelf(), originalVolumeName);

        extras = (extras != null) ? extras : new Bundle();
        // REDACTED_URI_BUNDLE_KEY extra should only be set inside MediaProvider.
        extras.remove(QUERY_ARG_REDACTED_URI);

        // INCLUDED_DEFAULT_DIRECTORIES extra should only be set inside MediaProvider.
        extras.remove(INCLUDED_DEFAULT_DIRECTORIES);

        final boolean allowHidden = isCallingPackageAllowedHidden();
        final int match = matchUri(uri, allowHidden);

        final int targetSdkVersion = getCallingPackageTargetSdkVersion();
        final String resolvedVolumeName = resolveVolumeName(uri);

        // handle MEDIA_SCANNER before calling getDatabaseForUri()
        if (match == MEDIA_SCANNER) {
            mMediaScannerVolume = initialValues.getAsString(MediaStore.MEDIA_SCANNER_VOLUME);

            final DatabaseHelper helper = getDatabaseForUri(
                    MediaStore.Files.getContentUri(mMediaScannerVolume));

            helper.mScanStartTime = SystemClock.elapsedRealtime();
            return MediaStore.getMediaScannerUri();
        }

        if (match == VOLUMES) {
            String name = initialValues.getAsString("name");
            MediaVolume volume = null;
            try {
                volume = getVolume(name);
                Uri attachedVolume = attachVolume(volume, /* validate */ true);
                if (mMediaScannerVolume != null && mMediaScannerVolume.equals(name)) {
                    final DatabaseHelper helper = getDatabaseForUri(
                            MediaStore.Files.getContentUri(mMediaScannerVolume));
                    helper.mScanStartTime = SystemClock.elapsedRealtime();
                }
                return attachedVolume;
            } catch (FileNotFoundException e) {
                Log.w(TAG, "Couldn't find volume with name " + volume.getName());
                return null;
            }
        }

        final DatabaseHelper helper = getDatabaseForUri(uri);
        switch (match) {
            case AUDIO_PLAYLISTS_ID:
            case AUDIO_PLAYLISTS_ID_MEMBERS: {
                final long playlistId = Long.parseLong(uri.getPathSegments().get(3));
                final Uri playlistUri = ContentUris.withAppendedId(
                        MediaStore.Audio.Playlists.getContentUri(resolvedVolumeName), playlistId);

                final long audioId = initialValues
                        .getAsLong(MediaStore.Audio.Playlists.Members.AUDIO_ID);
                final String audioVolumeName =
                        MediaStore.VOLUME_INTERNAL.equals(resolvedVolumeName)
                                ? MediaStore.VOLUME_INTERNAL : MediaStore.VOLUME_EXTERNAL;
                final Uri audioUri = ContentUris.withAppendedId(
                        MediaStore.Audio.Media.getContentUri(audioVolumeName), audioId);

                // Require that caller has write access to underlying media
                enforceCallingPermission(playlistUri, Bundle.EMPTY, true);
                enforceCallingPermission(audioUri, Bundle.EMPTY, false);

                // Playlist contents are always persisted directly into playlist
                // files on disk to ensure that we can reliably migrate between
                // devices and recover from database corruption
                final long id = addPlaylistMembers(playlistUri, initialValues);
                acceptWithExpansion(helper::notifyInsert, resolvedVolumeName, playlistId,
                        FileColumns.MEDIA_TYPE_PLAYLIST, false);
                return ContentUris.withAppendedId(MediaStore.Audio.Playlists.Members
                        .getContentUri(originalVolumeName, playlistId), id);
            }
        }

        String path = null;
        String ownerPackageName = null;
        if (initialValues != null) {
            // IDs are forever; nobody should be editing them
            initialValues.remove(MediaColumns._ID);

            // Expiration times are hard-coded; let's derive them
            FileUtils.computeDateExpires(initialValues);

            // Ignore or augment incoming raw filesystem paths
            for (String column : sDataColumns.keySet()) {
                if (!initialValues.containsKey(column)) continue;

                if (isCallingPackageSelf() || isCallingPackageLegacyWrite()) {
                    // Mutation allowed
                } else if (isCallingPackageManager()) {
                    // Apps with MANAGE_EXTERNAL_STORAGE have all files access, hence they are
                    // allowed to insert files anywhere.
                } else {
                    Log.w(TAG, "Ignoring mutation of  " + column + " from "
                            + getCallingPackageOrSelf());
                    initialValues.remove(column);
                }
            }

            path = initialValues.getAsString(MediaStore.MediaColumns.DATA);

            if (!isCallingPackageSelf()) {
                initialValues.remove(FileColumns.IS_DOWNLOAD);
            }

            // We no longer track location metadata
            if (initialValues.containsKey(ImageColumns.LATITUDE)) {
                initialValues.putNull(ImageColumns.LATITUDE);
            }
            if (initialValues.containsKey(ImageColumns.LONGITUDE)) {
                initialValues.putNull(ImageColumns.LONGITUDE);
            }
            if (getCallingPackageTargetSdkVersion() <= Build.VERSION_CODES.Q) {
                // These columns are removed in R.
                if (initialValues.containsKey("primary_directory")) {
                    initialValues.remove("primary_directory");
                }
                if (initialValues.containsKey("secondary_directory")) {
                    initialValues.remove("secondary_directory");
                }
            }

            if (isCallingPackageSelf() || isCallingPackageShell()) {
                // When media inserted by ourselves during a scan, or by the
                // shell, the best we can do is guess ownership based on path
                // when it's not explicitly provided
                ownerPackageName = initialValues.getAsString(FileColumns.OWNER_PACKAGE_NAME);
                if (TextUtils.isEmpty(ownerPackageName)) {
                    ownerPackageName = extractPathOwnerPackageName(path);
                }
            } else if (isCallingPackageDelegator()) {
                // When caller is a delegator, we handle ownership as a hybrid
                // of the two other cases: we're willing to accept any ownership
                // transfer attempted during insert, but we fall back to using
                // the Binder identity if they don't request a specific owner
                ownerPackageName = initialValues.getAsString(FileColumns.OWNER_PACKAGE_NAME);
                if (TextUtils.isEmpty(ownerPackageName)) {
                    ownerPackageName = getCallingPackageOrSelf();
                }
            } else {
                // Remote callers have no direct control over owner column; we force
                // it be whoever is creating the content.
                initialValues.remove(FileColumns.OWNER_PACKAGE_NAME);
                ownerPackageName = getCallingPackageOrSelf();
            }
        }

        long rowId = -1;
        Uri newUri = null;

        final SQLiteQueryBuilder qb = getQueryBuilder(TYPE_INSERT, match, uri, extras, null);

        switch (match) {
            case IMAGES_MEDIA: {
                maybePut(initialValues, FileColumns.OWNER_PACKAGE_NAME, ownerPackageName);
                final boolean isDownload = maybeMarkAsDownload(initialValues);
                newUri = insertFile(qb, helper, match, uri, extras, initialValues,
                        FileColumns.MEDIA_TYPE_IMAGE);
                break;
            }

            case IMAGES_THUMBNAILS: {
                if (helper.isInternal()) {
                    throw new UnsupportedOperationException(
                            "Writing to internal storage is not supported.");
                }

                // Require that caller has write access to underlying media
                final long imageId = initialValues.getAsLong(MediaStore.Images.Thumbnails.IMAGE_ID);
                enforceCallingPermission(ContentUris.withAppendedId(
                        MediaStore.Images.Media.getContentUri(resolvedVolumeName), imageId),
                        extras, true);

                ensureUniqueFileColumns(match, uri, extras, initialValues, null);

                rowId = qb.insert(helper, initialValues);
                if (rowId > 0) {
                    newUri = ContentUris.withAppendedId(Images.Thumbnails.
                            getContentUri(originalVolumeName), rowId);
                }
                break;
            }

            case VIDEO_THUMBNAILS: {
                if (helper.isInternal()) {
                    throw new UnsupportedOperationException(
                            "Writing to internal storage is not supported.");
                }

                // Require that caller has write access to underlying media
                final long videoId = initialValues.getAsLong(MediaStore.Video.Thumbnails.VIDEO_ID);
                enforceCallingPermission(ContentUris.withAppendedId(
                        MediaStore.Video.Media.getContentUri(resolvedVolumeName), videoId),
                        Bundle.EMPTY, true);

                ensureUniqueFileColumns(match, uri, extras, initialValues, null);

                rowId = qb.insert(helper, initialValues);
                if (rowId > 0) {
                    newUri = ContentUris.withAppendedId(Video.Thumbnails.
                            getContentUri(originalVolumeName), rowId);
                }
                break;
            }

            case AUDIO_MEDIA: {
                maybePut(initialValues, FileColumns.OWNER_PACKAGE_NAME, ownerPackageName);
                final boolean isDownload = maybeMarkAsDownload(initialValues);
                newUri = insertFile(qb, helper, match, uri, extras, initialValues,
                        FileColumns.MEDIA_TYPE_AUDIO);
                break;
            }

            case AUDIO_MEDIA_ID_GENRES: {
                throw new FallbackException("Genres are read-only", Build.VERSION_CODES.R);
            }

            case AUDIO_GENRES: {
                throw new FallbackException("Genres are read-only", Build.VERSION_CODES.R);
            }

            case AUDIO_GENRES_ID_MEMBERS: {
                throw new FallbackException("Genres are read-only", Build.VERSION_CODES.R);
            }

            case AUDIO_PLAYLISTS: {
                maybePut(initialValues, FileColumns.OWNER_PACKAGE_NAME, ownerPackageName);
                final boolean isDownload = maybeMarkAsDownload(initialValues);
                ContentValues values = new ContentValues(initialValues);
                values.put(MediaStore.Audio.Playlists.DATE_ADDED, System.currentTimeMillis() / 1000);
                // Playlist names are stored as display names, but leave
                // values untouched if the caller is ModernMediaScanner
                if (!isCallingPackageSelf()) {
                    if (values.containsKey(Playlists.NAME)) {
                        values.put(MediaColumns.DISPLAY_NAME, values.getAsString(Playlists.NAME));
                    }
                    if (!values.containsKey(MediaColumns.MIME_TYPE)) {
                        values.put(MediaColumns.MIME_TYPE, "audio/mpegurl");
                    }
                }
                newUri = insertFile(qb, helper, match, uri, extras, values,
                        FileColumns.MEDIA_TYPE_PLAYLIST);
                if (newUri != null) {
                    // Touch empty playlist file on disk so its ready for renames
                    if (Binder.getCallingUid() != android.os.Process.myUid()) {
                        try (OutputStream out = ContentResolver.wrap(this)
                                .openOutputStream(newUri)) {
                        } catch (IOException ignored) {
                        }
                    }
                }
                break;
            }

            case VIDEO_MEDIA: {
                maybePut(initialValues, FileColumns.OWNER_PACKAGE_NAME, ownerPackageName);
                final boolean isDownload = maybeMarkAsDownload(initialValues);
                newUri = insertFile(qb, helper, match, uri, extras, initialValues,
                        FileColumns.MEDIA_TYPE_VIDEO);
                break;
            }

            case AUDIO_ALBUMART: {
                if (helper.isInternal()) {
                    throw new UnsupportedOperationException("no internal album art allowed");
                }

                ensureUniqueFileColumns(match, uri, extras, initialValues, null);

                rowId = qb.insert(helper, initialValues);
                if (rowId > 0) {
                    newUri = ContentUris.withAppendedId(uri, rowId);
                }
                break;
            }

            case FILES: {
                maybePut(initialValues, FileColumns.OWNER_PACKAGE_NAME, ownerPackageName);
                final boolean isDownload = maybeMarkAsDownload(initialValues);
                final String mimeType = initialValues.getAsString(MediaColumns.MIME_TYPE);
                final int mediaType = MimeUtils.resolveMediaType(mimeType);
                newUri = insertFile(qb, helper, match, uri, extras, initialValues,
                        mediaType);
                break;
            }

            case DOWNLOADS:
                maybePut(initialValues, FileColumns.OWNER_PACKAGE_NAME, ownerPackageName);
                initialValues.put(FileColumns.IS_DOWNLOAD, 1);
                newUri = insertFile(qb, helper, match, uri, extras, initialValues,
                        FileColumns.MEDIA_TYPE_NONE);
                break;

            default:
                throw new UnsupportedOperationException("Invalid URI " + uri);
        }

        // Remember that caller is owner of this item, to speed up future
        // permission checks for this caller
        mCallingIdentity.get().setOwned(rowId, true);

        if (path != null && path.toLowerCase(Locale.ROOT).endsWith("/.nomedia")) {
            scanFileAsMediaProvider(new File(path).getParentFile(), REASON_DEMAND);
        }

        return newUri;
    }

    @Override
    public ContentProviderResult[] applyBatch(ArrayList<ContentProviderOperation> operations)
                throws OperationApplicationException {
        // Open transactions on databases for requested volumes
        final Set<DatabaseHelper> transactions = new ArraySet<>();
        try {
            for (ContentProviderOperation op : operations) {
                final DatabaseHelper helper = getDatabaseForUri(op.getUri());
                if (transactions.contains(helper)) continue;

                if (!helper.isTransactionActive()) {
                    helper.beginTransaction();
                    transactions.add(helper);
                } else {
                    // We normally don't allow nested transactions (since we
                    // don't have a good way to selectively roll them back) but
                    // if the incoming operation is ignoring exceptions, then we
                    // don't need to worry about partial rollback and can
                    // piggyback on the larger active transaction
                    if (!op.isExceptionAllowed()) {
                        throw new IllegalStateException("Nested transactions not supported");
                    }
                }
            }

            final ContentProviderResult[] result = super.applyBatch(operations);
            for (DatabaseHelper helper : transactions) {
                helper.setTransactionSuccessful();
            }
            return result;
        } catch (VolumeNotFoundException e) {
            throw e.rethrowAsIllegalArgumentException();
        } finally {
            for (DatabaseHelper helper : transactions) {
                helper.endTransaction();
            }
        }
    }

    private void appendWhereStandaloneMatch(@NonNull SQLiteQueryBuilder qb,
            @NonNull String column, /* @Match */ int match, Uri uri) {
        switch (match) {
            case MATCH_INCLUDE:
                // No special filtering needed
                break;
            case MATCH_EXCLUDE:
                appendWhereStandalone(qb, getWhereClauseForMatchExclude(column));
                break;
            case MATCH_ONLY:
                appendWhereStandalone(qb, column + "=?", 1);
                break;
            case MATCH_VISIBLE_FOR_FILEPATH:
                final String whereClause =
                        getWhereClauseForMatchableVisibleFromFilePath(uri, column);
                if (whereClause != null) {
                    appendWhereStandalone(qb, whereClause);
                }
                break;
            default:
                throw new IllegalArgumentException();
        }
    }

    private static void appendWhereStandalone(@NonNull SQLiteQueryBuilder qb,
            @Nullable String selection, @Nullable Object... selectionArgs) {
        qb.appendWhereStandalone(DatabaseUtils.bindSelection(selection, selectionArgs));
    }

    private static void appendWhereStandaloneFilter(@NonNull SQLiteQueryBuilder qb,
            @NonNull String[] columns, @Nullable String filter) {
        if (TextUtils.isEmpty(filter)) return;
        for (String filterWord : filter.split("\\s+")) {
            appendWhereStandalone(qb, String.join("||", columns) + " LIKE ? ESCAPE '\\'",
                    "%" + DatabaseUtils.escapeForLike(Audio.keyFor(filterWord)) + "%");
        }
    }

    /**
     * Gets {@link LocalCallingIdentity} for the calling package
     * TODO(b/170465810) Change the method name after refactoring.
     */
    LocalCallingIdentity getCachedCallingIdentityForTranscoding(int uid) {
        return getCachedCallingIdentityForFuse(uid);
    }

    @Deprecated
    private String getSharedPackages() {
        final String[] sharedPackageNames = mCallingIdentity.get().getSharedPackageNames();
        return bindList((Object[]) sharedPackageNames);
    }

    /**
     * Gets shared packages names for given {@code packageName}
     */
    private String[] getSharedPackagesForPackage(String packageName) {
        try {
            final int packageUid = getContext().getPackageManager()
                    .getPackageUid(packageName, 0);
            return getContext().getPackageManager().getPackagesForUid(packageUid);
        } catch (NameNotFoundException ignored) {
            return new String[] {packageName};
        }
    }

    private static final int TYPE_QUERY = 0;
    private static final int TYPE_INSERT = 1;
    private static final int TYPE_UPDATE = 2;
    private static final int TYPE_DELETE = 3;

    /**
     * Creating a new method for Transcoding to avoid any merge conflicts.
     * TODO(b/170465810): Remove this when getQueryBuilder code is refactored.
     */
    @NonNull SQLiteQueryBuilder getQueryBuilderForTranscoding(int type, int match,
            @NonNull Uri uri, @NonNull Bundle extras, @Nullable Consumer<String> honored) {
        // Force MediaProvider calling identity when accessing the db from transcoding to avoid
        // generating 'strict' SQL e.g forcing owner_package_name matches
        // We already handle the required permission checks for the app before we get here
        final LocalCallingIdentity token = clearLocalCallingIdentity();
        try {
            return getQueryBuilder(type, match, uri, extras, honored);
        } finally {
            restoreLocalCallingIdentity(token);
        }
    }

    /**
     * Generate a {@link SQLiteQueryBuilder} that is filtered based on the
     * runtime permissions and/or {@link Uri} grants held by the caller.
     * <ul>
     * <li>If caller holds a {@link Uri} grant, access is allowed according to
     * that grant.
     * <li>If caller holds the write permission for a collection, they can
     * read/write all contents of that collection.
     * <li>If caller holds the read permission for a collection, they can read
     * all contents of that collection, but writes are limited to content they
     * own.
     * <li>If caller holds no permissions for a collection, all reads/write are
     * limited to content they own.
     * </ul>
     */
    private @NonNull SQLiteQueryBuilder getQueryBuilder(int type, int match,
            @NonNull Uri uri, @NonNull Bundle extras, @Nullable Consumer<String> honored) {
        Trace.beginSection("getQueryBuilder");
        try {
            return getQueryBuilderInternal(type, match, uri, extras, honored);
        } finally {
            Trace.endSection();
        }
    }

    private @NonNull SQLiteQueryBuilder getQueryBuilderInternal(int type, int match,
            @NonNull Uri uri, @NonNull Bundle extras, @Nullable Consumer<String> honored) {
        final boolean forWrite;
        switch (type) {
            case TYPE_QUERY: forWrite = false; break;
            case TYPE_INSERT: forWrite = true; break;
            case TYPE_UPDATE: forWrite = true; break;
            case TYPE_DELETE: forWrite = true; break;
            default: throw new IllegalStateException();
        }

        final SQLiteQueryBuilder qb = new SQLiteQueryBuilder();
        if (uri.getBooleanQueryParameter("distinct", false)) {
            qb.setDistinct(true);
        }
        qb.setStrict(true);
        if (isCallingPackageSelf()) {
            // When caller is system, such as the media scanner, we're willing
            // to let them access any columns they want
        } else {
            qb.setTargetSdkVersion(getCallingPackageTargetSdkVersion());
            qb.setStrictColumns(true);
            qb.setStrictGrammar(true);
        }

        // TODO: throw when requesting a currently unmounted volume
        final String volumeName = MediaStore.getVolumeName(uri);
        final String includeVolumes;
        if (MediaStore.VOLUME_EXTERNAL.equals(volumeName)) {
            includeVolumes = bindList(mVolumeCache.getExternalVolumeNames().toArray());
        } else {
            includeVolumes = bindList(volumeName);
        }
        final String sharedPackages = getSharedPackages();
        final String matchSharedPackagesClause = FileColumns.OWNER_PACKAGE_NAME + " IN "
                + sharedPackages;

        boolean allowGlobal;
        final Uri redactedUri = extras.getParcelable(QUERY_ARG_REDACTED_URI);
        if (redactedUri != null) {
            if (forWrite) {
                throw new UnsupportedOperationException(
                        "Writes on: " + redactedUri.toString() + " are not supported");
            }
            allowGlobal = checkCallingPermissionGlobal(redactedUri, false);
        } else {
            allowGlobal = checkCallingPermissionGlobal(uri, forWrite);
        }

        final boolean allowLegacy =
                forWrite ? isCallingPackageLegacyWrite() : isCallingPackageLegacyRead();
        final boolean allowLegacyRead = allowLegacy && !forWrite;

        int matchPending = extras.getInt(QUERY_ARG_MATCH_PENDING, MATCH_DEFAULT);
        int matchTrashed = extras.getInt(QUERY_ARG_MATCH_TRASHED, MATCH_DEFAULT);
        int matchFavorite = extras.getInt(QUERY_ARG_MATCH_FAVORITE, MATCH_DEFAULT);

        final ArrayList<String> includedDefaultDirs = extras.getStringArrayList(
                INCLUDED_DEFAULT_DIRECTORIES);

        // Handle callers using legacy arguments
        if (MediaStore.getIncludePending(uri)) matchPending = MATCH_INCLUDE;

        // Resolve any remaining default options
        final int defaultMatchForPendingAndTrashed;
        if (isFuseThread()) {
            // Write operations always check for file ownership, we don't need additional write
            // permission check for is_pending and is_trashed.
            defaultMatchForPendingAndTrashed =
                    forWrite ? MATCH_INCLUDE : MATCH_VISIBLE_FOR_FILEPATH;
        } else {
            defaultMatchForPendingAndTrashed = MATCH_EXCLUDE;
        }
        if (matchPending == MATCH_DEFAULT) matchPending = defaultMatchForPendingAndTrashed;
        if (matchTrashed == MATCH_DEFAULT) matchTrashed = defaultMatchForPendingAndTrashed;
        if (matchFavorite == MATCH_DEFAULT) matchFavorite = MATCH_INCLUDE;

        // Handle callers using legacy filtering
        final String filter = uri.getQueryParameter("filter");

        // Only accept ALL_VOLUMES parameter up until R, because we're not convinced we want
        // to commit to this as an API.
        final boolean includeAllVolumes = shouldIncludeRecentlyUnmountedVolumes(uri, extras);
        final String callingPackage = getCallingPackageOrSelf();

        switch (match) {
            case IMAGES_MEDIA_ID:
                appendWhereStandalone(qb, "_id=?", uri.getPathSegments().get(3));
                matchPending = MATCH_INCLUDE;
                matchTrashed = MATCH_INCLUDE;
                // fall-through
            case IMAGES_MEDIA: {
                if (type == TYPE_QUERY) {
                    qb.setTables("images");
                    qb.setProjectionMap(
                            getProjectionMap(Images.Media.class));
                } else {
                    qb.setTables("files");
                    qb.setProjectionMap(
                            getProjectionMap(Images.Media.class, Files.FileColumns.class));
                    appendWhereStandalone(qb, FileColumns.MEDIA_TYPE + "=?",
                            FileColumns.MEDIA_TYPE_IMAGE);
                }
                if (!allowGlobal && !checkCallingPermissionImages(forWrite, callingPackage)) {
                    appendWhereStandalone(qb, matchSharedPackagesClause);
                }
                appendWhereStandaloneMatch(qb, FileColumns.IS_PENDING, matchPending, uri);
                appendWhereStandaloneMatch(qb, FileColumns.IS_TRASHED, matchTrashed, uri);
                appendWhereStandaloneMatch(qb, FileColumns.IS_FAVORITE, matchFavorite, uri);
                if (honored != null) {
                    honored.accept(QUERY_ARG_MATCH_PENDING);
                    honored.accept(QUERY_ARG_MATCH_TRASHED);
                    honored.accept(QUERY_ARG_MATCH_FAVORITE);
                }
                if (!includeAllVolumes) {
                    appendWhereStandalone(qb, FileColumns.VOLUME_NAME + " IN " + includeVolumes);
                }
                break;
            }
            case IMAGES_THUMBNAILS_ID:
                appendWhereStandalone(qb, "_id=?", uri.getPathSegments().get(3));
                // fall-through
            case IMAGES_THUMBNAILS: {
                qb.setTables("thumbnails");

                final ArrayMap<String, String> projectionMap = new ArrayMap<>(
                        getProjectionMap(Images.Thumbnails.class));
                projectionMap.put(Images.Thumbnails.THUMB_DATA,
                        "NULL AS " + Images.Thumbnails.THUMB_DATA);
                qb.setProjectionMap(projectionMap);

                if (!allowGlobal && !checkCallingPermissionImages(forWrite, callingPackage)) {
                    appendWhereStandalone(qb,
                            "image_id IN (SELECT _id FROM images WHERE "
                                    + matchSharedPackagesClause + ")");
                }
                break;
            }
            case AUDIO_MEDIA_ID:
                appendWhereStandalone(qb, "_id=?", uri.getPathSegments().get(3));
                matchPending = MATCH_INCLUDE;
                matchTrashed = MATCH_INCLUDE;
                // fall-through
            case AUDIO_MEDIA: {
                if (type == TYPE_QUERY) {
                    qb.setTables("audio");
                    qb.setProjectionMap(
                            getProjectionMap(Audio.Media.class));
                } else {
                    qb.setTables("files");
                    qb.setProjectionMap(
                            getProjectionMap(Audio.Media.class, Files.FileColumns.class));
                    appendWhereStandalone(qb, FileColumns.MEDIA_TYPE + "=?",
                            FileColumns.MEDIA_TYPE_AUDIO);
                }
                if (!allowGlobal && !checkCallingPermissionAudio(forWrite, callingPackage)) {
                    // Apps without Audio permission can only see their own
                    // media, but we also let them see ringtone-style media to
                    // support legacy use-cases.
                    appendWhereStandalone(qb,
                            DatabaseUtils.bindSelection(matchSharedPackagesClause
                                    + " OR is_ringtone=1 OR is_alarm=1 OR is_notification=1"));
                }
                appendWhereStandaloneFilter(qb, new String[] {
                        AudioColumns.ARTIST_KEY, AudioColumns.ALBUM_KEY, AudioColumns.TITLE_KEY
                }, filter);
                appendWhereStandaloneMatch(qb, FileColumns.IS_PENDING, matchPending, uri);
                appendWhereStandaloneMatch(qb, FileColumns.IS_TRASHED, matchTrashed, uri);
                appendWhereStandaloneMatch(qb, FileColumns.IS_FAVORITE, matchFavorite, uri);
                if (honored != null) {
                    honored.accept(QUERY_ARG_MATCH_PENDING);
                    honored.accept(QUERY_ARG_MATCH_TRASHED);
                    honored.accept(QUERY_ARG_MATCH_FAVORITE);
                }
                if (!includeAllVolumes) {
                    appendWhereStandalone(qb, FileColumns.VOLUME_NAME + " IN " + includeVolumes);
                }
                break;
            }
            case AUDIO_MEDIA_ID_GENRES_ID:
                appendWhereStandalone(qb, "_id=?", uri.getPathSegments().get(5));
                // fall-through
            case AUDIO_MEDIA_ID_GENRES: {
                if (type == TYPE_QUERY) {
                    qb.setTables("audio_genres");
                    qb.setProjectionMap(getProjectionMap(Audio.Genres.class));
                } else {
                    throw new UnsupportedOperationException("Genres cannot be directly modified");
                }
                appendWhereStandalone(qb, "_id IN (SELECT genre_id FROM " +
                        "audio WHERE _id=?)", uri.getPathSegments().get(3));
                if (!allowGlobal && !checkCallingPermissionAudio(false, callingPackage)) {
                    // We don't have a great way to filter parsed metadata by
                    // owner, so callers need to hold READ_MEDIA_AUDIO
                    appendWhereStandalone(qb, "0");
                }
                break;
            }
            case AUDIO_GENRES_ID:
                appendWhereStandalone(qb, "_id=?", uri.getPathSegments().get(3));
                // fall-through
            case AUDIO_GENRES: {
                qb.setTables("audio_genres");
                qb.setProjectionMap(getProjectionMap(Audio.Genres.class));
                if (!allowGlobal && !checkCallingPermissionAudio(false, callingPackage)) {
                    // We don't have a great way to filter parsed metadata by
                    // owner, so callers need to hold READ_MEDIA_AUDIO
                    appendWhereStandalone(qb, "0");
                }
                break;
            }
            case AUDIO_GENRES_ID_MEMBERS:
                appendWhereStandalone(qb, "genre_id=?", uri.getPathSegments().get(3));
                // fall-through
            case AUDIO_GENRES_ALL_MEMBERS: {
                if (type == TYPE_QUERY) {
                    qb.setTables("audio");

                    final ArrayMap<String, String> projectionMap = new ArrayMap<>(
                            getProjectionMap(Audio.Genres.Members.class));
                    projectionMap.put(Audio.Genres.Members.AUDIO_ID,
                            "_id AS " + Audio.Genres.Members.AUDIO_ID);
                    qb.setProjectionMap(projectionMap);
                } else {
                    throw new UnsupportedOperationException("Genres cannot be directly modified");
                }
                appendWhereStandaloneFilter(qb, new String[] {
                        AudioColumns.ARTIST_KEY, AudioColumns.ALBUM_KEY, AudioColumns.TITLE_KEY
                }, filter);
                if (!allowGlobal && !checkCallingPermissionAudio(false, callingPackage)) {
                    // We don't have a great way to filter parsed metadata by
                    // owner, so callers need to hold READ_MEDIA_AUDIO
                    appendWhereStandalone(qb, "0");
                }
                // In order to be consistent with other audio views like audio_artist, audio_albums,
                // and audio_genres, exclude pending and trashed item
                appendWhereStandaloneMatch(qb, FileColumns.IS_PENDING, MATCH_EXCLUDE, uri);
                appendWhereStandaloneMatch(qb, FileColumns.IS_TRASHED, MATCH_EXCLUDE, uri);
                appendWhereStandaloneMatch(qb, FileColumns.IS_FAVORITE, matchFavorite, uri);
                if (honored != null) {
                    honored.accept(QUERY_ARG_MATCH_FAVORITE);
                }
                if (!includeAllVolumes) {
                    appendWhereStandalone(qb, FileColumns.VOLUME_NAME + " IN " + includeVolumes);
                }
                break;
            }
            case AUDIO_PLAYLISTS_ID:
                appendWhereStandalone(qb, "_id=?", uri.getPathSegments().get(3));
                matchPending = MATCH_INCLUDE;
                matchTrashed = MATCH_INCLUDE;
                // fall-through
            case AUDIO_PLAYLISTS: {
                if (type == TYPE_QUERY) {
                    qb.setTables("audio_playlists");
                    qb.setProjectionMap(
                            getProjectionMap(Audio.Playlists.class));
                } else {
                    qb.setTables("files");
                    qb.setProjectionMap(
                            getProjectionMap(Audio.Playlists.class, Files.FileColumns.class));
                    appendWhereStandalone(qb, FileColumns.MEDIA_TYPE + "=?",
                            FileColumns.MEDIA_TYPE_PLAYLIST);
                }
                if (!allowGlobal && !checkCallingPermissionAudio(forWrite, callingPackage)) {
                    appendWhereStandalone(qb, matchSharedPackagesClause);
                }
                appendWhereStandaloneMatch(qb, FileColumns.IS_PENDING, matchPending, uri);
                appendWhereStandaloneMatch(qb, FileColumns.IS_TRASHED, matchTrashed, uri);
                appendWhereStandaloneMatch(qb, FileColumns.IS_FAVORITE, matchFavorite, uri);
                if (honored != null) {
                    honored.accept(QUERY_ARG_MATCH_PENDING);
                    honored.accept(QUERY_ARG_MATCH_TRASHED);
                    honored.accept(QUERY_ARG_MATCH_FAVORITE);
                }
                if (!includeAllVolumes) {
                    appendWhereStandalone(qb, FileColumns.VOLUME_NAME + " IN " + includeVolumes);
                }
                break;
            }
            case AUDIO_PLAYLISTS_ID_MEMBERS_ID:
                appendWhereStandalone(qb, "audio_playlists_map._id=?",
                        uri.getPathSegments().get(5));
                // fall-through
            case AUDIO_PLAYLISTS_ID_MEMBERS: {
                appendWhereStandalone(qb, "playlist_id=?", uri.getPathSegments().get(3));
                if (type == TYPE_QUERY) {
                    qb.setTables("audio_playlists_map, audio");

                    final ArrayMap<String, String> projectionMap = new ArrayMap<>(
                            getProjectionMap(Audio.Playlists.Members.class));
                    projectionMap.put(Audio.Playlists.Members._ID,
                            "audio_playlists_map._id AS " + Audio.Playlists.Members._ID);
                    qb.setProjectionMap(projectionMap);

                    appendWhereStandalone(qb, "audio._id = audio_id");
                    // Since we use audio table along with audio_playlists_map
                    // for querying, we should only include database rows of
                    // the attached volumes.
                    if (!includeAllVolumes) {
                        appendWhereStandalone(qb, FileColumns.VOLUME_NAME + " IN "
                             + includeVolumes);
                    }
                } else {
                    qb.setTables("audio_playlists_map");
                    qb.setProjectionMap(getProjectionMap(Audio.Playlists.Members.class));
                }
                appendWhereStandaloneFilter(qb, new String[] {
                        AudioColumns.ARTIST_KEY, AudioColumns.ALBUM_KEY, AudioColumns.TITLE_KEY
                }, filter);
                if (!allowGlobal && !checkCallingPermissionAudio(false, callingPackage)) {
                    // We don't have a great way to filter parsed metadata by
                    // owner, so callers need to hold READ_MEDIA_AUDIO
                    appendWhereStandalone(qb, "0");
                }
                break;
            }
            case AUDIO_ALBUMART_ID:
                appendWhereStandalone(qb, "album_id=?", uri.getPathSegments().get(3));
                // fall-through
            case AUDIO_ALBUMART: {
                qb.setTables("album_art");

                final ArrayMap<String, String> projectionMap = new ArrayMap<>(
                        getProjectionMap(Audio.Thumbnails.class));
                projectionMap.put(Audio.Thumbnails._ID,
                        "album_id AS " + Audio.Thumbnails._ID);
                qb.setProjectionMap(projectionMap);

                if (!allowGlobal && !checkCallingPermissionAudio(false, callingPackage)) {
                    // We don't have a great way to filter parsed metadata by
                    // owner, so callers need to hold READ_MEDIA_AUDIO
                    appendWhereStandalone(qb, "0");
                }
                break;
            }
            case AUDIO_ARTISTS_ID_ALBUMS: {
                if (type == TYPE_QUERY) {
                    qb.setTables("audio_artists_albums");
                    qb.setProjectionMap(getProjectionMap(Audio.Artists.Albums.class));

                    final String artistId = uri.getPathSegments().get(3);
                    appendWhereStandalone(qb, "artist_id=?", artistId);
                } else {
                    throw new UnsupportedOperationException("Albums cannot be directly modified");
                }
                appendWhereStandaloneFilter(qb, new String[] {
                        AudioColumns.ALBUM_KEY
                }, filter);
                if (!allowGlobal && !checkCallingPermissionAudio(false, callingPackage)) {
                    // We don't have a great way to filter parsed metadata by
                    // owner, so callers need to hold READ_MEDIA_AUDIO
                    appendWhereStandalone(qb, "0");
                }
                break;
            }
            case AUDIO_ARTISTS_ID:
                appendWhereStandalone(qb, "_id=?", uri.getPathSegments().get(3));
                // fall-through
            case AUDIO_ARTISTS: {
                if (type == TYPE_QUERY) {
                    qb.setTables("audio_artists");
                    qb.setProjectionMap(getProjectionMap(Audio.Artists.class));
                } else {
                    throw new UnsupportedOperationException("Artists cannot be directly modified");
                }
                appendWhereStandaloneFilter(qb, new String[] {
                        AudioColumns.ARTIST_KEY
                }, filter);
                if (!allowGlobal && !checkCallingPermissionAudio(false, callingPackage)) {
                    // We don't have a great way to filter parsed metadata by
                    // owner, so callers need to hold READ_MEDIA_AUDIO
                    appendWhereStandalone(qb, "0");
                }
                break;
            }
            case AUDIO_ALBUMS_ID:
                appendWhereStandalone(qb, "_id=?", uri.getPathSegments().get(3));
                // fall-through
            case AUDIO_ALBUMS: {
                if (type == TYPE_QUERY) {
                    qb.setTables("audio_albums");
                    qb.setProjectionMap(getProjectionMap(Audio.Albums.class));
                } else {
                    throw new UnsupportedOperationException("Albums cannot be directly modified");
                }
                appendWhereStandaloneFilter(qb, new String[] {
                        AudioColumns.ARTIST_KEY, AudioColumns.ALBUM_KEY
                }, filter);
                if (!allowGlobal && !checkCallingPermissionAudio(false, callingPackage)) {
                    // We don't have a great way to filter parsed metadata by
                    // owner, so callers need to hold READ_MEDIA_AUDIO
                    appendWhereStandalone(qb, "0");
                }
                break;
            }
            case VIDEO_MEDIA_ID:
                appendWhereStandalone(qb, "_id=?", uri.getPathSegments().get(3));
                matchPending = MATCH_INCLUDE;
                matchTrashed = MATCH_INCLUDE;
                // fall-through
            case VIDEO_MEDIA: {
                if (type == TYPE_QUERY) {
                    qb.setTables("video");
                    qb.setProjectionMap(
                            getProjectionMap(Video.Media.class));
                } else {
                    qb.setTables("files");
                    qb.setProjectionMap(
                            getProjectionMap(Video.Media.class, Files.FileColumns.class));
                    appendWhereStandalone(qb, FileColumns.MEDIA_TYPE + "=?",
                            FileColumns.MEDIA_TYPE_VIDEO);
                }
                if (!allowGlobal && !checkCallingPermissionVideo(forWrite, callingPackage)) {
                    appendWhereStandalone(qb, matchSharedPackagesClause);
                }
                appendWhereStandaloneMatch(qb, FileColumns.IS_PENDING, matchPending, uri);
                appendWhereStandaloneMatch(qb, FileColumns.IS_TRASHED, matchTrashed, uri);
                appendWhereStandaloneMatch(qb, FileColumns.IS_FAVORITE, matchFavorite, uri);
                if (honored != null) {
                    honored.accept(QUERY_ARG_MATCH_PENDING);
                    honored.accept(QUERY_ARG_MATCH_TRASHED);
                    honored.accept(QUERY_ARG_MATCH_FAVORITE);
                }
                if (!includeAllVolumes) {
                    appendWhereStandalone(qb, FileColumns.VOLUME_NAME + " IN " + includeVolumes);
                }
                break;
            }
            case VIDEO_THUMBNAILS_ID:
                appendWhereStandalone(qb, "_id=?", uri.getPathSegments().get(3));
                // fall-through
            case VIDEO_THUMBNAILS: {
                qb.setTables("videothumbnails");
                qb.setProjectionMap(getProjectionMap(Video.Thumbnails.class));
                if (!allowGlobal && !checkCallingPermissionVideo(forWrite, callingPackage)) {
                    appendWhereStandalone(qb,
                            "video_id IN (SELECT _id FROM video WHERE " +
                                    matchSharedPackagesClause + ")");
                }
                break;
            }
            case FILES_ID:
                appendWhereStandalone(qb, "_id=?", uri.getPathSegments().get(2));
                matchPending = MATCH_INCLUDE;
                matchTrashed = MATCH_INCLUDE;
                // fall-through
            case FILES: {
                qb.setTables("files");
                qb.setProjectionMap(getProjectionMap(Files.FileColumns.class));

                final ArrayList<String> options = new ArrayList<>();
                if (!allowGlobal && !allowLegacyRead) {
                    options.add(DatabaseUtils.bindSelection(matchSharedPackagesClause));
                    if (allowLegacy) {
                        options.add(DatabaseUtils.bindSelection("volume_name=?",
                                MediaStore.VOLUME_EXTERNAL_PRIMARY));
                    }
                    if (checkCallingPermissionAudio(forWrite, callingPackage)) {
                        options.add(DatabaseUtils.bindSelection("media_type=?",
                                FileColumns.MEDIA_TYPE_AUDIO));
                        options.add(DatabaseUtils.bindSelection("media_type=?",
                                FileColumns.MEDIA_TYPE_PLAYLIST));
                        options.add(DatabaseUtils.bindSelection("media_type=?",
                                FileColumns.MEDIA_TYPE_SUBTITLE));
                        options.add(matchSharedPackagesClause
                                + " AND media_type=0 AND mime_type LIKE 'audio/%'");
                    }
                    if (checkCallingPermissionVideo(forWrite, callingPackage)) {
                        options.add(DatabaseUtils.bindSelection("media_type=?",
                                FileColumns.MEDIA_TYPE_VIDEO));
                        options.add(DatabaseUtils.bindSelection("media_type=?",
                                FileColumns.MEDIA_TYPE_SUBTITLE));
                        options.add(matchSharedPackagesClause
                                + " AND media_type=0 AND mime_type LIKE 'video/%'");
                    }
                    if (checkCallingPermissionImages(forWrite, callingPackage)) {
                        options.add(DatabaseUtils.bindSelection("media_type=?",
                                FileColumns.MEDIA_TYPE_IMAGE));
                        options.add(matchSharedPackagesClause
                                + " AND media_type=0 AND mime_type LIKE 'image/%'");
                    }
                    if (includedDefaultDirs != null) {
                        for (String defaultDir : includedDefaultDirs) {
                            options.add(FileColumns.RELATIVE_PATH + " LIKE '" + defaultDir + "/%'");
                        }
                    }
                }
                if (options.size() > 0) {
                    appendWhereStandalone(qb, TextUtils.join(" OR ", options));
                }

                appendWhereStandaloneFilter(qb, new String[] {
                        AudioColumns.ARTIST_KEY, AudioColumns.ALBUM_KEY, AudioColumns.TITLE_KEY
                }, filter);
                appendWhereStandaloneMatch(qb, FileColumns.IS_PENDING, matchPending, uri);
                appendWhereStandaloneMatch(qb, FileColumns.IS_TRASHED, matchTrashed, uri);
                appendWhereStandaloneMatch(qb, FileColumns.IS_FAVORITE, matchFavorite, uri);
                if (honored != null) {
                    honored.accept(QUERY_ARG_MATCH_PENDING);
                    honored.accept(QUERY_ARG_MATCH_TRASHED);
                    honored.accept(QUERY_ARG_MATCH_FAVORITE);
                }
                if (!includeAllVolumes) {
                    appendWhereStandalone(qb, FileColumns.VOLUME_NAME + " IN " + includeVolumes);
                }
                break;
            }
            case DOWNLOADS_ID:
                appendWhereStandalone(qb, "_id=?", uri.getPathSegments().get(2));
                matchPending = MATCH_INCLUDE;
                matchTrashed = MATCH_INCLUDE;
                // fall-through
            case DOWNLOADS: {
                if (type == TYPE_QUERY) {
                    qb.setTables("downloads");
                    qb.setProjectionMap(
                            getProjectionMap(Downloads.class));
                } else {
                    qb.setTables("files");
                    qb.setProjectionMap(
                            getProjectionMap(Downloads.class, Files.FileColumns.class));
                    appendWhereStandalone(qb, FileColumns.IS_DOWNLOAD + "=1");
                }

                final ArrayList<String> options = new ArrayList<>();
                if (!allowGlobal && !allowLegacyRead) {
                    options.add(DatabaseUtils.bindSelection(matchSharedPackagesClause));
                    if (allowLegacy) {
                        options.add(DatabaseUtils.bindSelection("volume_name=?",
                                MediaStore.VOLUME_EXTERNAL_PRIMARY));
                    }
                }
                if (options.size() > 0) {
                    appendWhereStandalone(qb, TextUtils.join(" OR ", options));
                }

                appendWhereStandaloneMatch(qb, FileColumns.IS_PENDING, matchPending, uri);
                appendWhereStandaloneMatch(qb, FileColumns.IS_TRASHED, matchTrashed, uri);
                appendWhereStandaloneMatch(qb, FileColumns.IS_FAVORITE, matchFavorite, uri);
                if (honored != null) {
                    honored.accept(QUERY_ARG_MATCH_PENDING);
                    honored.accept(QUERY_ARG_MATCH_TRASHED);
                    honored.accept(QUERY_ARG_MATCH_FAVORITE);
                }
                if (!includeAllVolumes) {
                    appendWhereStandalone(qb, FileColumns.VOLUME_NAME + " IN " + includeVolumes);
                }
                break;
            }
            default:
                throw new UnsupportedOperationException(
                        "Unknown or unsupported URL: " + uri.toString());
        }

        // To ensure we're enforcing our security model, all operations must
        // have a projection map configured
        if (qb.getProjectionMap() == null) {
            throw new IllegalStateException("All queries must have a projection map");
        }

        // If caller is an older app, we're willing to let through a
        // greylist of technically invalid columns
        if (getCallingPackageTargetSdkVersion() < Build.VERSION_CODES.Q) {
            qb.setProjectionGreylist(sGreylist);
        }

        return qb;
    }

    /**
     * @return {@code true} if app requests to include database rows from
     * recently unmounted volume.
     * {@code false} otherwise.
     */
    private boolean shouldIncludeRecentlyUnmountedVolumes(Uri uri, Bundle extras) {
        if (isFuseThread()) {
            // File path requests don't require to query from unmounted volumes.
            return false;
        }

        boolean isIncludeVolumesChangeEnabled = SdkLevel.isAtLeastS() &&
                CompatChanges.isChangeEnabled(ENABLE_INCLUDE_ALL_VOLUMES, Binder.getCallingUid());
        if ("1".equals(uri.getQueryParameter(ALL_VOLUMES))) {
            // Support uri parameter only in R OS and below. Apps should use
            // MediaStore#QUERY_ARG_RECENTLY_UNMOUNTED_VOLUMES on S OS onwards.
            if (!isIncludeVolumesChangeEnabled) {
                return true;
            }
            throw new IllegalArgumentException("Unsupported uri parameter \"all_volumes\"");
        }
        if (isIncludeVolumesChangeEnabled) {
            // MediaStore#QUERY_ARG_INCLUDE_RECENTLY_UNMOUNTED_VOLUMES is only supported on S OS and
            // for app targeting targetSdk>=S.
            return extras.getBoolean(MediaStore.QUERY_ARG_INCLUDE_RECENTLY_UNMOUNTED_VOLUMES,
                    false);
        }
        return false;
    }

    /**
     * Determine if given {@link Uri} has a
     * {@link MediaColumns#OWNER_PACKAGE_NAME} column.
     */
    private boolean hasOwnerPackageName(Uri uri) {
        // It's easier to maintain this as an inverted list
        final int table = matchUri(uri, true);
        switch (table) {
            case IMAGES_THUMBNAILS_ID:
            case IMAGES_THUMBNAILS:
            case VIDEO_THUMBNAILS_ID:
            case VIDEO_THUMBNAILS:
            case AUDIO_ALBUMART:
            case AUDIO_ALBUMART_ID:
            case AUDIO_ALBUMART_FILE_ID:
                return false;
            default:
                return true;
        }
    }

    /**
     * @deprecated all operations should be routed through the overload that
     *             accepts a {@link Bundle} of extras.
     */
    @Override
    @Deprecated
    public int delete(Uri uri, String selection, String[] selectionArgs) {
        return delete(uri,
                DatabaseUtils.createSqlQueryBundle(selection, selectionArgs, null));
    }

    @Override
    public int delete(@NonNull Uri uri, @Nullable Bundle extras) {
        Trace.beginSection("delete");
        try {
            return deleteInternal(uri, extras);
        } catch (FallbackException e) {
            return e.translateForUpdateDelete(getCallingPackageTargetSdkVersion());
        } finally {
            Trace.endSection();
        }
    }

    private int deleteInternal(@NonNull Uri uri, @Nullable Bundle extras)
            throws FallbackException {
        final String volumeName = getVolumeName(uri);
        PulledMetrics.logVolumeAccessViaMediaProvider(getCallingUidOrSelf(), volumeName);

        extras = (extras != null) ? extras : new Bundle();
        // REDACTED_URI_BUNDLE_KEY extra should only be set inside MediaProvider.
        extras.remove(QUERY_ARG_REDACTED_URI);

        if (isRedactedUri(uri)) {
            // we don't support deletion on redacted uris.
            return 0;
        }

        // INCLUDED_DEFAULT_DIRECTORIES extra should only be set inside MediaProvider.
        extras.remove(INCLUDED_DEFAULT_DIRECTORIES);

        uri = safeUncanonicalize(uri);
        final boolean allowHidden = isCallingPackageAllowedHidden();
        final int match = matchUri(uri, allowHidden);

        switch (match) {
            case AUDIO_MEDIA_ID:
            case AUDIO_PLAYLISTS_ID:
            case VIDEO_MEDIA_ID:
            case IMAGES_MEDIA_ID:
            case DOWNLOADS_ID:
            case FILES_ID: {
                if (!isFuseThread() && getCachedCallingIdentityForFuse(Binder.getCallingUid()).
                        removeDeletedRowId(Long.parseLong(uri.getLastPathSegment()))) {
                    // Apps sometimes delete the file via filePath and then try to delete the db row
                    // using MediaProvider#delete. Since we would have already deleted the db row
                    // during the filePath operation, the latter will result in a security
                    // exception. Apps which don't expect an exception will break here. Since we
                    // have already deleted the db row, silently return zero as deleted count.
                    return 0;
                }
            }
            break;
            default:
                // For other match types, given uri will not correspond to a valid file.
                break;
        }

        final String userWhere = extras.getString(QUERY_ARG_SQL_SELECTION);
        final String[] userWhereArgs = extras.getStringArray(QUERY_ARG_SQL_SELECTION_ARGS);

        int count = 0;

        final int targetSdkVersion = getCallingPackageTargetSdkVersion();

        // handle MEDIA_SCANNER before calling getDatabaseForUri()
        if (match == MEDIA_SCANNER) {
            if (mMediaScannerVolume == null) {
                return 0;
            }

            final DatabaseHelper helper = getDatabaseForUri(
                    MediaStore.Files.getContentUri(mMediaScannerVolume));

            helper.mScanStopTime = SystemClock.elapsedRealtime();

            mMediaScannerVolume = null;
            return 1;
        }

        if (match == VOLUMES_ID) {
            detachVolume(uri);
            count = 1;
        }

        final DatabaseHelper helper = getDatabaseForUri(uri);
        switch (match) {
            case AUDIO_PLAYLISTS_ID_MEMBERS_ID:
                extras.putString(QUERY_ARG_SQL_SELECTION,
                        BaseColumns._ID + "=" + uri.getPathSegments().get(5));
                // fall-through
            case AUDIO_PLAYLISTS_ID_MEMBERS: {
                final long playlistId = Long.parseLong(uri.getPathSegments().get(3));
                final Uri playlistUri = ContentUris.withAppendedId(
                        MediaStore.Audio.Playlists.getContentUri(volumeName), playlistId);

                // Playlist contents are always persisted directly into playlist
                // files on disk to ensure that we can reliably migrate between
                // devices and recover from database corruption
                int numOfRemovedPlaylistMembers = removePlaylistMembers(playlistUri, extras);
                if (numOfRemovedPlaylistMembers > 0) {
                    acceptWithExpansion(helper::notifyDelete, volumeName, playlistId,
                            FileColumns.MEDIA_TYPE_PLAYLIST, false);
                }
                return numOfRemovedPlaylistMembers;
            }
        }

        final SQLiteQueryBuilder qb = getQueryBuilder(TYPE_DELETE, match, uri, extras, null);

        {
            // Give callers interacting with a specific media item a chance to
            // escalate access if they don't already have it
            switch (match) {
                case AUDIO_MEDIA_ID:
                case VIDEO_MEDIA_ID:
                case IMAGES_MEDIA_ID:
                    enforceCallingPermission(uri, extras, true);
            }

            final String[] projection = new String[] {
                    FileColumns.MEDIA_TYPE,
                    FileColumns.DATA,
                    FileColumns._ID,
                    FileColumns.IS_DOWNLOAD,
                    FileColumns.MIME_TYPE,
            };
            final boolean isFilesTable = qb.getTables().equals("files");
            final LongSparseArray<String> deletedDownloadIds = new LongSparseArray<>();
            final int[] countPerMediaType = new int[FileColumns.MEDIA_TYPE_COUNT];
            if (isFilesTable) {
                String deleteparam = uri.getQueryParameter(MediaStore.PARAM_DELETE_DATA);
                if (deleteparam == null || ! deleteparam.equals("false")) {
                    Cursor c = qb.query(helper, projection, userWhere, userWhereArgs,
                            null, null, null, null, null);
                    try {
                        while (c.moveToNext()) {
                            final int mediaType = c.getInt(0);
                            final String data = c.getString(1);
                            final long id = c.getLong(2);
                            final int isDownload = c.getInt(3);
                            final String mimeType = c.getString(4);

                            // TODO(b/188782594) Consider logging mime type access on delete too.

                            // Forget that caller is owner of this item
                            mCallingIdentity.get().setOwned(id, false);

                            deleteIfAllowed(uri, extras, data);
                            int res = qb.delete(helper, BaseColumns._ID + "=" + id, null);
                            count += res;
                            // Avoid ArrayIndexOutOfBounds if more mediaTypes are added,
                            // but mediaTypeSize is not updated
                            if (res > 0 && mediaType < countPerMediaType.length) {
                                countPerMediaType[mediaType] += res;
                            }

                            if (isDownload == 1) {
                                deletedDownloadIds.put(id, mimeType);
                            }
                        }
                    } finally {
                        FileUtils.closeQuietly(c);
                    }
                    // Do not allow deletion if the file/object is referenced as parent
                    // by some other entries. It could cause database corruption.
                    appendWhereStandalone(qb, ID_NOT_PARENT_CLAUSE);
                }
            }

            switch (match) {
                case AUDIO_GENRES_ID_MEMBERS:
                    throw new FallbackException("Genres are read-only", Build.VERSION_CODES.R);

                case IMAGES_THUMBNAILS_ID:
                case IMAGES_THUMBNAILS:
                case VIDEO_THUMBNAILS_ID:
                case VIDEO_THUMBNAILS:
                    // Delete the referenced files first.
                    Cursor c = qb.query(helper, sDataOnlyColumn, userWhere, userWhereArgs, null,
                            null, null, null, null);
                    if (c != null) {
                        try {
                            while (c.moveToNext()) {
                                deleteIfAllowed(uri, extras, c.getString(0));
                            }
                        } finally {
                            FileUtils.closeQuietly(c);
                        }
                    }
                    count += deleteRecursive(qb, helper, userWhere, userWhereArgs);
                    break;

                default:
                    count += deleteRecursive(qb, helper, userWhere, userWhereArgs);
                    break;
            }

            if (deletedDownloadIds.size() > 0) {
                notifyDownloadManagerOnDelete(helper, deletedDownloadIds);
            }

            // Check for other URI format grants for File API call only. Check right before
            // returning count = 0, to leave positive cases performance unaffected.
            if (count == 0 && isFuseThread()) {
                count += deleteWithOtherUriGrants(uri, helper, projection, userWhere, userWhereArgs,
                        extras);
            }

            if (isFilesTable && !isCallingPackageSelf()) {
                Metrics.logDeletion(volumeName, mCallingIdentity.get().uid,
                        getCallingPackageOrSelf(), count, countPerMediaType);
            }
        }

        return count;
    }

    private int deleteWithOtherUriGrants(@NonNull Uri uri, DatabaseHelper helper,
            String[] projection, String userWhere, String[] userWhereArgs,
            @Nullable Bundle extras) {
        try {
            Cursor c = queryForSingleItemAsMediaProvider(uri, projection, userWhere, userWhereArgs,
                    null);
            final int mediaType = c.getInt(0);
            final String data = c.getString(1);
            final long id = c.getLong(2);
            final int isDownload = c.getInt(3);
            final String mimeType = c.getString(4);

            final Uri uriGranted = getOtherUriGrantsForPath(data, mediaType, Long.toString(id),
                    /* forWrite */ true);
            if (uriGranted != null) {
                // 1. delete file
                deleteIfAllowed(uriGranted, extras, data);
                // 2. delete file row from the db
                final boolean allowHidden = isCallingPackageAllowedHidden();
                final SQLiteQueryBuilder qb = getQueryBuilder(TYPE_DELETE,
                        matchUri(uriGranted, allowHidden), uriGranted, extras, null);
                int count = qb.delete(helper, BaseColumns._ID + "=" + id, null);

                if (isDownload == 1) {
                    final LongSparseArray<String> deletedDownloadIds = new LongSparseArray<>();
                    deletedDownloadIds.put(id, mimeType);
                    notifyDownloadManagerOnDelete(helper, deletedDownloadIds);
                }
                return count;
            }
        } catch (FileNotFoundException ignored) {
            // Do nothing. Returns 0 files deleted.
        }
        return 0;
    }

    private void notifyDownloadManagerOnDelete(DatabaseHelper helper,
            LongSparseArray<String> deletedDownloadIds) {
        // Do this on a background thread, since we don't want to make binder
        // calls as part of a FUSE call.
        helper.postBackground(() -> {
            DownloadManager dm = getContext().getSystemService(DownloadManager.class);
            if (dm != null) {
                dm.onMediaStoreDownloadsDeleted(deletedDownloadIds);
            }
        });
    }

    /**
     * Executes identical delete repeatedly within a single transaction until
     * stability is reached. Combined with {@link #ID_NOT_PARENT_CLAUSE}, this
     * can be used to recursively delete all matching entries, since it only
     * deletes parents when no references remaining.
     */
    private int deleteRecursive(SQLiteQueryBuilder qb, DatabaseHelper helper, String userWhere,
            String[] userWhereArgs) {
        return (int) helper.runWithTransaction((db) -> {
            synchronized (mDirectoryCache) {
                mDirectoryCache.clear();
            }

            int n = 0;
            int total = 0;
            do {
                n = qb.delete(helper, userWhere, userWhereArgs);
                total += n;
            } while (n > 0);
            return total;
        });
    }

    @Nullable
    @VisibleForTesting
    Uri getRedactedUri(@NonNull Uri uri) {
        if (!isUriSupportedForRedaction(uri)) {
            return null;
        }

        DatabaseHelper helper;
        try {
            helper = getDatabaseForUri(uri);
        } catch (VolumeNotFoundException e) {
            throw e.rethrowAsIllegalArgumentException();
        }

        try (final Cursor c = helper.runWithoutTransaction(
                (db) -> db.query("files",
                        new String[]{FileColumns.REDACTED_URI_ID}, FileColumns._ID + "=?",
                        new String[]{uri.getLastPathSegment()}, null, null, null))) {
            // Database entry for uri not found.
            if (!c.moveToFirst()) return null;

            String redactedUriID = c.getString(c.getColumnIndex(FileColumns.REDACTED_URI_ID));
            if (redactedUriID == null) {
                // No redacted has even been created for this uri. Create a new redacted URI ID for
                // the uri and store it in the DB.
                redactedUriID = REDACTED_URI_ID_PREFIX + UUID.randomUUID().toString().replace("-",
                        "");

                ContentValues cv = new ContentValues();
                cv.put(FileColumns.REDACTED_URI_ID, redactedUriID);
                int rowsAffected = helper.runWithTransaction(
                        (db) -> db.update("files", cv, FileColumns._ID + "=?",
                                new String[]{uri.getLastPathSegment()}));
                if (rowsAffected == 0) {
                    // this shouldn't happen ideally, only reason this might happen is if the db
                    // entry got deleted in b/w in which case we should return null.
                    return null;
                }
            }

            // Create and return a uri with ID = redactedUriID.
            final Uri.Builder builder = ContentUris.removeId(uri).buildUpon();
            builder.appendPath(redactedUriID);

            return builder.build();
        }
    }

    @NonNull
    @VisibleForTesting
    List<Uri> getRedactedUri(@NonNull List<Uri> uris) {
        ArrayList<Uri> redactedUris = new ArrayList<>();
        for (Uri uri : uris) {
            redactedUris.add(getRedactedUri(uri));
        }

        return redactedUris;
    }

    @Override
    public Bundle call(String method, String arg, Bundle extras) {
        Trace.beginSection("call");
        try {
            return callInternal(method, arg, extras);
        } finally {
            Trace.endSection();
        }
    }

    private Bundle callInternal(String method, String arg, Bundle extras) {
        switch (method) {
            case MediaStore.RESOLVE_PLAYLIST_MEMBERS_CALL: {
                final LocalCallingIdentity token = clearLocalCallingIdentity();
                final CallingIdentity providerToken = clearCallingIdentity();
                try {
                    final Uri playlistUri = extras.getParcelable(MediaStore.EXTRA_URI);
                    resolvePlaylistMembers(playlistUri);
                } finally {
                    restoreCallingIdentity(providerToken);
                    restoreLocalCallingIdentity(token);
                }
                return null;
            }
            case MediaStore.RUN_IDLE_MAINTENANCE_CALL: {
                // Protect ourselves from random apps by requiring a generic
                // permission held by common debugging components, such as shell
                getContext().enforceCallingOrSelfPermission(
                        android.Manifest.permission.DUMP, TAG);
                final LocalCallingIdentity token = clearLocalCallingIdentity();
                final CallingIdentity providerToken = clearCallingIdentity();
                try {
                    onIdleMaintenance(new CancellationSignal());
                } finally {
                    restoreCallingIdentity(providerToken);
                    restoreLocalCallingIdentity(token);
                }
                return null;
            }
            case MediaStore.WAIT_FOR_IDLE_CALL: {
                // TODO(b/195009139): Remove after overriding wait for idle in test to sync picker
                // Syncing the picker while waiting for idle fixes tests with the picker db
                // flag enabled because the picker db is in a consistent state with the external
                // db after the sync
                syncAllMedia();
                ForegroundThread.waitForIdle();
                final CountDownLatch latch = new CountDownLatch(1);
                BackgroundThread.getExecutor().execute(() -> {
                    latch.countDown();
                });
                try {
                    latch.await(30, TimeUnit.SECONDS);
                } catch (InterruptedException e) {
                    throw new IllegalStateException(e);
                }
                return null;
            }
            case MediaStore.SCAN_FILE_CALL:
            case MediaStore.SCAN_VOLUME_CALL: {
                final int userId = uidToUserId(Binder.getCallingUid());
                final LocalCallingIdentity token = clearLocalCallingIdentity();
                final CallingIdentity providerToken = clearCallingIdentity();
                try {
                    final Bundle res = new Bundle();
                    switch (method) {
                        case MediaStore.SCAN_FILE_CALL: {
                            final File file = new File(arg);
                            res.putParcelable(Intent.EXTRA_STREAM, scanFile(file, REASON_DEMAND));
                            break;
                        }
                        case MediaStore.SCAN_VOLUME_CALL: {
                            final String volumeName = arg;
                            try {
                                MediaVolume volume = mVolumeCache.findVolume(volumeName,
                                        UserHandle.of(userId));
                                MediaService.onScanVolume(getContext(), volume, REASON_DEMAND);
                            } catch (FileNotFoundException e) {
                                Log.w(TAG, "Failed to find volume " + volumeName, e);
                            }
                            break;
                        }
                    }
                    return res;
                } catch (IOException e) {
                    throw new RuntimeException(e);
                } finally {
                    restoreCallingIdentity(providerToken);
                    restoreLocalCallingIdentity(token);
                }
            }
            case MediaStore.GET_VERSION_CALL: {
                final String volumeName = extras.getString(Intent.EXTRA_TEXT);

                final DatabaseHelper helper;
                try {
                    helper = getDatabaseForUri(MediaStore.Files.getContentUri(volumeName));
                } catch (VolumeNotFoundException e) {
                    throw e.rethrowAsIllegalArgumentException();
                }

                final String version = helper.runWithoutTransaction((db) -> {
                    return db.getVersion() + ":" + DatabaseHelper.getOrCreateUuid(db);
                });

                final Bundle res = new Bundle();
                res.putString(Intent.EXTRA_TEXT, version);
                return res;
            }
            case MediaStore.GET_GENERATION_CALL: {
                final String volumeName = extras.getString(Intent.EXTRA_TEXT);

                final DatabaseHelper helper;
                try {
                    helper = getDatabaseForUri(MediaStore.Files.getContentUri(volumeName));
                } catch (VolumeNotFoundException e) {
                    throw e.rethrowAsIllegalArgumentException();
                }

                final long generation = helper.runWithoutTransaction((db) -> {
                    return DatabaseHelper.getGeneration(db);
                });

                final Bundle res = new Bundle();
                res.putLong(Intent.EXTRA_INDEX, generation);
                return res;
            }
            case MediaStore.GET_DOCUMENT_URI_CALL: {
                final Uri mediaUri = extras.getParcelable(MediaStore.EXTRA_URI);
                enforceCallingPermission(mediaUri, extras, false);

                final Uri fileUri;
                final LocalCallingIdentity token = clearLocalCallingIdentity();
                try {
                    fileUri = Uri.fromFile(queryForDataFile(mediaUri, null));
                } catch (FileNotFoundException e) {
                    throw new IllegalArgumentException(e);
                } finally {
                    restoreLocalCallingIdentity(token);
                }

                try (ContentProviderClient client = getContext().getContentResolver()
                        .acquireUnstableContentProviderClient(
                                getExternalStorageProviderAuthority())) {
                    extras.putParcelable(MediaStore.EXTRA_URI, fileUri);
                    return client.call(method, null, extras);
                } catch (RemoteException e) {
                    throw new IllegalStateException(e);
                }
            }
            case MediaStore.GET_MEDIA_URI_CALL: {
                final Uri documentUri = extras.getParcelable(MediaStore.EXTRA_URI);
                getContext().enforceCallingUriPermission(documentUri,
                        Intent.FLAG_GRANT_READ_URI_PERMISSION, TAG);

                final int callingPid = mCallingIdentity.get().pid;
                final int callingUid = mCallingIdentity.get().uid;
                final String callingPackage = getCallingPackage();
                final CallingIdentity token = clearCallingIdentity();
                final String authority = documentUri.getAuthority();

                if (!authority.equals(MediaDocumentsProvider.AUTHORITY) &&
                        !authority.equals(DocumentsContract.EXTERNAL_STORAGE_PROVIDER_AUTHORITY)) {
                    throw new IllegalArgumentException("Provider for this Uri is not supported.");
                }

                try (ContentProviderClient client = getContext().getContentResolver()
                        .acquireUnstableContentProviderClient(authority)) {
                    final Bundle clientRes = client.call(method, null, extras);
                    final Uri fileUri = clientRes.getParcelable(MediaStore.EXTRA_URI);
                    final Bundle res = new Bundle();
                    final Uri mediaStoreUri = fileUri.getAuthority().equals(MediaStore.AUTHORITY) ?
                            fileUri : queryForMediaUri(new File(fileUri.getPath()), null);
                    copyUriPermissionGrants(documentUri, mediaStoreUri, callingPid,
                            callingUid, callingPackage);
                    res.putParcelable(MediaStore.EXTRA_URI, mediaStoreUri);
                    return res;
                } catch (FileNotFoundException e) {
                    throw new IllegalArgumentException(e);
                } catch (RemoteException e) {
                    throw new IllegalStateException(e);
                } finally {
                    restoreCallingIdentity(token);
                }
            }
            case MediaStore.GET_REDACTED_MEDIA_URI_CALL: {
                final Uri uri = extras.getParcelable(MediaStore.EXTRA_URI);
                // NOTE: It is ok to update the DB and return a redacted URI for the cases when
                // the user code only has read access, hence we don't check for write permission.
                enforceCallingPermission(uri, Bundle.EMPTY, false);
                final LocalCallingIdentity token = clearLocalCallingIdentity();
                try {
                    final Bundle res = new Bundle();
                    res.putParcelable(MediaStore.EXTRA_URI, getRedactedUri(uri));
                    return res;
                } finally {
                    restoreLocalCallingIdentity(token);
                }
            }
            case MediaStore.GET_REDACTED_MEDIA_URI_LIST_CALL: {
                final List<Uri> uris = extras.getParcelableArrayList(MediaStore.EXTRA_URI_LIST);
                // NOTE: It is ok to update the DB and return a redacted URI for the cases when
                // the user code only has read access, hence we don't check for write permission.
                enforceCallingPermission(uris, false);
                final LocalCallingIdentity token = clearLocalCallingIdentity();
                try {
                    final Bundle res = new Bundle();
                    res.putParcelableArrayList(MediaStore.EXTRA_URI_LIST,
                            (ArrayList<? extends Parcelable>) getRedactedUri(uris));
                    return res;
                } finally {
                    restoreLocalCallingIdentity(token);
                }
            }
            case MediaStore.CREATE_WRITE_REQUEST_CALL:
            case MediaStore.CREATE_FAVORITE_REQUEST_CALL:
            case MediaStore.CREATE_TRASH_REQUEST_CALL:
            case MediaStore.CREATE_DELETE_REQUEST_CALL: {
                final PendingIntent pi = createRequest(method, extras);
                final Bundle res = new Bundle();
                res.putParcelable(MediaStore.EXTRA_RESULT, pi);
                return res;
            }
            case MediaStore.IS_SYSTEM_GALLERY_CALL:
                final LocalCallingIdentity token = clearLocalCallingIdentity();
                try {
                    String packageName = arg;
                    int uid = extras.getInt(MediaStore.EXTRA_IS_SYSTEM_GALLERY_UID);
                    boolean isSystemGallery = PermissionUtils.checkWriteImagesOrVideoAppOps(
                            getContext(), uid, packageName, getContext().getAttributionTag());
                    Bundle res = new Bundle();
                    res.putBoolean(MediaStore.EXTRA_IS_SYSTEM_GALLERY_RESPONSE, isSystemGallery);
                    return res;
                } finally {
                    restoreLocalCallingIdentity(token);
                }
            case MediaStore.SET_CLOUD_PROVIDER_CALL: {
                // TODO(b/190713331): Remove after initial development
                final String cloudProvider = extras.getString(MediaStore.EXTRA_CLOUD_PROVIDER);
                Log.i(TAG, "Developer initiated cloud provider switch: " + cloudProvider);
                if (mPickerSyncController.setCloudProvider(cloudProvider)
                        && SdkLevel.isAtLeastT()) {
                    mStorageManager.setCloudMediaProvider(cloudProvider);
                }
                // fall through
            }
            case MediaStore.SYNC_PROVIDERS_CALL: {
                syncAllMedia();
                return new Bundle();
            }
            case MediaStore.IS_SUPPORTED_CLOUD_PROVIDER_CALL: {
                final boolean isSupported = mPickerSyncController.isProviderSupported(arg,
                        Binder.getCallingUid());

                Bundle bundle = new Bundle();
                bundle.putBoolean(MediaStore.EXTRA_CLOUD_PROVIDER_RESULT, isSupported);
                return bundle;
            }
            case MediaStore.IS_CURRENT_CLOUD_PROVIDER_CALL: {
                final boolean isEnabled = mPickerSyncController.isProviderEnabled(arg,
                        Binder.getCallingUid());

                Bundle bundle = new Bundle();
                bundle.putBoolean(MediaStore.EXTRA_CLOUD_PROVIDER_RESULT, isEnabled);
                return bundle;
            }
            case MediaStore.NOTIFY_CLOUD_MEDIA_CHANGED_EVENT_CALL: {
                final boolean notifyCloudEventResult;
                if (mPickerSyncController.isProviderEnabled(arg, Binder.getCallingUid())) {
                    mPickerSyncController.notifyMediaEvent();
                    notifyCloudEventResult = true;
                } else {
                    notifyCloudEventResult = false;
                }

                Bundle bundle = new Bundle();
                bundle.putBoolean(MediaStore.EXTRA_CLOUD_PROVIDER_RESULT,
                        notifyCloudEventResult);
                return bundle;
            }
            default:
                throw new UnsupportedOperationException("Unsupported call: " + method);
        }
    }

    private void syncAllMedia() {
        // Clear the binder calling identity so that we can sync the unexported
        // local_provider while running as MediaProvider
        final long t = Binder.clearCallingIdentity();
        try {
            // TODO(b/190713331): Remove after initial development
            Log.v(TAG, "Developer initiated provider sync");
            mPickerSyncController.syncAllMedia();
        } finally {
            Binder.restoreCallingIdentity(t);
        }
    }

    private AssetFileDescriptor getOriginalMediaFormatFileDescriptor(Bundle extras)
            throws FileNotFoundException {
        try (ParcelFileDescriptor inputPfd =
                extras.getParcelable(MediaStore.EXTRA_FILE_DESCRIPTOR)) {
            File file = getFileFromFileDescriptor(inputPfd);
            // Convert from FUSE file to lower fs file because the supportsTranscode() check below
            // expects a lower fs file format
            file = fromFuseFile(file);
            if (!mTranscodeHelper.supportsTranscode(file.getPath())) {
                // Note that we should be checking if a file is a modern format and not just
                // that it supports transcoding, unfortunately, checking modern format
                // requires either a db query or media scan which can lead to ANRs if apps
                // or the system implicitly call this method as part of a
                // MediaPlayer#setDataSource.
                throw new FileNotFoundException("Input file descriptor is already original");
            }

            FuseDaemon fuseDaemon = getFuseDaemonForFile(file);
            int uid = Binder.getCallingUid();

            FdAccessResult result = fuseDaemon.checkFdAccess(inputPfd, uid);
            if (!result.isSuccess()) {
                throw new FileNotFoundException("Invalid path for original media format file");
            }

            String outputPath = result.filePath;
            boolean shouldRedact = result.shouldRedact;

            int posixMode = Os.fcntlInt(inputPfd.getFileDescriptor(), F_GETFL,
                    0 /* args */);
            int modeBits = FileUtils.translateModePosixToPfd(posixMode);

            ParcelFileDescriptor pfd = openWithFuse(outputPath, uid, 0 /* mediaCapabilitiesUid */,
                    modeBits, shouldRedact, false /* shouldTranscode */,
                    0 /* transcodeReason */);
            return new AssetFileDescriptor(pfd, 0, AssetFileDescriptor.UNKNOWN_LENGTH);
        } catch (IOException e) {
            throw new FileNotFoundException("Failed to fetch original file descriptor");
        } catch (ErrnoException e) {
            Log.w(TAG, "Failed to fetch access mode for file descriptor", e);
            throw new FileNotFoundException("Failed to fetch access mode for file descriptor");
        }
    }

    /**
     * Grant similar read/write access for mediaStoreUri as the caller has for documentsUri.
     *
     * Note: This function assumes that read permission check for documentsUri is already enforced.
     * Note: This function currently does not check/grant for persisted Uris. Support for this can
     * be added eventually, but the calling application will have to call
     * ContentResolver#takePersistableUriPermission(Uri, int) for the mediaStoreUri to persist.
     *
     * @param documentsUri DocumentsProvider format content Uri
     * @param mediaStoreUri MediaStore format content Uri
     * @param callingPid pid of the caller
     * @param callingUid uid of the caller
     * @param callingPackage package name of the caller
     */
    private void copyUriPermissionGrants(Uri documentsUri, Uri mediaStoreUri,
            int callingPid, int callingUid, String callingPackage) {
        // No need to check for read permission, as we enforce it already.
        int modeFlags = Intent.FLAG_GRANT_READ_URI_PERMISSION;
        if (getContext().checkUriPermission(documentsUri, callingPid, callingUid,
                Intent.FLAG_GRANT_WRITE_URI_PERMISSION) == PERMISSION_GRANTED) {
            modeFlags |= Intent.FLAG_GRANT_WRITE_URI_PERMISSION;
        }
        getContext().grantUriPermission(callingPackage, mediaStoreUri, modeFlags);
    }

    static List<Uri> collectUris(ClipData clipData) {
        final ArrayList<Uri> res = new ArrayList<>();
        for (int i = 0; i < clipData.getItemCount(); i++) {
            res.add(clipData.getItemAt(i).getUri());
        }
        return res;
    }

    /**
     * Return the filesystem path of the real file on disk that is represented
     * by the given {@link ParcelFileDescriptor}.
     *
     * Note that the file may be a FUSE or lower fs file and depending on the purpose might need
     * to be converted with {@link FileUtils#toFuseFile} or {@link FileUtils#fromFuseFile}.
     *
     * Copied from {@link ParcelFileDescriptor#getFile}
     */
    private static File getFileFromFileDescriptor(ParcelFileDescriptor fileDescriptor)
            throws IOException {
        try {
            final String path = Os.readlink("/proc/self/fd/" + fileDescriptor.getFd());
            if (OsConstants.S_ISREG(Os.stat(path).st_mode)) {
                return new File(path);
            } else {
                throw new IOException("Not a regular file: " + path);
            }
        } catch (ErrnoException e) {
            throw e.rethrowAsIOException();
        }
    }

    /**
     * Generate the {@link PendingIntent} for the given grant request. This
     * method also checks the incoming arguments for security purposes
     * before creating the privileged {@link PendingIntent}.
     */
    private @NonNull PendingIntent createRequest(@NonNull String method, @NonNull Bundle extras) {
        final ClipData clipData = extras.getParcelable(MediaStore.EXTRA_CLIP_DATA);
        final List<Uri> uris = collectUris(clipData);

        for (Uri uri : uris) {
            final int match = matchUri(uri, false);
            switch (match) {
                case IMAGES_MEDIA_ID:
                case AUDIO_MEDIA_ID:
                case VIDEO_MEDIA_ID:
                case AUDIO_PLAYLISTS_ID:
                    // Caller is requesting a specific media item by its ID,
                    // which means it's valid for requests
                    break;
                case FILES_ID:
                    // Allow only subtitle files
                    if (!isSubtitleFile(uri)) {
                        throw new IllegalArgumentException(
                                "All requested items must be Media items");
                    }
                    break;
                default:
                    throw new IllegalArgumentException(
                            "All requested items must be referenced by specific ID");
            }
        }

        // Enforce that limited set of columns can be mutated
        final ContentValues values = extras.getParcelable(MediaStore.EXTRA_CONTENT_VALUES);
        final List<String> allowedColumns;
        switch (method) {
            case MediaStore.CREATE_FAVORITE_REQUEST_CALL:
                allowedColumns = Arrays.asList(
                        MediaColumns.IS_FAVORITE);
                break;
            case MediaStore.CREATE_TRASH_REQUEST_CALL:
                allowedColumns = Arrays.asList(
                        MediaColumns.IS_TRASHED);
                break;
            default:
                allowedColumns = Arrays.asList();
                break;
        }
        if (values != null) {
            for (String key : values.keySet()) {
                if (!allowedColumns.contains(key)) {
                    throw new IllegalArgumentException("Invalid column " + key);
                }
            }
        }

        final Context context = getContext();
        final Intent intent = new Intent(method, null, context, PermissionActivity.class);
        intent.putExtras(extras);
        return PendingIntent.getActivity(context, PermissionActivity.REQUEST_CODE, intent,
                FLAG_ONE_SHOT | FLAG_CANCEL_CURRENT | FLAG_IMMUTABLE);
    }

    /**
     * @return true if the given Files uri has media_type=MEDIA_TYPE_SUBTITLE
     */
    private boolean isSubtitleFile(Uri uri) {
        final LocalCallingIdentity tokenInner = clearLocalCallingIdentity();
        try (Cursor cursor = queryForSingleItem(uri, new String[]{FileColumns.MEDIA_TYPE}, null,
                null, null)) {
            return cursor.getInt(0) == FileColumns.MEDIA_TYPE_SUBTITLE;
        } catch (FileNotFoundException e) {
            Log.e(TAG, "Couldn't find database row for requested uri " + uri, e);
        } finally {
            restoreLocalCallingIdentity(tokenInner);
        }
        return false;
    }

    /**
     * Ensure that all local databases have a custom collator registered for the
     * given {@link ULocale} locale.
     *
     * @return the corresponding custom collation name to be used in
     *         {@code ORDER BY} clauses.
     */
    private @NonNull String ensureCustomCollator(@NonNull String locale) {
        // Quick check that requested locale looks reasonable
        new ULocale(locale);

        final String collationName = "custom_" + locale.replaceAll("[^a-zA-Z]", "");
        synchronized (mCustomCollators) {
            if (!mCustomCollators.contains(collationName)) {
                for (DatabaseHelper helper : new DatabaseHelper[] {
                        mInternalDatabase,
                        mExternalDatabase
                }) {
                    helper.runWithoutTransaction((db) -> {
                        db.execPerConnectionSQL("SELECT icu_load_collation(?, ?);",
                                new String[] { locale, collationName });
                        return null;
                    });
                }
                mCustomCollators.add(collationName);
            }
        }
        return collationName;
    }

    private int pruneThumbnails(@NonNull SQLiteDatabase db, @NonNull CancellationSignal signal) {
        int prunedCount = 0;

        // Determine all known media items
        final LongArray knownIds = new LongArray();
        try (Cursor c = db.query(true, "files", new String[] { BaseColumns._ID },
                null, null, null, null, null, null, signal)) {
            while (c.moveToNext()) {
                knownIds.add(c.getLong(0));
            }
        }

        final long[] knownIdsRaw = knownIds.toArray();
        Arrays.sort(knownIdsRaw);

        for (MediaVolume volume : mVolumeCache.getExternalVolumes()) {
            final List<File> thumbDirs;
            try {
                thumbDirs = getThumbnailDirectories(volume);
            } catch (FileNotFoundException e) {
                Log.w(TAG, "Failed to resolve volume " + volume.getName(), e);
                continue;
            }

            // Reconcile all thumbnails, deleting stale items
            for (File thumbDir : thumbDirs) {
                // Possibly bail before digging into each directory
                signal.throwIfCanceled();

                final File[] files = thumbDir.listFiles();
                for (File thumbFile : (files != null) ? files : new File[0]) {
                    if (Objects.equals(thumbFile.getName(), FILE_DATABASE_UUID)) continue;
                    final String name = FileUtils.extractFileName(thumbFile.getName());
                    try {
                        final long id = Long.parseLong(name);
                        if (Arrays.binarySearch(knownIdsRaw, id) >= 0) {
                            // Thumbnail belongs to known media, keep it
                            continue;
                        }
                    } catch (NumberFormatException e) {
                    }

                    Log.v(TAG, "Deleting stale thumbnail " + thumbFile);
                    deleteAndInvalidate(thumbFile);
                    prunedCount++;
                }
            }
        }

        // Also delete stale items from legacy tables
        db.execSQL("delete from thumbnails "
                + "where image_id not in (select _id from images)");
        db.execSQL("delete from videothumbnails "
                + "where video_id not in (select _id from video)");

        return prunedCount;
    }

    abstract class Thumbnailer {
        final String directoryName;

        public Thumbnailer(String directoryName) {
            this.directoryName = directoryName;
        }

        private File getThumbnailFile(Uri uri) throws IOException {
            final String volumeName = resolveVolumeName(uri);
            final File volumePath = getVolumePath(volumeName);
            return FileUtils.buildPath(volumePath, directoryName,
                    DIRECTORY_THUMBNAILS, ContentUris.parseId(uri) + ".jpg");
        }

        public abstract Bitmap getThumbnailBitmap(Uri uri, CancellationSignal signal)
                throws IOException;

        public ParcelFileDescriptor ensureThumbnail(Uri uri, CancellationSignal signal)
                throws IOException {
            // First attempt to fast-path by opening the thumbnail; if it
            // doesn't exist we fall through to create it below
            final File thumbFile = getThumbnailFile(uri);
            try {
                return FileUtils.openSafely(thumbFile,
                        ParcelFileDescriptor.MODE_READ_ONLY);
            } catch (FileNotFoundException ignored) {
            }

            final File thumbDir = thumbFile.getParentFile();
            thumbDir.mkdirs();

            // When multiple threads race for the same thumbnail, the second
            // thread could return a file with a thumbnail still in
            // progress. We could add heavy per-ID locking to mitigate this
            // rare race condition, but it's simpler to have both threads
            // generate the same thumbnail using temporary files and rename
            // them into place once finished.
            final File thumbTempFile = File.createTempFile("thumb", null, thumbDir);

            ParcelFileDescriptor thumbWrite = null;
            ParcelFileDescriptor thumbRead = null;
            try {
                // Open our temporary file twice: once for local writing, and
                // once for remote reading. Both FDs point at the same
                // underlying inode on disk, so they're stable across renames
                // to avoid race conditions between threads.
                thumbWrite = FileUtils.openSafely(thumbTempFile,
                        ParcelFileDescriptor.MODE_WRITE_ONLY | ParcelFileDescriptor.MODE_CREATE);
                thumbRead = FileUtils.openSafely(thumbTempFile,
                        ParcelFileDescriptor.MODE_READ_ONLY);

                final Bitmap thumbnail = getThumbnailBitmap(uri, signal);
                thumbnail.compress(Bitmap.CompressFormat.JPEG, 90,
                        new FileOutputStream(thumbWrite.getFileDescriptor()));

                try {
                    // Use direct syscall for better failure logs
                    Os.rename(thumbTempFile.getAbsolutePath(), thumbFile.getAbsolutePath());
                } catch (ErrnoException e) {
                    e.rethrowAsIOException();
                }

                // Everything above went peachy, so return a duplicate of our
                // already-opened read FD to keep our finally logic below simple
                return thumbRead.dup();

            } finally {
                // Regardless of success or failure, try cleaning up any
                // remaining temporary file and close all our local FDs
                FileUtils.closeQuietly(thumbWrite);
                FileUtils.closeQuietly(thumbRead);
                deleteAndInvalidate(thumbTempFile);
            }
        }

        public void invalidateThumbnail(Uri uri) throws IOException {
            deleteAndInvalidate(getThumbnailFile(uri));
        }
    }

    private Thumbnailer mAudioThumbnailer = new Thumbnailer(Environment.DIRECTORY_MUSIC) {
        @Override
        public Bitmap getThumbnailBitmap(Uri uri, CancellationSignal signal) throws IOException {
            return ThumbnailUtils.createAudioThumbnail(queryForDataFile(uri, signal),
                    mThumbSize, signal);
        }
    };

    private Thumbnailer mVideoThumbnailer = new Thumbnailer(Environment.DIRECTORY_MOVIES) {
        @Override
        public Bitmap getThumbnailBitmap(Uri uri, CancellationSignal signal) throws IOException {
            return ThumbnailUtils.createVideoThumbnail(queryForDataFile(uri, signal),
                    mThumbSize, signal);
        }
    };

    private Thumbnailer mImageThumbnailer = new Thumbnailer(Environment.DIRECTORY_PICTURES) {
        @Override
        public Bitmap getThumbnailBitmap(Uri uri, CancellationSignal signal) throws IOException {
            return ThumbnailUtils.createImageThumbnail(queryForDataFile(uri, signal),
                    mThumbSize, signal);
        }
    };

    private List<File> getThumbnailDirectories(MediaVolume volume) throws FileNotFoundException {
        final File volumePath = volume.getPath();
        return Arrays.asList(
                FileUtils.buildPath(volumePath, Environment.DIRECTORY_MUSIC, DIRECTORY_THUMBNAILS),
                FileUtils.buildPath(volumePath, Environment.DIRECTORY_MOVIES, DIRECTORY_THUMBNAILS),
                FileUtils.buildPath(volumePath, Environment.DIRECTORY_PICTURES,
                        DIRECTORY_THUMBNAILS));
    }

    private void invalidateThumbnails(Uri uri) {
        Trace.beginSection("invalidateThumbnails");
        try {
            invalidateThumbnailsInternal(uri);
        } finally {
            Trace.endSection();
        }
    }

    private void invalidateThumbnailsInternal(Uri uri) {
        final long id = ContentUris.parseId(uri);
        try {
            mAudioThumbnailer.invalidateThumbnail(uri);
            mVideoThumbnailer.invalidateThumbnail(uri);
            mImageThumbnailer.invalidateThumbnail(uri);
        } catch (IOException ignored) {
        }

        final DatabaseHelper helper;
        try {
            helper = getDatabaseForUri(uri);
        } catch (VolumeNotFoundException e) {
            Log.w(TAG, e);
            return;
        }

        helper.runWithTransaction((db) -> {
            final String idString = Long.toString(id);
            try (Cursor c = db.rawQuery("select _data from thumbnails where image_id=?"
                    + " union all select _data from videothumbnails where video_id=?",
                    new String[] { idString, idString })) {
                while (c.moveToNext()) {
                    String path = c.getString(0);
                    deleteIfAllowed(uri, Bundle.EMPTY, path);
                }
            }

            db.execSQL("delete from thumbnails where image_id=?", new String[] { idString });
            db.execSQL("delete from videothumbnails where video_id=?", new String[] { idString });
            return null;
        });
    }

    /**
     * @deprecated all operations should be routed through the overload that
     *             accepts a {@link Bundle} of extras.
     */
    @Override
    @Deprecated
    public int update(Uri uri, ContentValues values, String selection, String[] selectionArgs) {
        return update(uri, values,
                DatabaseUtils.createSqlQueryBundle(selection, selectionArgs, null));
    }

    @Override
    public int update(@NonNull Uri uri, @Nullable ContentValues values,
            @Nullable Bundle extras) {
        Trace.beginSection("update");
        try {
            return updateInternal(uri, values, extras);
        } catch (FallbackException e) {
            return e.translateForUpdateDelete(getCallingPackageTargetSdkVersion());
        } finally {
            Trace.endSection();
        }
    }

    private int updateInternal(@NonNull Uri uri, @Nullable ContentValues initialValues,
            @Nullable Bundle extras) throws FallbackException {
        final String volumeName = getVolumeName(uri);
        PulledMetrics.logVolumeAccessViaMediaProvider(getCallingUidOrSelf(), volumeName);

        extras = (extras != null) ? extras : new Bundle();
        // REDACTED_URI_BUNDLE_KEY extra should only be set inside MediaProvider.
        extras.remove(QUERY_ARG_REDACTED_URI);

        if (isRedactedUri(uri)) {
            // we don't support update on redacted uris.
            return 0;
        }

        // Related items are only considered for new media creation, and they
        // can't be leveraged to move existing content into blocked locations
        extras.remove(QUERY_ARG_RELATED_URI);
        // INCLUDED_DEFAULT_DIRECTORIES extra should only be set inside MediaProvider.
        extras.remove(INCLUDED_DEFAULT_DIRECTORIES);

        final String userWhere = extras.getString(QUERY_ARG_SQL_SELECTION);
        final String[] userWhereArgs = extras.getStringArray(QUERY_ARG_SQL_SELECTION_ARGS);

        // Limit the hacky workaround to camera targeting Q and below, to allow newer versions
        // of camera that does the right thing to work correctly.
        if ("com.google.android.GoogleCamera".equals(getCallingPackageOrSelf())
                && getCallingPackageTargetSdkVersion() <= Build.VERSION_CODES.Q) {
            if (matchUri(uri, false) == IMAGES_MEDIA_ID) {
                Log.w(TAG, "Working around app bug in b/111966296");
                uri = MediaStore.Files.getContentUri("external", ContentUris.parseId(uri));
            } else if (matchUri(uri, false) == VIDEO_MEDIA_ID) {
                Log.w(TAG, "Working around app bug in b/112246630");
                uri = MediaStore.Files.getContentUri("external", ContentUris.parseId(uri));
            }
        }

        uri = safeUncanonicalize(uri);

        int count;

        final int targetSdkVersion = getCallingPackageTargetSdkVersion();
        final boolean allowHidden = isCallingPackageAllowedHidden();
        final int match = matchUri(uri, allowHidden);
        final DatabaseHelper helper = getDatabaseForUri(uri);

        switch (match) {
            case AUDIO_PLAYLISTS_ID_MEMBERS_ID:
                extras.putString(QUERY_ARG_SQL_SELECTION,
                        BaseColumns._ID + "=" + uri.getPathSegments().get(5));
                // fall-through
            case AUDIO_PLAYLISTS_ID_MEMBERS: {
                final long playlistId = Long.parseLong(uri.getPathSegments().get(3));
                final Uri playlistUri = ContentUris.withAppendedId(
                        MediaStore.Audio.Playlists.getContentUri(volumeName), playlistId);
                if (uri.getBooleanQueryParameter("move", false)) {
                    // Convert explicit request into query; sigh, moveItem()
                    // uses zero-based indexing instead of one-based indexing
                    final int from = Integer.parseInt(uri.getPathSegments().get(5)) + 1;
                    final int to = initialValues.getAsInteger(Playlists.Members.PLAY_ORDER) + 1;
                    extras.putString(QUERY_ARG_SQL_SELECTION,
                            Playlists.Members.PLAY_ORDER + "=" + from);
                    initialValues.put(Playlists.Members.PLAY_ORDER, to);
                }

                // Playlist contents are always persisted directly into playlist
                // files on disk to ensure that we can reliably migrate between
                // devices and recover from database corruption
                final int index;
                if (initialValues.containsKey(Playlists.Members.PLAY_ORDER)) {
                    index = movePlaylistMembers(playlistUri, initialValues, extras);
                } else {
                    index = resolvePlaylistIndex(playlistUri, extras);
                }
                if (initialValues.containsKey(Playlists.Members.AUDIO_ID)) {
                    final Bundle queryArgs = new Bundle();
                    queryArgs.putString(QUERY_ARG_SQL_SELECTION,
                            Playlists.Members.PLAY_ORDER + "=" + (index + 1));
                    removePlaylistMembers(playlistUri, queryArgs);

                    final ContentValues values = new ContentValues();
                    values.put(Playlists.Members.AUDIO_ID,
                            initialValues.getAsString(Playlists.Members.AUDIO_ID));
                    values.put(Playlists.Members.PLAY_ORDER, (index + 1));
                    addPlaylistMembers(playlistUri, values);
                }

                acceptWithExpansion(helper::notifyUpdate, volumeName, playlistId,
                        FileColumns.MEDIA_TYPE_PLAYLIST, false);
                return 1;
            }
        }

        final SQLiteQueryBuilder qb = getQueryBuilder(TYPE_UPDATE, match, uri, extras, null);

        // Give callers interacting with a specific media item a chance to
        // escalate access if they don't already have it
        switch (match) {
            case AUDIO_MEDIA_ID:
            case VIDEO_MEDIA_ID:
            case IMAGES_MEDIA_ID:
                enforceCallingPermission(uri, extras, true);
        }

        boolean triggerInvalidate = false;
        boolean triggerScan = false;
        boolean isUriPublished = false;
        if (initialValues != null) {
            // IDs are forever; nobody should be editing them
            initialValues.remove(MediaColumns._ID);

            // Expiration times are hard-coded; let's derive them
            FileUtils.computeDateExpires(initialValues);

            // Ignore or augment incoming raw filesystem paths
            for (String column : sDataColumns.keySet()) {
                if (!initialValues.containsKey(column)) continue;

                if (isCallingPackageSelf() || isCallingPackageLegacyWrite()) {
                    // Mutation allowed
                } else {
                    Log.w(TAG, "Ignoring mutation of  " + column + " from "
                            + getCallingPackageOrSelf());
                    initialValues.remove(column);
                }
            }

            // Enforce allowed ownership transfers
            if (initialValues.containsKey(MediaColumns.OWNER_PACKAGE_NAME)) {
                if (isCallingPackageSelf() || isCallingPackageShell()) {
                    // When the caller is the media scanner or the shell, we let
                    // them change ownership however they see fit; nothing to do
                } else if (isCallingPackageDelegator()) {
                    // When the caller is a delegator, allow them to shift
                    // ownership only when current owner, or when ownerless
                    final String currentOwner;
                    final String proposedOwner = initialValues
                            .getAsString(MediaColumns.OWNER_PACKAGE_NAME);
                    final Uri genericUri = MediaStore.Files.getContentUri(volumeName,
                            ContentUris.parseId(uri));
                    try (Cursor c = queryForSingleItem(genericUri,
                            new String[] { MediaColumns.OWNER_PACKAGE_NAME }, null, null, null)) {
                        currentOwner = c.getString(0);
                    } catch (FileNotFoundException e) {
                        throw new IllegalStateException(e);
                    }
                    final boolean transferAllowed = (currentOwner == null)
                            || Arrays.asList(getSharedPackagesForPackage(getCallingPackageOrSelf()))
                                    .contains(currentOwner);
                    if (transferAllowed) {
                        Log.v(TAG, "Ownership transfer from " + currentOwner + " to "
                                + proposedOwner + " allowed");
                    } else {
                        Log.w(TAG, "Ownership transfer from " + currentOwner + " to "
                                + proposedOwner + " blocked");
                        initialValues.remove(MediaColumns.OWNER_PACKAGE_NAME);
                    }
                } else {
                    // Otherwise no ownership changes are allowed
                    initialValues.remove(MediaColumns.OWNER_PACKAGE_NAME);
                }
            }

            if (!isCallingPackageSelf()) {
                Trace.beginSection("filter");

                // We default to filtering mutable columns, except when we know
                // the single item being updated is pending; when it's finally
                // published we'll overwrite these values.
                final Uri finalUri = uri;
                final Supplier<Boolean> isPending = new CachedSupplier<>(() -> {
                    return isPending(finalUri);
                });

                // Column values controlled by media scanner aren't writable by
                // apps, since any edits here don't reflect the metadata on
                // disk, and they'd be overwritten during a rescan.
                for (String column : new ArraySet<>(initialValues.keySet())) {
                    if (sMutableColumns.contains(column)) {
                        // Mutation normally allowed
                    } else if (isPending.get()) {
                        // Mutation relaxed while pending
                    } else {
                        Log.w(TAG, "Ignoring mutation of " + column + " from "
                                + getCallingPackageOrSelf());
                        initialValues.remove(column);
                        triggerScan = true;
                    }

                    // If we're publishing this item, perform a blocking scan to
                    // make sure metadata is updated
                    if (MediaColumns.IS_PENDING.equals(column)) {
                        triggerScan = true;
                        isUriPublished = true;
                        // Explicitly clear columns used to ignore no-op scans,
                        // since we need to force a scan on publish
                        initialValues.putNull(MediaColumns.DATE_MODIFIED);
                        initialValues.putNull(MediaColumns.SIZE);
                    }
                }

                Trace.endSection();
            }

            if ("files".equals(qb.getTables())) {
                maybeMarkAsDownload(initialValues);
            }

            // We no longer track location metadata
            if (initialValues.containsKey(ImageColumns.LATITUDE)) {
                initialValues.putNull(ImageColumns.LATITUDE);
            }
            if (initialValues.containsKey(ImageColumns.LONGITUDE)) {
                initialValues.putNull(ImageColumns.LONGITUDE);
            }
            if (getCallingPackageTargetSdkVersion() <= Build.VERSION_CODES.Q) {
                // These columns are removed in R.
                if (initialValues.containsKey("primary_directory")) {
                    initialValues.remove("primary_directory");
                }
                if (initialValues.containsKey("secondary_directory")) {
                    initialValues.remove("secondary_directory");
                }
            }
        }

        // If we're not updating anything, then we can skip
        if (initialValues.isEmpty()) return 0;

        final boolean isThumbnail;
        switch (match) {
            case IMAGES_THUMBNAILS:
            case IMAGES_THUMBNAILS_ID:
            case VIDEO_THUMBNAILS:
            case VIDEO_THUMBNAILS_ID:
            case AUDIO_ALBUMART:
            case AUDIO_ALBUMART_ID:
                isThumbnail = true;
                break;
            default:
                isThumbnail = false;
                break;
        }

        switch (match) {
            case AUDIO_PLAYLISTS:
            case AUDIO_PLAYLISTS_ID:
                // Playlist names are stored as display names, but leave
                // values untouched if the caller is ModernMediaScanner
                if (!isCallingPackageSelf()) {
                    if (initialValues.containsKey(Playlists.NAME)) {
                        initialValues.put(MediaColumns.DISPLAY_NAME,
                                initialValues.getAsString(Playlists.NAME));
                    }
                    if (!initialValues.containsKey(MediaColumns.MIME_TYPE)) {
                        initialValues.put(MediaColumns.MIME_TYPE, "audio/mpegurl");
                    }
                }
                break;
        }

        // If we're touching columns that would change placement of a file,
        // blend in current values and recalculate path
        final boolean allowMovement = extras.getBoolean(MediaStore.QUERY_ARG_ALLOW_MOVEMENT,
                !isCallingPackageSelf());
        if (containsAny(initialValues.keySet(), sPlacementColumns)
                && !initialValues.containsKey(MediaColumns.DATA)
                && !isThumbnail
                && allowMovement) {
            Trace.beginSection("movement");

            // We only support movement under well-defined collections
            switch (match) {
                case AUDIO_MEDIA_ID:
                case AUDIO_PLAYLISTS_ID:
                case VIDEO_MEDIA_ID:
                case IMAGES_MEDIA_ID:
                case DOWNLOADS_ID:
                case FILES_ID:
                    break;
                default:
                    throw new IllegalArgumentException("Movement of " + uri
                            + " which isn't part of well-defined collection not allowed");
            }

            final LocalCallingIdentity token = clearLocalCallingIdentity();
            final Uri genericUri = MediaStore.Files.getContentUri(volumeName,
                    ContentUris.parseId(uri));
            try (Cursor c = queryForSingleItem(genericUri,
                    sPlacementColumns.toArray(new String[0]), userWhere, userWhereArgs, null)) {
                for (int i = 0; i < c.getColumnCount(); i++) {
                    final String column = c.getColumnName(i);
                    if (!initialValues.containsKey(column)) {
                        initialValues.put(column, c.getString(i));
                    }
                }
            } catch (FileNotFoundException e) {
                throw new IllegalStateException(e);
            } finally {
                restoreLocalCallingIdentity(token);
            }

            // Regenerate path using blended values; this will throw if caller
            // is attempting to place file into invalid location
            final String beforePath = initialValues.getAsString(MediaColumns.DATA);
            final String beforeVolume = extractVolumeName(beforePath);
            final String beforeOwner = extractPathOwnerPackageName(beforePath);

            initialValues.remove(MediaColumns.DATA);
            ensureNonUniqueFileColumns(match, uri, extras, initialValues, beforePath);

            final String probePath = initialValues.getAsString(MediaColumns.DATA);
            final String probeVolume = extractVolumeName(probePath);
            final String probeOwner = extractPathOwnerPackageName(probePath);
            if (Objects.equals(beforePath, probePath)) {
                Log.d(TAG, "Identical paths " + beforePath + "; not moving");
            } else if (!Objects.equals(beforeVolume, probeVolume)) {
                throw new IllegalArgumentException("Changing volume from " + beforePath + " to "
                        + probePath + " not allowed");
            } else if (!isUpdateAllowedForOwnedPath(beforeOwner, probeOwner, beforePath,
                    probePath)) {
                throw new IllegalArgumentException("Changing ownership from " + beforePath + " to "
                        + probePath + " not allowed");
            } else {
                // Now that we've confirmed an actual movement is taking place,
                // ensure we have a unique destination
                initialValues.remove(MediaColumns.DATA);
                ensureUniqueFileColumns(match, uri, extras, initialValues, beforePath);

                String afterPath = initialValues.getAsString(MediaColumns.DATA);

                if (isCrossUserEnabled()) {
                    String afterVolume = extractVolumeName(afterPath);
                    String afterVolumePath =  extractVolumePath(afterPath);
                    String beforeVolumePath = extractVolumePath(beforePath);

                    if (MediaStore.VOLUME_EXTERNAL_PRIMARY.equals(beforeVolume)
                            && beforeVolume.equals(afterVolume)
                            && !beforeVolumePath.equals(afterVolumePath)) {
                        // On cross-user enabled devices, it can happen that a rename intended as
                        // /storage/emulated/999/foo -> /storage/emulated/999/foo can end up as
                        // /storage/emulated/999/foo -> /storage/emulated/0/foo. We now fix-up
                        afterPath = afterPath.replaceFirst(afterVolumePath, beforeVolumePath);
                    }
                }

                Log.d(TAG, "Moving " + beforePath + " to " + afterPath);
                try {
                    Os.rename(beforePath, afterPath);
                    invalidateFuseDentry(beforePath);
                    invalidateFuseDentry(afterPath);
                } catch (ErrnoException e) {
                    if (e.errno == OsConstants.ENOENT) {
                        Log.d(TAG, "Missing file at " + beforePath + "; continuing anyway");
                    } else {
                        throw new IllegalStateException(e);
                    }
                }
                initialValues.put(MediaColumns.DATA, afterPath);

                // Some indexed metadata may have been derived from the path on
                // disk, so scan this item again to update it
                triggerScan = true;
            }

            Trace.endSection();
        }

        assertPrivatePathNotInValues(initialValues);

        // Make sure any updated paths look consistent
        assertFileColumnsConsistent(match, uri, initialValues);

        if (initialValues.containsKey(FileColumns.DATA)) {
            // If we're changing paths, invalidate any thumbnails
            triggerInvalidate = true;

            // If the new file exists, trigger a scan to adjust any metadata
            // that might be derived from the path
            final String data = initialValues.getAsString(FileColumns.DATA);
            if (!TextUtils.isEmpty(data) && new File(data).exists()) {
                triggerScan = true;
            }
        }

        // If we're already doing this update from an internal scan, no need to
        // kick off another no-op scan
        if (isCallingPackageSelf()) {
            triggerScan = false;
        }

        // Since the update mutation may prevent us from matching items after
        // it's applied, we need to snapshot affected IDs here
        final LongArray updatedIds = new LongArray();
        if (triggerInvalidate || triggerScan) {
            Trace.beginSection("snapshot");
            final LocalCallingIdentity token = clearLocalCallingIdentity();
            try (Cursor c = qb.query(helper, new String[] { FileColumns._ID },
                    userWhere, userWhereArgs, null, null, null, null, null)) {
                while (c.moveToNext()) {
                    updatedIds.add(c.getLong(0));
                }
            } finally {
                restoreLocalCallingIdentity(token);
                Trace.endSection();
            }
        }

        final ContentValues values = new ContentValues(initialValues);
        switch (match) {
            case AUDIO_MEDIA_ID:
            case AUDIO_PLAYLISTS_ID:
            case VIDEO_MEDIA_ID:
            case IMAGES_MEDIA_ID:
            case FILES_ID:
            case DOWNLOADS_ID: {
                FileUtils.computeValuesFromData(values, isFuseThread());
                break;
            }
        }

        if (initialValues.containsKey(FileColumns.MEDIA_TYPE)) {
            final int mediaType = initialValues.getAsInteger(FileColumns.MEDIA_TYPE);
            switch (mediaType) {
                case FileColumns.MEDIA_TYPE_AUDIO: {
                    computeAudioLocalizedValues(values);
                    computeAudioKeyValues(values);
                    break;
                }
            }
        }

        boolean deferScan = false;
        if (triggerScan) {
            if (SdkLevel.isAtLeastS() &&
                    CompatChanges.isChangeEnabled(ENABLE_DEFERRED_SCAN, Binder.getCallingUid())) {
                if (extras.containsKey(QUERY_ARG_DO_ASYNC_SCAN)) {
                    throw new IllegalArgumentException("Unsupported argument " +
                            QUERY_ARG_DO_ASYNC_SCAN + " used in extras");
                }
                deferScan = extras.getBoolean(QUERY_ARG_DEFER_SCAN, false);
                if (deferScan && initialValues.containsKey(MediaColumns.IS_PENDING) &&
                        (initialValues.getAsInteger(MediaColumns.IS_PENDING) == 1)) {
                    // if the scan runs in async, ensure that the database row is excluded in
                    // default query until the metadata is updated by deferred scan.
                    // Apps will still be able to see this database row when queried with
                    // QUERY_ARG_MATCH_PENDING=MATCH_INCLUDE
                    values.put(FileColumns._MODIFIER, FileColumns._MODIFIER_CR_PENDING_METADATA);
                    qb.allowColumn(FileColumns._MODIFIER);
                }
            } else {
                // Allow apps to use QUERY_ARG_DO_ASYNC_SCAN if the device is R or app is targeting
                // targetSDK<=R.
                deferScan = extras.getBoolean(QUERY_ARG_DO_ASYNC_SCAN, false);
            }
        }

        count = updateAllowingReplace(qb, helper, values, userWhere, userWhereArgs);

        // If the caller tried (and failed) to update metadata, the file on disk
        // might have changed, to scan it to collect the latest metadata.
        if (triggerInvalidate || triggerScan) {
            Trace.beginSection("invalidate");
            final LocalCallingIdentity token = clearLocalCallingIdentity();
            try {
                for (int i = 0; i < updatedIds.size(); i++) {
                    final long updatedId = updatedIds.get(i);
                    final Uri updatedUri = Files.getContentUri(volumeName, updatedId);
                    helper.postBackground(() -> {
                        invalidateThumbnails(updatedUri);
                    });

                    if (triggerScan) {
                        try (Cursor c = queryForSingleItem(updatedUri,
                                new String[] { FileColumns.DATA }, null, null, null)) {
                            final File file = new File(c.getString(0));
                            final boolean notifyTranscodeHelper = isUriPublished;
                            if (deferScan) {
                                helper.postBackground(() -> {
                                    scanFileAsMediaProvider(file, REASON_DEMAND);
                                    if (notifyTranscodeHelper) {
                                        notifyTranscodeHelperOnUriPublished(updatedUri);
                                    }
                                });
                            } else {
                                helper.postBlocking(() -> {
                                    scanFileAsMediaProvider(file, REASON_DEMAND);
                                    if (notifyTranscodeHelper) {
                                        notifyTranscodeHelperOnUriPublished(updatedUri);
                                    }
                                });
                            }
                        } catch (Exception e) {
                            Log.w(TAG, "Failed to update metadata for " + updatedUri, e);
                        }
                    }
                }
            } finally {
                restoreLocalCallingIdentity(token);
                Trace.endSection();
            }
        }

        return count;
    }

    private boolean isUpdateAllowedForOwnedPath(@Nullable String srcOwner,
            @Nullable String destOwner, @NonNull String srcPath, @NonNull String destPath) {
        // 1. Allow if the update is within owned path
        // update() from /sdcard/Android/media/com.foo/ABC/image.jpeg to
        // /sdcard/Android/media/com.foo/XYZ/image.jpeg - Allowed
        if(Objects.equals(srcOwner, destOwner)) {
            return true;
        }

        // 2. Check if the calling package is a special app which has global access
        if (isCallingPackageManager() ||
                (canAccessMediaFile(srcPath, /* excludeNonSystemGallery */ true) &&
                        (canAccessMediaFile(destPath, /* excludeNonSystemGallery */ true)))) {
            return true;
        }

        // 3. Allow update from srcPath if the source is not a owned path or calling package is the
        // owner of the source path or calling package shares the UID with the owner of the source
        // path
        // update() from /sdcard/DCIM/Foo.jpeg - Allowed
        // update() from /sdcard/Android/media/com.foo/image.jpeg - Allowed for
        // callingPackage=com.foo, not allowed for callingPackage=com.bar
        final boolean isSrcUpdateAllowed = srcOwner == null
                || isCallingIdentitySharedPackageName(srcOwner);

        // 4. Allow update to dstPath if the destination is not a owned path or calling package is
        // the owner of the destination path or calling package shares the UID with the owner of the
        // destination path
        // update() to /sdcard/Pictures/image.jpeg - Allowed
        // update() to /sdcard/Android/media/com.foo/image.jpeg - Allowed for
        // callingPackage=com.foo, not allowed for callingPackage=com.bar
        final boolean isDestUpdateAllowed = destOwner == null
                || isCallingIdentitySharedPackageName(destOwner);

        return isSrcUpdateAllowed && isDestUpdateAllowed;
    }

    private void notifyTranscodeHelperOnUriPublished(Uri uri) {
        BackgroundThread.getExecutor().execute(() -> {
            final LocalCallingIdentity token = clearLocalCallingIdentity();
            try {
                mTranscodeHelper.onUriPublished(uri);
            } finally {
                restoreLocalCallingIdentity(token);
            }
        });
    }

    private void notifyTranscodeHelperOnFileOpen(String path, String ioPath, int uid,
            int transformsReason) {
        BackgroundThread.getExecutor().execute(() -> {
            final LocalCallingIdentity token = clearLocalCallingIdentity();
            try {
                mTranscodeHelper.onFileOpen(path, ioPath, uid, transformsReason);
            } finally {
                restoreLocalCallingIdentity(token);
            }
        });
    }

    /**
     * Update row(s) that match {@code userWhere} in MediaProvider database with {@code values}.
     * Treats update as replace for updates with conflicts.
     */
    private int updateAllowingReplace(@NonNull SQLiteQueryBuilder qb,
            @NonNull DatabaseHelper helper, @NonNull ContentValues values, String userWhere,
            String[] userWhereArgs) throws SQLiteConstraintException {
        return helper.runWithTransaction((db) -> {
            try {
                return qb.update(helper, values, userWhere, userWhereArgs);
            } catch (SQLiteConstraintException e) {
                // b/155320967 Apps sometimes create a file via file path and then update another
                // explicitly inserted db row to this file. We have to resolve this update with a
                // replace.

                if (getCallingPackageTargetSdkVersion() >= Build.VERSION_CODES.R) {
                    // We don't support replace for non-legacy apps. Non legacy apps should have
                    // clearer interactions with MediaProvider.
                    throw e;
                }

                final String path = values.getAsString(FileColumns.DATA);

                // We will only handle UNIQUE constraint error for FileColumns.DATA. We will not try
                // update and replace if no file exists for conflicting db row.
                if (path == null || !new File(path).exists()) {
                    throw e;
                }

                final Uri uri = FileUtils.getContentUriForPath(path);
                final boolean allowHidden = isCallingPackageAllowedHidden();
                // The db row which caused UNIQUE constraint error may not match all column values
                // of the given queryBuilder, hence using a generic queryBuilder with Files uri.
                Bundle extras = new Bundle();
                extras.putInt(QUERY_ARG_MATCH_PENDING, MATCH_INCLUDE);
                extras.putInt(QUERY_ARG_MATCH_TRASHED, MATCH_INCLUDE);
                final SQLiteQueryBuilder qbForReplace = getQueryBuilder(TYPE_DELETE,
                        matchUri(uri, allowHidden), uri, extras, null);
                final long rowId = getIdIfPathOwnedByPackages(qbForReplace, helper, path,
                        getSharedPackages());

                if (rowId != -1 && qbForReplace.delete(helper, "_id=?",
                        new String[] {Long.toString(rowId)}) == 1) {
                    Log.i(TAG, "Retrying database update after deleting conflicting entry");
                    return qb.update(helper, values, userWhere, userWhereArgs);
                }
                // Rethrow SQLiteConstraintException if app doesn't own the conflicting db row.
                throw e;
            }
        });
    }

    /**
     * Update the internal table of {@link MediaStore.Audio.Playlists.Members}
     * by parsing the playlist file on disk and resolving it against scanned
     * audio items.
     * <p>
     * When a playlist references a missing audio item, the associated
     * {@link Playlists.Members#PLAY_ORDER} is skipped, leaving a gap to ensure
     * that the playlist entry is retained to avoid user data loss.
     */
    private void resolvePlaylistMembers(@NonNull Uri playlistUri) {
        Trace.beginSection("resolvePlaylistMembers");
        try {
            final DatabaseHelper helper;
            try {
                helper = getDatabaseForUri(playlistUri);
            } catch (VolumeNotFoundException e) {
                throw e.rethrowAsIllegalArgumentException();
            }

            helper.runWithTransaction((db) -> {
                resolvePlaylistMembersInternal(playlistUri, db);
                return null;
            });
        } finally {
            Trace.endSection();
        }
    }

    private void resolvePlaylistMembersInternal(@NonNull Uri playlistUri,
            @NonNull SQLiteDatabase db) {
        try {
            // Refresh playlist members based on what we parse from disk
            final long playlistId = ContentUris.parseId(playlistUri);
            final Map<String, Long> membersMap = getAllPlaylistMembers(playlistId);
            db.delete("audio_playlists_map", "playlist_id=" + playlistId, null);

            final Path playlistPath = queryForDataFile(playlistUri, null).toPath();
            final Playlist playlist = new Playlist();
            playlist.read(playlistPath.toFile());

            final List<Path> members = playlist.asList();
            for (int i = 0; i < members.size(); i++) {
                try {
                    final Path audioPath = playlistPath.getParent().resolve(members.get(i));
                    final long audioId = queryForPlaylistMember(audioPath, membersMap);

                    final ContentValues values = new ContentValues();
                    values.put(Playlists.Members.PLAY_ORDER, i + 1);
                    values.put(Playlists.Members.PLAYLIST_ID, playlistId);
                    values.put(Playlists.Members.AUDIO_ID, audioId);
                    db.insert("audio_playlists_map", null, values);
                } catch (IOException e) {
                    Log.w(TAG, "Failed to resolve playlist member", e);
                }
            }
        } catch (IOException e) {
            Log.w(TAG, "Failed to refresh playlist", e);
        }
    }

    private Map<String, Long> getAllPlaylistMembers(long playlistId) {
        final Map<String, Long> membersMap = new ArrayMap<>();

        final Uri uri = Playlists.Members.getContentUri(MediaStore.VOLUME_EXTERNAL, playlistId);
        final String[] projection = new String[] {
                Playlists.Members.DATA,
                Playlists.Members.AUDIO_ID
        };
        try (Cursor c = query(uri, projection, null, null)) {
            if (c == null) {
                Log.e(TAG, "Cursor is null, failed to create cached playlist member info.");
                return membersMap;
            }
            while (c.moveToNext()) {
                membersMap.put(c.getString(0), c.getLong(1));
            }
        }
        return membersMap;
    }

    /**
     * Make two attempts to query this playlist member: first based on the exact
     * path, and if that fails, fall back to picking a single item matching the
     * display name. When there are multiple items with the same display name,
     * we can't resolve between them, and leave this member unresolved.
     */
    private long queryForPlaylistMember(@NonNull Path path, @NonNull Map<String, Long> membersMap)
            throws IOException {
        final String data = path.toFile().getCanonicalPath();
        if (membersMap.containsKey(data)) {
            return membersMap.get(data);
        }
        final Uri audioUri = Audio.Media.getContentUri(MediaStore.VOLUME_EXTERNAL);
        try (Cursor c = queryForSingleItem(audioUri,
                new String[] { BaseColumns._ID }, MediaColumns.DATA + "=?",
                new String[] { data }, null)) {
            return c.getLong(0);
        } catch (FileNotFoundException ignored) {
        }
        try (Cursor c = queryForSingleItem(audioUri,
                new String[] { BaseColumns._ID }, MediaColumns.DISPLAY_NAME + "=?",
                new String[] { path.toFile().getName() }, null)) {
            return c.getLong(0);
        } catch (FileNotFoundException ignored) {
        }
        throw new FileNotFoundException();
    }

    /**
     * Add the given audio item to the given playlist. Defaults to adding at the
     * end of the playlist when no {@link Playlists.Members#PLAY_ORDER} is
     * defined.
     */
    private long addPlaylistMembers(@NonNull Uri playlistUri, @NonNull ContentValues values)
            throws FallbackException {
        final long audioId = values.getAsLong(Audio.Playlists.Members.AUDIO_ID);
        final String volumeName = MediaStore.VOLUME_INTERNAL.equals(getVolumeName(playlistUri))
                ? MediaStore.VOLUME_INTERNAL : MediaStore.VOLUME_EXTERNAL;
        final Uri audioUri = Audio.Media.getContentUri(volumeName, audioId);

        Integer playOrder = values.getAsInteger(Playlists.Members.PLAY_ORDER);
        playOrder = (playOrder != null) ? (playOrder - 1) : Integer.MAX_VALUE;

        try {
            final File playlistFile = queryForDataFile(playlistUri, null);
            final File audioFile = queryForDataFile(audioUri, null);

            final Playlist playlist = new Playlist();
            playlist.read(playlistFile);
            playOrder = playlist.add(playOrder,
                    playlistFile.toPath().getParent().relativize(audioFile.toPath()));
            playlist.write(playlistFile);
            invalidateFuseDentry(playlistFile);

            resolvePlaylistMembers(playlistUri);

            // Callers are interested in the actual ID we generated
            final Uri membersUri = Playlists.Members.getContentUri(volumeName,
                    ContentUris.parseId(playlistUri));
            try (Cursor c = query(membersUri, new String[] { BaseColumns._ID },
                    Playlists.Members.PLAY_ORDER + "=" + (playOrder + 1), null, null)) {
                c.moveToFirst();
                return c.getLong(0);
            }
        } catch (IOException e) {
            throw new FallbackException("Failed to update playlist", e,
                    android.os.Build.VERSION_CODES.R);
        }
    }

    private int addPlaylistMembers(@NonNull Uri playlistUri, @NonNull ContentValues[] initialValues)
            throws FallbackException {
        final String volumeName = getVolumeName(playlistUri);
        final String audioVolumeName =
                MediaStore.VOLUME_INTERNAL.equals(volumeName)
                        ? MediaStore.VOLUME_INTERNAL : MediaStore.VOLUME_EXTERNAL;

        try {
            final File playlistFile = queryForDataFile(playlistUri, null);
            final Playlist playlist = new Playlist();
            playlist.read(playlistFile);

            for (ContentValues values : initialValues) {
                final long audioId = values.getAsLong(Audio.Playlists.Members.AUDIO_ID);
                final Uri audioUri = Audio.Media.getContentUri(audioVolumeName, audioId);
                final File audioFile = queryForDataFile(audioUri, null);

                Integer playOrder = values.getAsInteger(Playlists.Members.PLAY_ORDER);
                playOrder = (playOrder != null) ? (playOrder - 1) : Integer.MAX_VALUE;
                playlist.add(playOrder,
                        playlistFile.toPath().getParent().relativize(audioFile.toPath()));
            }
            playlist.write(playlistFile);

            resolvePlaylistMembers(playlistUri);
        } catch (IOException e) {
            throw new FallbackException("Failed to update playlist", e,
                    android.os.Build.VERSION_CODES.R);
        }

        return initialValues.length;
    }

    /**
     * Move an audio item within the given playlist.
     */
    private int movePlaylistMembers(@NonNull Uri playlistUri, @NonNull ContentValues values,
            @NonNull Bundle queryArgs) throws FallbackException {
        final int fromIndex = resolvePlaylistIndex(playlistUri, queryArgs);
        final int toIndex = values.getAsInteger(Playlists.Members.PLAY_ORDER) - 1;
        if (fromIndex == -1) {
            throw new FallbackException("Failed to resolve playlist member " + queryArgs,
                    android.os.Build.VERSION_CODES.R);
        }
        try {
            final File playlistFile = queryForDataFile(playlistUri, null);

            final Playlist playlist = new Playlist();
            playlist.read(playlistFile);
            final int finalIndex = playlist.move(fromIndex, toIndex);
            playlist.write(playlistFile);
            invalidateFuseDentry(playlistFile);

            resolvePlaylistMembers(playlistUri);
            return finalIndex;
        } catch (IOException e) {
            throw new FallbackException("Failed to update playlist", e,
                    android.os.Build.VERSION_CODES.R);
        }
    }

    /**
     * Removes an audio item or multiple audio items(if targetSDK<R) from the given playlist.
     */
    private int removePlaylistMembers(@NonNull Uri playlistUri, @NonNull Bundle queryArgs)
            throws FallbackException {
        final int[] indexes = resolvePlaylistIndexes(playlistUri, queryArgs);
        try {
            final File playlistFile = queryForDataFile(playlistUri, null);

            final Playlist playlist = new Playlist();
            playlist.read(playlistFile);
            final int count;
            if (indexes.length == 0) {
                // This means either no playlist members match the query or VolumeNotFoundException
                // was thrown. So we don't have anything to delete.
                count = 0;
            } else {
                count = playlist.removeMultiple(indexes);
            }
            playlist.write(playlistFile);
            invalidateFuseDentry(playlistFile);

            resolvePlaylistMembers(playlistUri);
            return count;
        } catch (IOException e) {
            throw new FallbackException("Failed to update playlist", e,
                    android.os.Build.VERSION_CODES.R);
        }
    }

    /**
     * Remove an audio item from the given playlist since the playlist file or the audio file is
     * already removed.
     */
    private void removePlaylistMembers(int mediaType, long id) {
        final DatabaseHelper helper;
        try {
            helper = getDatabaseForUri(Audio.Media.EXTERNAL_CONTENT_URI);
        } catch (VolumeNotFoundException e) {
            Log.w(TAG, e);
            return;
        }

        helper.runWithTransaction((db) -> {
            final String where;
            if (mediaType == FileColumns.MEDIA_TYPE_PLAYLIST) {
                where = "playlist_id=?";
            } else {
                where = "audio_id=?";
            }
            db.delete("audio_playlists_map", where, new String[] { "" + id });
            return null;
        });
    }

    /**
     * Resolve query arguments that are designed to select specific playlist
     * items using the playlist's {@link Playlists.Members#PLAY_ORDER}.
     *
     * @return an array of the indexes that match the query.
     */
    private int[] resolvePlaylistIndexes(@NonNull Uri playlistUri, @NonNull Bundle queryArgs) {
        final Uri membersUri = Playlists.Members.getContentUri(
                getVolumeName(playlistUri), ContentUris.parseId(playlistUri));

        final DatabaseHelper helper;
        final SQLiteQueryBuilder qb;
        try {
            helper = getDatabaseForUri(membersUri);
            qb = getQueryBuilder(TYPE_DELETE, AUDIO_PLAYLISTS_ID_MEMBERS,
                    membersUri, queryArgs, null);
        } catch (VolumeNotFoundException ignored) {
            return new int[0];
        }

        try (Cursor c = qb.query(helper,
                new String[] { Playlists.Members.PLAY_ORDER }, queryArgs, null)) {
            if ((c.getCount() >= 1) && c.moveToFirst()) {
                int size = c.getCount();
                int[] res = new int[size];
                for (int i = 0; i < size; ++i) {
                    res[i] = c.getInt(0) - 1;
                    c.moveToNext();
                }
                return res;
            } else {
                // Cursor size is 0
                return new int[0];
            }
        }
    }

    /**
     * Resolve query arguments that are designed to select a specific playlist
     * item using its {@link Playlists.Members#PLAY_ORDER}.
     *
     * @return if there's only 1 item that matches the query, returns its index. Returns -1
     * otherwise.
     */
    private int resolvePlaylistIndex(@NonNull Uri playlistUri, @NonNull Bundle queryArgs) {
        int[] indexes = resolvePlaylistIndexes(playlistUri, queryArgs);
        if (indexes.length == 1) {
            return indexes[0];
        }
        return -1;
    }

    private boolean isPickerUri(Uri uri) {
        // TODO(b/188394433): move this method to PickerResolver in the spirit of not
        // adding picker logic to MediaProvider
        final int match = matchUri(uri, /* allowHidden */ isCallingPackageAllowedHidden());
        return match == PICKER_ID;
    }

    public boolean isPickerUnreliableVolumeUri(Uri uri, boolean allowHidden) {
        final int match = matchUri(uri, allowHidden);
        return match == PICKER_UNRELIABLE_VOLUME;
    }

    @Override
    public ParcelFileDescriptor openFile(Uri uri, String mode) throws FileNotFoundException {
        return openFileCommon(uri, mode, /*signal*/ null, /*opts*/ null);
    }

    @Override
    public ParcelFileDescriptor openFile(Uri uri, String mode, CancellationSignal signal)
            throws FileNotFoundException {
        return openFileCommon(uri, mode, signal, /*opts*/ null);
    }

    private ParcelFileDescriptor openFileCommon(Uri uri, String mode, CancellationSignal signal,
            @Nullable Bundle opts)
            throws FileNotFoundException {
        opts = opts == null ? new Bundle() : opts;
        // REDACTED_URI_BUNDLE_KEY extra should only be set inside MediaProvider.
        opts.remove(QUERY_ARG_REDACTED_URI);
        if (isRedactedUri(uri)) {
            opts.putParcelable(QUERY_ARG_REDACTED_URI, uri);
            uri = getUriForRedactedUri(uri);
        }
        uri = safeUncanonicalize(uri);

        if (isPickerUri(uri)) {
            final int callingPid = mCallingIdentity.get().pid;
            final int callingUid = mCallingIdentity.get().uid;
            return mPickerUriResolver.openFile(uri, mode, signal, callingPid, callingUid);
        }

        final boolean allowHidden = isCallingPackageAllowedHidden();
        final int match = matchUri(uri, allowHidden);
        final String volumeName = getVolumeName(uri);

        // Handle some legacy cases where we need to redirect thumbnails
        try {
            switch (match) {
                case AUDIO_ALBUMART_ID: {
                    final long albumId = Long.parseLong(uri.getPathSegments().get(3));
                    final Uri targetUri = ContentUris
                            .withAppendedId(Audio.Albums.getContentUri(volumeName), albumId);
                    return ensureThumbnail(targetUri, signal);
                }
                case AUDIO_ALBUMART_FILE_ID: {
                    final long audioId = Long.parseLong(uri.getPathSegments().get(3));
                    final Uri targetUri = ContentUris
                            .withAppendedId(Audio.Media.getContentUri(volumeName), audioId);
                    return ensureThumbnail(targetUri, signal);
                }
                case VIDEO_MEDIA_ID_THUMBNAIL: {
                    final long videoId = Long.parseLong(uri.getPathSegments().get(3));
                    final Uri targetUri = ContentUris
                            .withAppendedId(Video.Media.getContentUri(volumeName), videoId);
                    return ensureThumbnail(targetUri, signal);
                }
                case IMAGES_MEDIA_ID_THUMBNAIL: {
                    final long imageId = Long.parseLong(uri.getPathSegments().get(3));
                    final Uri targetUri = ContentUris
                            .withAppendedId(Images.Media.getContentUri(volumeName), imageId);
                    return ensureThumbnail(targetUri, signal);
                }
            }
        } finally {
            // We have to log separately here because openFileAndEnforcePathPermissionsHelper calls
            // a public MediaProvider API and so logs the access there.
            PulledMetrics.logVolumeAccessViaMediaProvider(getCallingUidOrSelf(), volumeName);
        }

        return openFileAndEnforcePathPermissionsHelper(uri, match, mode, signal, opts);
    }

    @Override
    public AssetFileDescriptor openTypedAssetFile(Uri uri, String mimeTypeFilter, Bundle opts)
            throws FileNotFoundException {
        return openTypedAssetFileCommon(uri, mimeTypeFilter, opts, null);
    }

    @Override
    public AssetFileDescriptor openTypedAssetFile(Uri uri, String mimeTypeFilter, Bundle opts,
            CancellationSignal signal) throws FileNotFoundException {
        return openTypedAssetFileCommon(uri, mimeTypeFilter, opts, signal);
    }

    private AssetFileDescriptor openTypedAssetFileCommon(Uri uri, String mimeTypeFilter,
            Bundle opts, CancellationSignal signal) throws FileNotFoundException {
        final boolean wantsThumb = (opts != null) && opts.containsKey(ContentResolver.EXTRA_SIZE)
                && StringUtils.startsWithIgnoreCase(mimeTypeFilter, "image/");
        String mode = "r";

        // If request is not for thumbnail and arising from MediaProvider, then check for EXTRA_MODE
        if (opts != null && !wantsThumb && isCallingPackageSelf()) {
            mode = opts.getString(MediaStore.EXTRA_MODE, "r");
        } else if (opts != null) {
            opts.remove(MediaStore.EXTRA_MODE);
        }

        if (opts != null && opts.containsKey(MediaStore.EXTRA_FILE_DESCRIPTOR)) {
            // This is called as part of MediaStore#getOriginalMediaFormatFileDescriptor
            // We don't need to use the |uri| because the input fd already identifies the file and
            // we actually don't have a valid URI, we are going to identify the file via the fd.
            // While identifying the file, we also perform the following security checks.
            // 1. Find the FUSE file with the associated inode
            // 2. Verify that the binder caller opened it
            // 3. Verify the access level the fd is opened with (r/w)
            // 4. Open the original (non-transcoded) file *with* redaction enabled and the access
            // level from #3
            // 5. Return the fd from #4 to the app or throw an exception if any of the conditions
            // are not met
            return getOriginalMediaFormatFileDescriptor(opts);
        }

        // This is needed for thumbnail resolution as it doesn't go through openFileCommon
        if (isPickerUri(uri)) {
            final int callingPid = mCallingIdentity.get().pid;
            final int callingUid = mCallingIdentity.get().uid;
            return mPickerUriResolver.openTypedAssetFile(uri, mimeTypeFilter, opts, signal,
                    callingPid, callingUid);
        }

        // TODO: enforce that caller has access to this uri

        // Offer thumbnail of media, when requested
        if (wantsThumb) {
            final ParcelFileDescriptor pfd = ensureThumbnail(uri, signal);
            return new AssetFileDescriptor(pfd, 0, AssetFileDescriptor.UNKNOWN_LENGTH);
        }

        // Worst case, return the underlying file
        return new AssetFileDescriptor(openFileCommon(uri, mode, signal, opts), 0,
                AssetFileDescriptor.UNKNOWN_LENGTH);
    }

    private ParcelFileDescriptor ensureThumbnail(Uri uri, CancellationSignal signal)
            throws FileNotFoundException {
        final boolean allowHidden = isCallingPackageAllowedHidden();
        final int match = matchUri(uri, allowHidden);

        Trace.beginSection("ensureThumbnail");
        final LocalCallingIdentity token = clearLocalCallingIdentity();
        try {
            switch (match) {
                case AUDIO_ALBUMS_ID: {
                    final String volumeName = MediaStore.getVolumeName(uri);
                    final Uri baseUri = MediaStore.Audio.Media.getContentUri(volumeName);
                    final long albumId = ContentUris.parseId(uri);
                    try (Cursor c = query(baseUri, new String[] { MediaStore.Audio.Media._ID },
                            MediaStore.Audio.Media.ALBUM_ID + "=" + albumId, null, null, signal)) {
                        if (c.moveToFirst()) {
                            final long audioId = c.getLong(0);
                            final Uri targetUri = ContentUris.withAppendedId(baseUri, audioId);
                            return mAudioThumbnailer.ensureThumbnail(targetUri, signal);
                        } else {
                            throw new FileNotFoundException("No media for album " + uri);
                        }
                    }
                }
                case AUDIO_MEDIA_ID:
                    return mAudioThumbnailer.ensureThumbnail(uri, signal);
                case VIDEO_MEDIA_ID:
                    return mVideoThumbnailer.ensureThumbnail(uri, signal);
                case IMAGES_MEDIA_ID:
                    return mImageThumbnailer.ensureThumbnail(uri, signal);
                case FILES_ID:
                case DOWNLOADS_ID: {
                    // When item is referenced in a generic way, resolve to actual type
                    final int mediaType = MimeUtils.resolveMediaType(getType(uri));
                    switch (mediaType) {
                        case FileColumns.MEDIA_TYPE_AUDIO:
                            return mAudioThumbnailer.ensureThumbnail(uri, signal);
                        case FileColumns.MEDIA_TYPE_VIDEO:
                            return mVideoThumbnailer.ensureThumbnail(uri, signal);
                        case FileColumns.MEDIA_TYPE_IMAGE:
                            return mImageThumbnailer.ensureThumbnail(uri, signal);
                        default:
                            throw new FileNotFoundException();
                    }
                }
                default:
                    throw new FileNotFoundException();
            }
        } catch (IOException e) {
            Log.w(TAG, e);
            throw new FileNotFoundException(e.getMessage());
        } finally {
            restoreLocalCallingIdentity(token);
            Trace.endSection();
        }
    }

    /**
     * Update the metadata columns for the image residing at given {@link Uri}
     * by reading data from the underlying image.
     */
    private void updateImageMetadata(ContentValues values, File file) {
        final BitmapFactory.Options bitmapOpts = new BitmapFactory.Options();
        bitmapOpts.inJustDecodeBounds = true;
        BitmapFactory.decodeFile(file.getAbsolutePath(), bitmapOpts);

        values.put(MediaColumns.WIDTH, bitmapOpts.outWidth);
        values.put(MediaColumns.HEIGHT, bitmapOpts.outHeight);
    }

    private void handleInsertedRowForFuse(long rowId) {
        if (isFuseThread()) {
            // Removes restored row ID saved list.
            mCallingIdentity.get().removeDeletedRowId(rowId);
        }
    }

    private void handleUpdatedRowForFuse(@NonNull String oldPath, @NonNull String ownerPackage,
            long oldRowId, long newRowId) {
        if (oldRowId == newRowId) {
            // Update didn't delete or add row ID. We don't need to save row ID or remove saved
            // deleted ID.
            return;
        }

        handleDeletedRowForFuse(oldPath, ownerPackage, oldRowId);
        handleInsertedRowForFuse(newRowId);
    }

    private void handleDeletedRowForFuse(@NonNull String path, @NonNull String ownerPackage,
            long rowId) {
        if (!isFuseThread()) {
            return;
        }

        // Invalidate saved owned ID's of the previous owner of the deleted path, this prevents old
        // owner from gaining access to newly created file with restored row ID.
        if (!ownerPackage.equals("null") && !ownerPackage.equals(getCallingPackageOrSelf())) {
            invalidateLocalCallingIdentityCache(ownerPackage, "owned_database_row_deleted:"
                    + path);
        }
        // Saves row ID corresponding to deleted path. Saved row ID will be restored on subsequent
        // create or rename.
        mCallingIdentity.get().addDeletedRowId(path, rowId);
    }

    private void handleOwnerPackageNameChange(@NonNull String oldPath,
            @NonNull String oldOwnerPackage, @NonNull String newOwnerPackage) {
        if (Objects.equals(oldOwnerPackage, newOwnerPackage)) {
            return;
        }
        // Invalidate saved owned ID's of the previous owner of the renamed path, this prevents old
        // owner from gaining access to replaced file.
        invalidateLocalCallingIdentityCache(oldOwnerPackage, "owner_package_changed:" + oldPath);
    }

    /**
     * Return the {@link MediaColumns#DATA} field for the given {@code Uri}.
     */
    File queryForDataFile(Uri uri, CancellationSignal signal)
            throws FileNotFoundException {
        return queryForDataFile(uri, null, null, signal);
    }

    /**
     * Return the {@link MediaColumns#DATA} field for the given {@code Uri}.
     */
    File queryForDataFile(Uri uri, String selection, String[] selectionArgs,
            CancellationSignal signal) throws FileNotFoundException {
        try (Cursor cursor = queryForSingleItem(uri, new String[] { MediaColumns.DATA },
                selection, selectionArgs, signal)) {
            final String data = cursor.getString(0);
            if (TextUtils.isEmpty(data)) {
                throw new FileNotFoundException("Missing path for " + uri);
            } else {
                return new File(data);
            }
        }
    }

    /**
     * Return the {@link Uri} for the given {@code File}.
     */
    Uri queryForMediaUri(File file, CancellationSignal signal) throws FileNotFoundException {
        final String volumeName = FileUtils.getVolumeName(getContext(), file);
        final Uri uri = Files.getContentUri(volumeName);
        try (Cursor cursor = queryForSingleItem(uri, new String[] { MediaColumns._ID },
                MediaColumns.DATA + "=?", new String[] { file.getAbsolutePath() }, signal)) {
            return ContentUris.withAppendedId(uri, cursor.getLong(0));
        }
    }

    /**
     * Query the given {@link Uri} as MediaProvider, expecting only a single item to be found.
     *
     * @throws FileNotFoundException if no items were found, or multiple items
     *             were found, or there was trouble reading the data.
     */
    Cursor queryForSingleItemAsMediaProvider(Uri uri, String[] projection, String selection,
            String[] selectionArgs, CancellationSignal signal)
            throws FileNotFoundException {
        final LocalCallingIdentity tokenInner = clearLocalCallingIdentity();
        try {
            return queryForSingleItem(uri, projection, selection, selectionArgs, signal);
        } finally {
            restoreLocalCallingIdentity(tokenInner);
        }
    }

    /**
     * Query the given {@link Uri}, expecting only a single item to be found.
     *
     * @throws FileNotFoundException if no items were found, or multiple items
     *             were found, or there was trouble reading the data.
     */
    Cursor queryForSingleItem(Uri uri, String[] projection, String selection,
            String[] selectionArgs, CancellationSignal signal) throws FileNotFoundException {
        Cursor c = null;
        try {
            c = query(uri, projection,
                    DatabaseUtils.createSqlQueryBundle(selection, selectionArgs, null),
                    signal, true);
        } catch (IllegalArgumentException  e) {
            throw new FileNotFoundException("Volume not found for " + uri);
        }
        if (c == null) {
            throw new FileNotFoundException("Missing cursor for " + uri);
        } else if (c.getCount() < 1) {
            FileUtils.closeQuietly(c);
            throw new FileNotFoundException("No item at " + uri);
        } else if (c.getCount() > 1) {
            FileUtils.closeQuietly(c);
            throw new FileNotFoundException("Multiple items at " + uri);
        }

        if (c.moveToFirst()) {
            return c;
        } else {
            FileUtils.closeQuietly(c);
            throw new FileNotFoundException("Failed to read row from " + uri);
        }
    }

    /**
     * Compares {@code itemOwner} with package name of {@link LocalCallingIdentity} and throws
     * {@link IllegalStateException} if it doesn't match.
     * Make sure to set calling identity properly before calling.
     */
    private void requireOwnershipForItem(@Nullable String itemOwner, Uri item) {
        final boolean hasOwner = (itemOwner != null);
        final boolean callerIsOwner = Objects.equals(getCallingPackageOrSelf(), itemOwner);
        if (hasOwner && !callerIsOwner) {
            throw new IllegalStateException(
                    "Only owner is able to interact with pending/trashed item " + item);
        }
    }

    private ParcelFileDescriptor openWithFuse(String filePath, int uid, int mediaCapabilitiesUid,
            int modeBits, boolean shouldRedact, boolean shouldTranscode, int transcodeReason)
            throws FileNotFoundException {
        Log.d(TAG, "Open with FUSE. FilePath: " + filePath
                + ". Uid: " + uid
                + ". Media Capabilities Uid: " + mediaCapabilitiesUid
                + ". ShouldRedact: " + shouldRedact
                + ". ShouldTranscode: " + shouldTranscode);

        int tid = android.os.Process.myTid();
        synchronized (mPendingOpenInfo) {
            mPendingOpenInfo.put(tid,
                    new PendingOpenInfo(uid, mediaCapabilitiesUid, shouldRedact, transcodeReason));
        }

        try {
            return FileUtils.openSafely(toFuseFile(new File(filePath)), modeBits);
        } finally {
            synchronized (mPendingOpenInfo) {
                mPendingOpenInfo.remove(tid);
            }
        }
    }

    private @NonNull FuseDaemon getFuseDaemonForFile(@NonNull File file)
            throws FileNotFoundException {
        final FuseDaemon daemon = ExternalStorageServiceImpl.getFuseDaemon(getVolumeId(file));
        if (daemon == null) {
            throw new FileNotFoundException("Missing FUSE daemon for " + file);
        } else {
            return daemon;
        }
    }

    private void invalidateFuseDentry(@NonNull File file) {
        invalidateFuseDentry(file.getAbsolutePath());
    }

    private void invalidateFuseDentry(@NonNull String path) {
        try {
            final FuseDaemon daemon = getFuseDaemonForFile(new File(path));
            if (isFuseThread()) {
                // If we are on a FUSE thread, we don't need to invalidate,
                // (and *must* not, otherwise we'd crash) because the invalidation
                // is already reflected in the lower filesystem
                return;
            } else {
                daemon.invalidateFuseDentryCache(path);
            }
        } catch (FileNotFoundException e) {
            Log.w(TAG, "Failed to invalidate FUSE dentry", e);
        }
    }

    /**
     * Replacement for {@link #openFileHelper(Uri, String)} which enforces any
     * permissions applicable to the path before returning.
     *
     * <p>This function should never be called from the fuse thread since it tries to open
     * a "/mnt/user" path.
     */
    private ParcelFileDescriptor openFileAndEnforcePathPermissionsHelper(Uri uri, int match,
            String mode, CancellationSignal signal, @NonNull Bundle opts)
            throws FileNotFoundException {
        int modeBits = ParcelFileDescriptor.parseMode(mode);
        boolean forWrite = (modeBits & ParcelFileDescriptor.MODE_WRITE_ONLY) != 0;
        final Uri redactedUri = opts.getParcelable(QUERY_ARG_REDACTED_URI);
        if (forWrite) {
            if (redactedUri != null) {
                throw new UnsupportedOperationException(
                        "Write is not supported on " + redactedUri.toString());
            }
            // Upgrade 'w' only to 'rw'. This allows us acquire a WR_LOCK when calling
            // #shouldOpenWithFuse
            modeBits |= ParcelFileDescriptor.MODE_READ_WRITE;
        }

        final boolean hasOwnerPackageName = hasOwnerPackageName(uri);
        final String[] projection = new String[] {
                MediaColumns.DATA,
                hasOwnerPackageName ? MediaColumns.OWNER_PACKAGE_NAME : "NULL",
                hasOwnerPackageName ? MediaColumns.IS_PENDING : "0",
        };

        final File file;
        final String ownerPackageName;
        final boolean isPending;
        final LocalCallingIdentity token = clearLocalCallingIdentity();
        try (Cursor c = queryForSingleItem(uri, projection, null, null, signal)) {
            final String data = c.getString(0);
            if (TextUtils.isEmpty(data)) {
                throw new FileNotFoundException("Missing path for " + uri);
            } else {
                file = new File(data).getCanonicalFile();
            }
            ownerPackageName = c.getString(1);
            isPending = c.getInt(2) != 0;
        } catch (IOException e) {
            throw new FileNotFoundException(e.toString());
        } finally {
            restoreLocalCallingIdentity(token);
        }

        if (redactedUri == null) {
            checkAccess(uri, Bundle.EMPTY, file, forWrite);
        } else {
            checkAccess(redactedUri, Bundle.EMPTY, file, false);
        }

        // We don't check ownership for files with IS_PENDING set by FUSE
        if (isPending && !isPendingFromFuse(file)) {
            requireOwnershipForItem(ownerPackageName, uri);
        }

        final boolean callerIsOwner = Objects.equals(getCallingPackageOrSelf(), ownerPackageName);
        // Figure out if we need to redact contents
        final boolean redactionNeeded =
                (redactedUri != null) || (!callerIsOwner && isRedactionNeeded(uri));
        final RedactionInfo redactionInfo;
        try {
            redactionInfo = redactionNeeded ? getRedactionRanges(file)
                    : new RedactionInfo(new long[0], new long[0]);
        } catch (IOException e) {
            throw new IllegalStateException(e);
        }

        // Yell if caller requires original, since we can't give it to them
        // unless they have access granted above
        if (redactionNeeded && MediaStore.getRequireOriginal(uri)) {
            throw new UnsupportedOperationException(
                    "Caller must hold ACCESS_MEDIA_LOCATION permission to access original");
        }

        // Kick off metadata update when writing is finished
        final OnCloseListener listener = (e) -> {
            // We always update metadata to reflect the state on disk, even when
            // the remote writer tried claiming an exception
            invalidateThumbnails(uri);

            // Invalidate so subsequent stat(2) on the upper fs is eventually consistent
            invalidateFuseDentry(file);
            try {
                switch (match) {
                    case IMAGES_THUMBNAILS_ID:
                    case VIDEO_THUMBNAILS_ID:
                        final ContentValues values = new ContentValues();
                        updateImageMetadata(values, file);
                        update(uri, values, null, null);
                        break;
                    default:
                        scanFileAsMediaProvider(file, REASON_DEMAND);
                        break;
                }
            } catch (Exception e2) {
                Log.w(TAG, "Failed to update metadata for " + uri, e2);
            }
        };

        try {
            // First, handle any redaction that is needed for caller
            final ParcelFileDescriptor pfd;
            final String filePath = file.getPath();
            final int uid = Binder.getCallingUid();
            final int transcodeReason = mTranscodeHelper.shouldTranscode(filePath, uid, opts);
            final boolean shouldTranscode = transcodeReason > 0;
            int mediaCapabilitiesUid = opts.getInt(MediaStore.EXTRA_MEDIA_CAPABILITIES_UID);
            if (!shouldTranscode || mediaCapabilitiesUid < Process.FIRST_APPLICATION_UID) {
                // Although 0 is a valid UID, it's not a valid app uid.
                // So, we use it to signify that mediaCapabilitiesUid is not set.
                mediaCapabilitiesUid = 0;
            }
            if (redactionInfo.redactionRanges.length > 0) {
                // If fuse is enabled, we can provide an fd that points to the fuse
                // file system and handle redaction in the fuse handler when the caller reads.
                pfd = openWithFuse(filePath, uid, mediaCapabilitiesUid, modeBits,
                        true /* shouldRedact */, shouldTranscode, transcodeReason);
            } else if (shouldTranscode) {
                pfd = openWithFuse(filePath, uid, mediaCapabilitiesUid, modeBits,
                        false /* shouldRedact */, shouldTranscode, transcodeReason);
            } else {
                FuseDaemon daemon = null;
                try {
                    daemon = getFuseDaemonForFile(file);
                } catch (FileNotFoundException ignored) {
                }
                ParcelFileDescriptor lowerFsFd = FileUtils.openSafely(file, modeBits);
                // Always acquire a readLock. This allows us make multiple opens via lower
                // filesystem
                boolean shouldOpenWithFuse = daemon != null
                        && daemon.shouldOpenWithFuse(filePath, true /* forRead */,
                        lowerFsFd.getFd());

                if (shouldOpenWithFuse) {
                    // If the file is already opened on the FUSE mount with VFS caching enabled
                    // we return an upper filesystem fd (via FUSE) to avoid file corruption
                    // resulting from cache inconsistencies between the upper and lower
                    // filesystem caches
                    pfd = openWithFuse(filePath, uid, mediaCapabilitiesUid, modeBits,
                            false /* shouldRedact */, shouldTranscode, transcodeReason);
                    try {
                        lowerFsFd.close();
                    } catch (IOException e) {
                        Log.w(TAG, "Failed to close lower filesystem fd " + file.getPath(), e);
                    }
                } else {
                    Log.i(TAG, "Open with lower FS for " + filePath + ". Uid: " + uid);
                    if (forWrite) {
                        // When opening for write on the lower filesystem, invalidate the VFS dentry
                        // so subsequent open/getattr calls will return correctly.
                        //
                        // A 'dirty' dentry with write back cache enabled can cause the kernel to
                        // ignore file attributes or even see stale page cache data when the lower
                        // filesystem has been modified outside of the FUSE driver
                        invalidateFuseDentry(file);
                    }

                    pfd = lowerFsFd;
                }
            }

            // Second, wrap in any listener that we've requested
            if (!isPending && forWrite && listener != null) {
                return ParcelFileDescriptor.wrap(pfd, BackgroundThread.getHandler(), listener);
            } else {
                return pfd;
            }
        } catch (IOException e) {
            if (e instanceof FileNotFoundException) {
                throw (FileNotFoundException) e;
            } else {
                throw new IllegalStateException(e);
            }
        }
    }

    private void deleteAndInvalidate(@NonNull Path path) {
        deleteAndInvalidate(path.toFile());
    }

    private void deleteAndInvalidate(@NonNull File file) {
        file.delete();
        invalidateFuseDentry(file);
    }

    private void deleteIfAllowed(Uri uri, Bundle extras, String path) {
        try {
            final File file = new File(path);
            checkAccess(uri, extras, file, true);
            deleteAndInvalidate(file);
        } catch (Exception e) {
            Log.e(TAG, "Couldn't delete " + path, e);
        }
    }

    @Deprecated
    private boolean isPending(Uri uri) {
        final int match = matchUri(uri, true);
        switch (match) {
            case AUDIO_MEDIA_ID:
            case VIDEO_MEDIA_ID:
            case IMAGES_MEDIA_ID:
                try (Cursor c = queryForSingleItem(uri,
                        new String[] { MediaColumns.IS_PENDING }, null, null, null)) {
                    return (c.getInt(0) != 0);
                } catch (FileNotFoundException e) {
                    throw new IllegalStateException(e);
                }
            default:
                return false;
        }
    }

    @Deprecated
    private boolean isRedactionNeeded(Uri uri) {
        return mCallingIdentity.get().hasPermission(PERMISSION_IS_REDACTION_NEEDED);
    }

    private boolean isRedactionNeeded() {
        return mCallingIdentity.get().hasPermission(PERMISSION_IS_REDACTION_NEEDED);
    }

    private boolean isCallingPackageRequestingLegacy() {
        return mCallingIdentity.get().hasPermission(PERMISSION_IS_LEGACY_GRANTED);
    }

    private boolean shouldBypassDatabase(int uid) {
        if (uid != android.os.Process.SHELL_UID && isCallingPackageManager()) {
            return mCallingIdentity.get().shouldBypassDatabase(false /*isSystemGallery*/);
        } else if (isCallingPackageSystemGallery()) {
            if (isCallingPackageLegacyWrite()) {
                // We bypass db operations for legacy system galleries with W_E_S (see b/167307393).
                // Tracking a longer term solution in b/168784136.
                return true;
            } else if (isCallingPackageRequestingLegacy()) {
                // If requesting legacy, app should have W_E_S along with SystemGallery appops.
                return false;
            } else if (!SdkLevel.isAtLeastS()) {
                // We don't parse manifest flags for SdkLevel<=R yet. Hence, we don't bypass
                // database updates for SystemGallery targeting R or above on R OS.
                return false;
            }
            return mCallingIdentity.get().shouldBypassDatabase(true /*isSystemGallery*/);
        }
        return false;
    }

    private static int getFileMediaType(String path) {
        final File file = new File(path);
        final String mimeType = MimeUtils.resolveMimeType(file);
        return MimeUtils.resolveMediaType(mimeType);
    }

    private boolean canAccessMediaFile(String filePath, boolean excludeNonSystemGallery) {
        if (excludeNonSystemGallery && !isCallingPackageSystemGallery()) {
            return false;
        }
        switch (getFileMediaType(filePath)) {
            case FileColumns.MEDIA_TYPE_IMAGE:
                return mCallingIdentity.get().hasPermission(PERMISSION_WRITE_IMAGES);
            case FileColumns.MEDIA_TYPE_VIDEO:
                return mCallingIdentity.get().hasPermission(PERMISSION_WRITE_VIDEO);
            default:
                return false;
        }
    }

    /**
     * Returns true if:
     * <ul>
     * <li>the calling identity is an app targeting Q or older versions AND is requesting legacy
     * storage
     * <li>the calling identity holds {@code MANAGE_EXTERNAL_STORAGE}
     * <li>the calling identity owns or has access to the filePath (eg /Android/data/com.foo)
     * <li>the calling identity has permission to write images and the given file is an image file
     * <li>the calling identity has permission to write video and the given file is an video file
     * </ul>
     */
    private boolean shouldBypassFuseRestrictions(boolean forWrite, String filePath) {
        boolean isRequestingLegacyStorage = forWrite ? isCallingPackageLegacyWrite()
                : isCallingPackageLegacyRead();
        if (isRequestingLegacyStorage) {
            return true;
        }

        if (isCallingPackageManager()) {
            return true;
        }

        // Check if the caller has access to private app directories.
        if (isUidAllowedAccessToDataOrObbPathForFuse(mCallingIdentity.get().uid, filePath)) {
            return true;
        }

        // Apps with write access to images and/or videos can bypass our restrictions if all of the
        // the files they're accessing are of the compatible media type.
        if (canAccessMediaFile(filePath, /*excludeNonSystemGallery*/ false)) {
            return true;
        }

        return false;
    }

    /**
     * Returns true if the passed in path is an application-private data directory
     * (such as Android/data/com.foo or Android/obb/com.foo) that does not belong to the caller and
     * the caller does not have special access.
     */
    private boolean isPrivatePackagePathNotAccessibleByCaller(String path) {
        // Files under the apps own private directory
        final String appSpecificDir = extractPathOwnerPackageName(path);

        if (appSpecificDir == null) {
            return false;
        }

        // Android/media is not considered private, because it contains media that is explicitly
        // scanned and shared by other apps
        if (isExternalMediaDirectory(path)) {
            return false;
        }
        return !isUidAllowedAccessToDataOrObbPathForFuse(mCallingIdentity.get().uid, path);
    }

    private boolean shouldBypassDatabaseAndSetDirtyForFuse(int uid, String path) {
        if (shouldBypassDatabase(uid)) {
            synchronized (mNonHiddenPaths) {
                File file = new File(path);
                String key = file.getParent();
                boolean maybeHidden = !mNonHiddenPaths.containsKey(key);

                if (maybeHidden) {
                    File topNoMediaDir = FileUtils.getTopLevelNoMedia(new File(path));
                    if (topNoMediaDir == null) {
                        mNonHiddenPaths.put(key, 0);
                    } else {
                        mMediaScanner.onDirectoryDirty(topNoMediaDir);
                    }
                }
            }
            return true;
        }
        return false;
    }

    /**
     * Set of Exif tags that should be considered for redaction.
     */
    private static final String[] REDACTED_EXIF_TAGS = new String[] {
            ExifInterface.TAG_GPS_ALTITUDE,
            ExifInterface.TAG_GPS_ALTITUDE_REF,
            ExifInterface.TAG_GPS_AREA_INFORMATION,
            ExifInterface.TAG_GPS_DOP,
            ExifInterface.TAG_GPS_DATESTAMP,
            ExifInterface.TAG_GPS_DEST_BEARING,
            ExifInterface.TAG_GPS_DEST_BEARING_REF,
            ExifInterface.TAG_GPS_DEST_DISTANCE,
            ExifInterface.TAG_GPS_DEST_DISTANCE_REF,
            ExifInterface.TAG_GPS_DEST_LATITUDE,
            ExifInterface.TAG_GPS_DEST_LATITUDE_REF,
            ExifInterface.TAG_GPS_DEST_LONGITUDE,
            ExifInterface.TAG_GPS_DEST_LONGITUDE_REF,
            ExifInterface.TAG_GPS_DIFFERENTIAL,
            ExifInterface.TAG_GPS_IMG_DIRECTION,
            ExifInterface.TAG_GPS_IMG_DIRECTION_REF,
            ExifInterface.TAG_GPS_LATITUDE,
            ExifInterface.TAG_GPS_LATITUDE_REF,
            ExifInterface.TAG_GPS_LONGITUDE,
            ExifInterface.TAG_GPS_LONGITUDE_REF,
            ExifInterface.TAG_GPS_MAP_DATUM,
            ExifInterface.TAG_GPS_MEASURE_MODE,
            ExifInterface.TAG_GPS_PROCESSING_METHOD,
            ExifInterface.TAG_GPS_SATELLITES,
            ExifInterface.TAG_GPS_SPEED,
            ExifInterface.TAG_GPS_SPEED_REF,
            ExifInterface.TAG_GPS_STATUS,
            ExifInterface.TAG_GPS_TIMESTAMP,
            ExifInterface.TAG_GPS_TRACK,
            ExifInterface.TAG_GPS_TRACK_REF,
            ExifInterface.TAG_GPS_VERSION_ID,
    };

    /**
     * Set of ISO boxes that should be considered for redaction.
     */
    private static final int[] REDACTED_ISO_BOXES = new int[] {
            IsoInterface.BOX_LOCI,
            IsoInterface.BOX_XYZ,
            IsoInterface.BOX_GPS,
            IsoInterface.BOX_GPS0,
    };

    public static final Set<String> sRedactedExifTags = new ArraySet<>(
            Arrays.asList(REDACTED_EXIF_TAGS));

    private static final class RedactionInfo {
        public final long[] redactionRanges;
        public final long[] freeOffsets;

        public RedactionInfo() {
            this.redactionRanges = new long[0];
            this.freeOffsets = new long[0];
        }

        public RedactionInfo(long[] redactionRanges, long[] freeOffsets) {
            this.redactionRanges = redactionRanges;
            this.freeOffsets = freeOffsets;
        }
    }

    private static class LRUCache<K, V> extends LinkedHashMap<K, V> {
        private final int mMaxSize;

        public LRUCache(int maxSize) {
            this.mMaxSize = maxSize;
        }

        @Override
        protected boolean removeEldestEntry(Map.Entry<K, V> eldest) {
            return size() > mMaxSize;
        }
    }

    private static final class PendingOpenInfo {
        public final int uid;
        public final int mediaCapabilitiesUid;
        public final boolean shouldRedact;
        public final int transcodeReason;

        public PendingOpenInfo(int uid, int mediaCapabilitiesUid, boolean shouldRedact,
                int transcodeReason) {
            this.uid = uid;
            this.mediaCapabilitiesUid = mediaCapabilitiesUid;
            this.shouldRedact = shouldRedact;
            this.transcodeReason = transcodeReason;
        }
    }

    /**
     * Calculates the ranges that need to be redacted for the given file and user that wants to
     * access the file.
     * Note: This method assumes that the caller of this function has already done permission checks
     * for the uid to access this path.
     *
     * @param uid UID of the package wanting to access the file
     * @param path File path
     * @param tid thread id making IO on the FUSE filesystem
     * @return Ranges that should be redacted.
     *
     * @throws IOException if an error occurs while calculating the redaction ranges
     */
    @NonNull
    private long[] getRedactionRangesForFuse(String path, String ioPath, int original_uid, int uid,
            int tid, boolean forceRedaction) throws IOException {
        // |ioPath| might refer to a transcoded file path (which is not indexed in the db)
        // |path| will always refer to a valid _data column
        // We use |ioPath| for the filesystem access because in the case of transcoding,
        // we want to get redaction ranges from the transcoded file and *not* the original file
        final File file = new File(ioPath);

        if (forceRedaction) {
            return getRedactionRanges(file).redactionRanges;
        }

        // When calculating redaction ranges initiated from MediaProvider, the redaction policy
        // is slightly different from the FUSE initiated opens redaction policy. targetSdk=29 from
        // MediaProvider requires redaction, but targetSdk=29 apps from FUSE don't require redaction
        // Hence, we check the mPendingOpenInfo object (populated when opens are initiated from
        // MediaProvider) if there's a pending open from MediaProvider with matching tid and uid and
        // use the shouldRedact decision there if there's one.
        synchronized (mPendingOpenInfo) {
            PendingOpenInfo info = mPendingOpenInfo.get(tid);
            if (info != null && info.uid == original_uid) {
                boolean shouldRedact = info.shouldRedact;
                if (shouldRedact) {
                    return getRedactionRanges(file).redactionRanges;
                } else {
                    return new long[0];
                }
            }
        }

        final LocalCallingIdentity token =
                clearLocalCallingIdentity(getCachedCallingIdentityForFuse(uid));
        try {
            if (!isRedactionNeeded()
                    || shouldBypassFuseRestrictions(/*forWrite*/ false, path)) {
                return new long[0];
            }

            final Uri contentUri = FileUtils.getContentUriForPath(path);
            final String[] projection = new String[]{
                    MediaColumns.OWNER_PACKAGE_NAME, MediaColumns._ID , FileColumns.MEDIA_TYPE};
            final String selection = MediaColumns.DATA + "=?";
            final String[] selectionArgs = new String[]{path};
            final String ownerPackageName;
            final int id;
            final int mediaType;
            // Query as MediaProvider as non-RES apps will result in FileNotFoundException.
            // Note: The caller uid already has passed permission checks to access this file.
            try (final Cursor c = queryForSingleItemAsMediaProvider(contentUri, projection,
                    selection, selectionArgs, null)) {
                c.moveToFirst();
                ownerPackageName = c.getString(0);
                id = c.getInt(1);
                mediaType = c.getInt(2);
            } catch (FileNotFoundException e) {
                // Ideally, this shouldn't happen unless the file was deleted after we checked its
                // existence and before we get to the redaction logic here. In this case we throw
                // and fail the operation and FuseDaemon should handle this and fail the whole open
                // operation gracefully.
                throw new FileNotFoundException(
                        path + " not found while calculating redaction ranges: " + e.getMessage());
            }

            final boolean callerIsOwner = Objects.equals(getCallingPackageOrSelf(),
                    ownerPackageName);

            // Do not redact if the caller is the owner
            if (callerIsOwner) {
                return new long[0];
            }

            // Do not redact if the caller has write uri permission granted on the file.
            final Uri fileUri = ContentUris.withAppendedId(contentUri, id);
            boolean callerHasWriteUriPermission = getContext().checkUriPermission(
                    fileUri, mCallingIdentity.get().pid, mCallingIdentity.get().uid,
                    Intent.FLAG_GRANT_WRITE_URI_PERMISSION) == PERMISSION_GRANTED;
            if (callerHasWriteUriPermission) {
                return new long[0];
            }
            // Check if the caller has write access to other uri formats for the same file.
            callerHasWriteUriPermission = getOtherUriGrantsForPath(path, mediaType,
                    Long.toString(id), /* forWrite */ true) != null;
            if (callerHasWriteUriPermission) {
                return new long[0];
            }

            return getRedactionRanges(file).redactionRanges;
        } finally {
            restoreLocalCallingIdentity(token);
        }
    }

    /**
     * Calculates the ranges containing sensitive metadata that should be redacted if the caller
     * doesn't have the required permissions.
     *
     * @param file file to be redacted
     * @return the ranges to be redacted in a RedactionInfo object, could be empty redaction ranges
     * if there's sensitive metadata
     * @throws IOException if an IOException happens while calculating the redaction ranges
     */
    @VisibleForTesting
    public static RedactionInfo getRedactionRanges(File file) throws IOException {
        try (FileInputStream is = new FileInputStream(file)) {
            return getRedactionRanges(is, MimeUtils.resolveMimeType(file));
        } catch (FileNotFoundException ignored) {
            // If file not found, then there's nothing to redact
            return new RedactionInfo();
        } catch (IOException e) {
            throw new IOException("Failed to redact " + file, e);
        }
    }

    /**
     * Calculates the ranges containing sensitive metadata that should be redacted if the caller
     * doesn't have the required permissions.
     *
     * @param fis {@link FileInputStream} to be redacted
     * @return the ranges to be redacted in a RedactionInfo object, could be empty redaction ranges
     * if there's sensitive metadata
     * @throws IOException if an IOException happens while calculating the redaction ranges
     */
    @VisibleForTesting
    public static RedactionInfo getRedactionRanges(FileInputStream fis, String mimeType)
            throws IOException {
        final LongArray res = new LongArray();
        final LongArray freeOffsets = new LongArray();

        Trace.beginSection("getRedactionRanges");
        try {
            if (ExifInterface.isSupportedMimeType(mimeType)) {
                final ExifInterface exif = new ExifInterface(fis.getFD());
                for (String tag : REDACTED_EXIF_TAGS) {
                    final long[] range = exif.getAttributeRange(tag);
                    if (range != null) {
                        res.add(range[0]);
                        res.add(range[0] + range[1]);
                    }
                }
                // Redact xmp where present
                final XmpInterface exifXmp = XmpInterface.fromContainer(exif);
                res.addAll(exifXmp.getRedactionRanges());
            }

            if (IsoInterface.isSupportedMimeType(mimeType)) {
                final IsoInterface iso = IsoInterface.fromFileDescriptor(fis.getFD());
                for (int box : REDACTED_ISO_BOXES) {
                    final long[] ranges = iso.getBoxRanges(box);
                    for (int i = 0; i < ranges.length; i += 2) {
                        long boxTypeOffset = ranges[i] - 4;
                        freeOffsets.add(boxTypeOffset);
                        res.add(boxTypeOffset);
                        res.add(ranges[i + 1]);
                    }
                }
                // Redact xmp where present
                final XmpInterface isoXmp = XmpInterface.fromContainer(iso);
                res.addAll(isoXmp.getRedactionRanges());
            }

            return new RedactionInfo(res.toArray(), freeOffsets.toArray());
        } finally {
            Trace.endSection();
        }
    }

    /**
     * @return {@code true} if {@code file} is pending from FUSE, {@code false} otherwise.
     * Files pending from FUSE will not have pending file pattern.
     */
    private static boolean isPendingFromFuse(@NonNull File file) {
        final Matcher matcher =
                FileUtils.PATTERN_EXPIRES_FILE.matcher(extractDisplayName(file.getName()));
        return !matcher.matches();
    }

    /**
     * Checks if the app identified by the given UID is allowed to open the given file for the given
     * access mode.
     *
     * @param path the path of the file to be opened
     * @param uid UID of the app requesting to open the file
     * @param forWrite specifies if the file is to be opened for write
     * @return {@link FileOpenResult} with {@code status} {@code 0} upon success and
     * {@link FileOpenResult} with {@code status} {@link OsConstants#EACCES} if the operation is
     * illegal or not permitted for the given {@code uid} or if the calling package is a legacy app
     * that doesn't have right storage permission.
     *
     * Called from JNI in jni/MediaProviderWrapper.cpp
     */
    @Keep
    public FileOpenResult onFileOpenForFuse(String path, String ioPath, int uid, int tid,
            int transformsReason, boolean forWrite, boolean redact, boolean logTransformsMetrics) {
        final LocalCallingIdentity token =
                clearLocalCallingIdentity(getCachedCallingIdentityForFuse(uid));

        PulledMetrics.logFileAccessViaFuse(getCallingUidOrSelf(), path);

        boolean isSuccess = false;

        final int originalUid = getBinderUidForFuse(uid, tid);
        final int callingUserId = uidToUserId(uid);
        int mediaCapabilitiesUid = 0;
        final PendingOpenInfo pendingOpenInfo;
        synchronized (mPendingOpenInfo) {
            pendingOpenInfo = mPendingOpenInfo.get(tid);
        }

        if (pendingOpenInfo != null && pendingOpenInfo.uid == originalUid) {
            mediaCapabilitiesUid = pendingOpenInfo.mediaCapabilitiesUid;
        }

        try {
            boolean forceRedaction = false;
            String redactedUriId = null;
            if (isSyntheticPath(path, callingUserId)) {
                if (forWrite) {
                    // Synthetic URIs are not allowed to update EXIF headers.
                    return new FileOpenResult(OsConstants.EACCES /* status */, originalUid,
                            mediaCapabilitiesUid, new long[0]);
                }

                if (isRedactedPath(path, callingUserId)) {
                    redactedUriId = extractFileName(path);

                    // If path is redacted Uris' path, ioPath must be the real path, ioPath must
                    // haven been updated to the real path during onFileLookupForFuse.
                    path = ioPath;

                    // Irrespective of the permissions we want to redact in this case.
                    redact = true;
                    forceRedaction = true;
                } else if (isPickerPath(path, callingUserId)) {
                    return handlePickerFileOpen(path, originalUid);
                } else {
                    // we don't support any other transformations under .transforms/synthetic dir
                    return new FileOpenResult(OsConstants.ENOENT /* status */, originalUid,
                            mediaCapabilitiesUid, new long[0]);
                }
            }

            if (isPrivatePackagePathNotAccessibleByCaller(path)) {
                Log.e(TAG, "Can't open a file in another app's external directory!");
                return new FileOpenResult(OsConstants.ENOENT, originalUid, mediaCapabilitiesUid,
                        new long[0]);
            }

            if (shouldBypassFuseRestrictions(forWrite, path)) {
                isSuccess = true;
                return new FileOpenResult(0 /* status */, originalUid, mediaCapabilitiesUid,
                        redact ? getRedactionRangesForFuse(path, ioPath, originalUid, uid, tid,
                                forceRedaction) : new long[0]);
            }
            // Legacy apps that made is this far don't have the right storage permission and hence
            // are not allowed to access anything other than their external app directory
            if (isCallingPackageRequestingLegacy()) {
                return new FileOpenResult(OsConstants.EACCES /* status */, originalUid,
                        mediaCapabilitiesUid, new long[0]);
            }

            final Uri contentUri = FileUtils.getContentUriForPath(path);
            final String[] projection = new String[]{
                    MediaColumns._ID,
                    MediaColumns.OWNER_PACKAGE_NAME,
                    MediaColumns.IS_PENDING,
                    FileColumns.MEDIA_TYPE,
                    MediaColumns.IS_TRASHED
            };
            final String selection = MediaColumns.DATA + "=?";
            final String[] selectionArgs = new String[]{path};
            final long id;
            final int mediaType;
            final boolean isPending;
            final boolean isTrashed;
            String ownerPackageName = null;
            try (final Cursor c = queryForSingleItemAsMediaProvider(contentUri, projection,
                    selection,
                    selectionArgs, null)) {
                id = c.getLong(0);
                ownerPackageName = c.getString(1);
                isPending = c.getInt(2) != 0;
                mediaType = c.getInt(3);
                isTrashed = c.getInt(4) != 0;
            }
            final File file = new File(path);
            Uri fileUri = MediaStore.Files.getContentUri(extractVolumeName(path), id);
            // We don't check ownership for files with IS_PENDING set by FUSE
            if (isTrashed || (isPending && !isPendingFromFuse(new File(path)))) {
                requireOwnershipForItem(ownerPackageName, fileUri);
            }

            // Check that path looks consistent before uri checks
            if (!FileUtils.contains(Environment.getStorageDirectory(), file)) {
                checkWorldReadAccess(file.getAbsolutePath());
            }

            try {
                // checkAccess throws FileNotFoundException only from checkWorldReadAccess(),
                // which we already check above. Hence, handling only SecurityException.
                if (redactedUriId != null) {
                    fileUri = ContentUris.removeId(fileUri).buildUpon().appendPath(
                            redactedUriId).build();
                }
                checkAccess(fileUri, Bundle.EMPTY, file, forWrite);
            } catch (SecurityException e) {
                // Check for other Uri formats only when the single uri check flow fails.
                // Throw the previous exception if the multi-uri checks failed.
                final String uriId = redactedUriId == null ? Long.toString(id) : redactedUriId;
                if (getOtherUriGrantsForPath(path, mediaType, uriId, forWrite) == null) {
                    throw e;
                }
            }
            isSuccess = true;
            return new FileOpenResult(0 /* status */, originalUid, mediaCapabilitiesUid,
                    redact ? getRedactionRangesForFuse(path, ioPath, originalUid, uid, tid,
                            forceRedaction) : new long[0]);
        } catch (IOException e) {
            // We are here because
            // * There is no db row corresponding to the requested path, which is more unlikely.
            // * getRedactionRangesForFuse couldn't fetch the redaction info correctly
            // In all of these cases, it means that app doesn't have access permission to the file.
            Log.e(TAG, "Couldn't find file: " + path, e);
            return new FileOpenResult(OsConstants.EACCES /* status */, originalUid,
                    mediaCapabilitiesUid, new long[0]);
        } catch (IllegalStateException | SecurityException e) {
            Log.e(TAG, "Permission to access file: " + path + " is denied");
            return new FileOpenResult(OsConstants.EACCES /* status */, originalUid,
                    mediaCapabilitiesUid, new long[0]);
        } finally {
            if (isSuccess && logTransformsMetrics) {
                notifyTranscodeHelperOnFileOpen(path, ioPath, originalUid, transformsReason);
            }
            restoreLocalCallingIdentity(token);
        }
    }

    private @Nullable Uri getOtherUriGrantsForPath(String path, boolean forWrite) {
        final Uri contentUri = FileUtils.getContentUriForPath(path);
        final String[] projection = new String[]{
                MediaColumns._ID,
                FileColumns.MEDIA_TYPE};
        final String selection = MediaColumns.DATA + "=?";
        final String[] selectionArgs = new String[]{path};
        final String id;
        final int mediaType;
        try (final Cursor c = queryForSingleItemAsMediaProvider(contentUri, projection, selection,
                selectionArgs, null)) {
            id = c.getString(0);
            mediaType = c.getInt(1);
            return getOtherUriGrantsForPath(path, mediaType, id, forWrite);
        } catch (FileNotFoundException ignored) {
        }
        return null;
    }

    @Nullable
    private Uri getOtherUriGrantsForPath(String path, int mediaType, String id, boolean forWrite) {
        List<Uri> otherUris = new ArrayList<Uri>();
        final Uri mediaUri = getMediaUriForFuse(extractVolumeName(path), mediaType, id);
        otherUris.add(mediaUri);
        final Uri externalMediaUri = getMediaUriForFuse(MediaStore.VOLUME_EXTERNAL, mediaType, id);
        otherUris.add(externalMediaUri);
        return getPermissionGrantedUri(otherUris, forWrite);
    }

    @NonNull
    private Uri getMediaUriForFuse(@NonNull String volumeName, int mediaType, String id) {
        Uri uri = MediaStore.Files.getContentUri(volumeName);
        switch (mediaType) {
            case FileColumns.MEDIA_TYPE_IMAGE:
                uri = MediaStore.Images.Media.getContentUri(volumeName);
                break;
            case FileColumns.MEDIA_TYPE_VIDEO:
                uri = MediaStore.Video.Media.getContentUri(volumeName);
                break;
            case FileColumns.MEDIA_TYPE_AUDIO:
                uri = MediaStore.Audio.Media.getContentUri(volumeName);
                break;
            case FileColumns.MEDIA_TYPE_PLAYLIST:
                uri = MediaStore.Audio.Playlists.getContentUri(volumeName);
                break;
        }

        return uri.buildUpon().appendPath(id).build();
    }

    /**
     * Returns {@code true} if {@link #mCallingIdentity#getSharedPackages(String)} contains the
     * given package name, {@code false} otherwise.
     * <p> Assumes that {@code mCallingIdentity} has been properly set to reflect the calling
     * package.
     */
    private boolean isCallingIdentitySharedPackageName(@NonNull String packageName) {
        for (String sharedPkgName : mCallingIdentity.get().getSharedPackageNames()) {
            if (packageName.toLowerCase(Locale.ROOT)
                    .equals(sharedPkgName.toLowerCase(Locale.ROOT))) {
                return true;
            }
        }
        return false;
    }

    /**
     * @throws IllegalStateException if path is invalid or doesn't match a volume.
     */
    @NonNull
    private Uri getContentUriForFile(@NonNull String filePath, @NonNull String mimeType) {
        final String volName;
        try {
            volName = FileUtils.getVolumeName(getContext(), new File(filePath));
        } catch (FileNotFoundException e) {
            throw new IllegalStateException("Couldn't get volume name for " + filePath);
        }
        Uri uri = Files.getContentUri(volName);
        String topLevelDir = extractTopLevelDir(filePath);
        if (topLevelDir == null) {
            // If the file path doesn't match the external storage directory, we use the files URI
            // as default and let #insert enforce the restrictions
            return uri;
        }
        topLevelDir = topLevelDir.toLowerCase(Locale.ROOT);

        switch (topLevelDir) {
            case DIRECTORY_PODCASTS_LOWER_CASE:
            case DIRECTORY_RINGTONES_LOWER_CASE:
            case DIRECTORY_ALARMS_LOWER_CASE:
            case DIRECTORY_NOTIFICATIONS_LOWER_CASE:
            case DIRECTORY_AUDIOBOOKS_LOWER_CASE:
            case DIRECTORY_RECORDINGS_LOWER_CASE:
                uri = Audio.Media.getContentUri(volName);
                break;
            case DIRECTORY_MUSIC_LOWER_CASE:
                if (MimeUtils.isPlaylistMimeType(mimeType)) {
                    uri = Audio.Playlists.getContentUri(volName);
                } else if (!MimeUtils.isSubtitleMimeType(mimeType)) {
                    // Send Files uri for media type subtitle
                    uri = Audio.Media.getContentUri(volName);
                }
                break;
            case DIRECTORY_MOVIES_LOWER_CASE:
                if (MimeUtils.isPlaylistMimeType(mimeType)) {
                    uri = Audio.Playlists.getContentUri(volName);
                } else if (!MimeUtils.isSubtitleMimeType(mimeType)) {
                    // Send Files uri for media type subtitle
                    uri = Video.Media.getContentUri(volName);
                }
                break;
            case DIRECTORY_DCIM_LOWER_CASE:
            case DIRECTORY_PICTURES_LOWER_CASE:
                if (MimeUtils.isImageMimeType(mimeType)) {
                    uri = Images.Media.getContentUri(volName);
                } else {
                    uri = Video.Media.getContentUri(volName);
                }
                break;
            case DIRECTORY_DOWNLOADS_LOWER_CASE:
            case DIRECTORY_DOCUMENTS_LOWER_CASE:
                break;
            default:
                Log.w(TAG, "Forgot to handle a top level directory in getContentUriForFile?");
        }
        return uri;
    }

    private boolean containsIgnoreCase(@Nullable List<String> stringsList, @Nullable String item) {
        if (item == null || stringsList == null) return false;

        for (String current : stringsList) {
            if (item.equalsIgnoreCase(current)) return true;
        }
        return false;
    }

    private boolean fileExists(@NonNull String absolutePath) {
        // We don't care about specific columns in the match,
        // we just want to check IF there's a match
        final String[] projection = {};
        final String selection = FileColumns.DATA + " = ?";
        final String[] selectionArgs = {absolutePath};
        final Uri uri = FileUtils.getContentUriForPath(absolutePath);

        final LocalCallingIdentity token = clearLocalCallingIdentity();
        try {
            try (final Cursor c = query(uri, projection, selection, selectionArgs, null)) {
                // Shouldn't return null
                return c.getCount() > 0;
            }
        } finally {
            clearLocalCallingIdentity(token);
        }
    }

    private Uri insertFileForFuse(@NonNull String path, @NonNull Uri uri, @NonNull String mimeType,
            boolean useData) {
        ContentValues values = new ContentValues();
        values.put(FileColumns.OWNER_PACKAGE_NAME, getCallingPackageOrSelf());
        values.put(MediaColumns.MIME_TYPE, mimeType);
        values.put(FileColumns.IS_PENDING, 1);

        if (useData) {
            values.put(FileColumns.DATA, path);
        } else {
            values.put(FileColumns.VOLUME_NAME, extractVolumeName(path));
            values.put(FileColumns.RELATIVE_PATH, extractRelativePath(path));
            values.put(FileColumns.DISPLAY_NAME, extractDisplayName(path));
        }
        return insert(uri, values, Bundle.EMPTY);
    }

    /**
     * Enforces file creation restrictions (see return values) for the given file on behalf of the
     * app with the given {@code uid}. If the file is added to the shared storage, creates a
     * database entry for it.
     * <p> Does NOT create file.
     *
     * @param path the path of the file
     * @param uid UID of the app requesting to create the file
     * @return In case of success, 0. If the operation is illegal or not permitted, returns the
     * appropriate {@code errno} value:
     * <ul>
     * <li>{@link OsConstants#ENOENT} if the app tries to create file in other app's external dir
     * <li>{@link OsConstants#EEXIST} if the file already exists
     * <li>{@link OsConstants#EPERM} if the file type doesn't match the relative path, or if the
     * calling package is a legacy app that doesn't have WRITE_EXTERNAL_STORAGE permission.
     * <li>{@link OsConstants#EIO} in case of any other I/O exception
     * </ul>
     *
     * @throws IllegalStateException if given path is invalid.
     *
     * Called from JNI in jni/MediaProviderWrapper.cpp
     */
    @Keep
    public int insertFileIfNecessaryForFuse(@NonNull String path, int uid) {
        final LocalCallingIdentity token =
                clearLocalCallingIdentity(getCachedCallingIdentityForFuse(uid));
        PulledMetrics.logFileAccessViaFuse(getCallingUidOrSelf(), path);

        try {
            if (isPrivatePackagePathNotAccessibleByCaller(path)) {
                Log.e(TAG, "Can't create a file in another app's external directory");
                return OsConstants.ENOENT;
            }

            if (!path.equals(getAbsoluteSanitizedPath(path))) {
                Log.e(TAG, "File name contains invalid characters");
                return OsConstants.EPERM;
            }

            if (shouldBypassDatabaseAndSetDirtyForFuse(uid, path)) {
                if (path.endsWith("/.nomedia")) {
                    File parent = new File(path).getParentFile();
                    synchronized (mNonHiddenPaths) {
                        mNonHiddenPaths.keySet().removeIf(
                                k -> FileUtils.contains(parent, new File(k)));
                    }
                }
                return 0;
            }

            final String mimeType = MimeUtils.resolveMimeType(new File(path));

            if (shouldBypassFuseRestrictions(/*forWrite*/ true, path)) {
                final boolean callerRequestingLegacy = isCallingPackageRequestingLegacy();
                if (!fileExists(path)) {
                    // If app has already inserted the db row, inserting the row again might set
                    // IS_PENDING=1. We shouldn't overwrite existing entry as part of FUSE
                    // operation, hence, insert the db row only when it doesn't exist.
                    try {
                        insertFileForFuse(path, FileUtils.getContentUriForPath(path),
                                mimeType, /*useData*/ callerRequestingLegacy);
                    } catch (Exception ignored) {
                    }
                } else {
                    // Upon creating a file via FUSE, if a row matching the path already exists
                    // but a file doesn't exist on the filesystem, we transfer ownership to the
                    // app attempting to create the file. If we don't update ownership, then the
                    // app that inserted the original row may be able to observe the contents of
                    // written file even though they don't hold the right permissions to do so.
                    if (callerRequestingLegacy) {
                        final String owner = getCallingPackageOrSelf();
                        if (owner != null && !updateOwnerForPath(path, owner)) {
                            return OsConstants.EPERM;
                        }
                    }
                }

                return 0;
            }

            // Legacy apps that made is this far don't have the right storage permission and hence
            // are not allowed to access anything other than their external app directory
            if (isCallingPackageRequestingLegacy()) {
                return OsConstants.EPERM;
            }

            if (fileExists(path)) {
                // If the file already exists in the db, we shouldn't allow the file creation.
                return OsConstants.EEXIST;
            }

            final Uri contentUri = getContentUriForFile(path, mimeType);
            final Uri item = insertFileForFuse(path, contentUri, mimeType, /*useData*/ false);
            if (item == null) {
                return OsConstants.EPERM;
            }
            return 0;
        } catch (IllegalArgumentException e) {
            Log.e(TAG, "insertFileIfNecessary failed", e);
            return OsConstants.EPERM;
        } finally {
            restoreLocalCallingIdentity(token);
        }
    }

    private boolean updateOwnerForPath(@NonNull String path, @NonNull String newOwner) {
        final DatabaseHelper helper;
        try {
            helper = getDatabaseForUri(FileUtils.getContentUriForPath(path));
        } catch (VolumeNotFoundException e) {
            // Cannot happen, as this is a path that we already resolved.
            throw new AssertionError("Path must already be resolved", e);
        }

        ContentValues values = new ContentValues(1);
        values.put(FileColumns.OWNER_PACKAGE_NAME, newOwner);

        return helper.runWithoutTransaction((db) -> {
            return db.update("files", values, "_data=?", new String[] { path });
        }) == 1;
    }

    private static int deleteFileUnchecked(@NonNull String path) {
        final File toDelete = new File(path);
        if (toDelete.delete()) {
            return 0;
        } else {
            return OsConstants.ENOENT;
        }
    }

    /**
     * Deletes file with the given {@code path} on behalf of the app with the given {@code uid}.
     * <p>Before deleting, checks if app has permissions to delete this file.
     *
     * @param path the path of the file
     * @param uid UID of the app requesting to delete the file
     * @return 0 upon success.
     * In case of error, return the appropriate negated {@code errno} value:
     * <ul>
     * <li>{@link OsConstants#ENOENT} if the file does not exist or if the app tries to delete file
     * in another app's external dir
     * <li>{@link OsConstants#EPERM} a security exception was thrown by {@link #delete}, or if the
     * calling package is a legacy app that doesn't have WRITE_EXTERNAL_STORAGE permission.
     * </ul>
     *
     * Called from JNI in jni/MediaProviderWrapper.cpp
     */
    @Keep
    public int deleteFileForFuse(@NonNull String path, int uid) throws IOException {
        final LocalCallingIdentity token =
                clearLocalCallingIdentity(getCachedCallingIdentityForFuse(uid));
        PulledMetrics.logFileAccessViaFuse(getCallingUidOrSelf(), path);

        try {
            if (isPrivatePackagePathNotAccessibleByCaller(path)) {
                Log.e(TAG, "Can't delete a file in another app's external directory!");
                return OsConstants.ENOENT;
            }

            if (shouldBypassDatabaseAndSetDirtyForFuse(uid, path)) {
                return deleteFileUnchecked(path);
            }

            final boolean shouldBypass = shouldBypassFuseRestrictions(/*forWrite*/ true, path);

            // Legacy apps that made is this far don't have the right storage permission and hence
            // are not allowed to access anything other than their external app directory
            if (!shouldBypass && isCallingPackageRequestingLegacy()) {
                return OsConstants.EPERM;
            }

            final Uri contentUri = FileUtils.getContentUriForPath(path);
            final String where = FileColumns.DATA + " = ?";
            final String[] whereArgs = {path};

            if (delete(contentUri, where, whereArgs) == 0) {
                if (shouldBypass) {
                    return deleteFileUnchecked(path);
                }
                return OsConstants.ENOENT;
            } else {
                // success - 1 file was deleted
                return 0;
            }

        } catch (SecurityException e) {
            Log.e(TAG, "File deletion not allowed", e);
            return OsConstants.EPERM;
        } finally {
            restoreLocalCallingIdentity(token);
        }
    }

    // These need to stay in sync with MediaProviderWrapper.cpp's DirectoryAccessRequestType enum
    @IntDef(flag = true, prefix = { "DIRECTORY_ACCESS_FOR_" }, value = {
            DIRECTORY_ACCESS_FOR_READ,
            DIRECTORY_ACCESS_FOR_WRITE,
            DIRECTORY_ACCESS_FOR_CREATE,
            DIRECTORY_ACCESS_FOR_DELETE,
    })
    @Retention(RetentionPolicy.SOURCE)
    @VisibleForTesting
    @interface DirectoryAccessType {}

    @VisibleForTesting
    static final int DIRECTORY_ACCESS_FOR_READ = 1;

    @VisibleForTesting
    static final int DIRECTORY_ACCESS_FOR_WRITE = 2;

    @VisibleForTesting
    static final int DIRECTORY_ACCESS_FOR_CREATE = 3;

    @VisibleForTesting
    static final int DIRECTORY_ACCESS_FOR_DELETE = 4;

    /**
     * Checks whether the app with the given UID is allowed to access the directory denoted by the
     * given path.
     *
     * @param path directory's path
     * @param uid UID of the requesting app
     * @param accessType type of access being requested - eg {@link
     * MediaProvider#DIRECTORY_ACCESS_FOR_READ}
     * @return 0 if it's allowed to access the directory, {@link OsConstants#ENOENT} for attempts
     * to access a private package path in Android/data or Android/obb the caller doesn't have
     * access to, and otherwise {@link OsConstants#EACCES} if the calling package is a legacy app
     * that doesn't have READ_EXTERNAL_STORAGE permission or for other invalid attempts to access
     * Android/data or Android/obb dirs.
     *
     * Called from JNI in jni/MediaProviderWrapper.cpp
     */
    @Keep
    public int isDirAccessAllowedForFuse(@NonNull String path, int uid,
            @DirectoryAccessType int accessType) {
        Preconditions.checkArgumentInRange(accessType, 1, DIRECTORY_ACCESS_FOR_DELETE,
                "accessType");

        final boolean forRead = accessType == DIRECTORY_ACCESS_FOR_READ;
        final LocalCallingIdentity token =
                clearLocalCallingIdentity(getCachedCallingIdentityForFuse(uid));
        PulledMetrics.logFileAccessViaFuse(getCallingUidOrSelf(), path);
        try {
            if ("/storage/emulated".equals(path)) {
                return OsConstants.EPERM;
            }
            if (isPrivatePackagePathNotAccessibleByCaller(path)) {
                Log.e(TAG, "Can't access another app's external directory!");
                return OsConstants.ENOENT;
            }

            if (shouldBypassFuseRestrictions(/* forWrite= */ !forRead, path)) {
                return 0;
            }

            // Do not allow apps that reach this point to access Android/data or Android/obb dirs.
            // Creation should be via getContext().getExternalFilesDir() etc methods.
            // Reads and writes on primary volumes should be via mount views of lowerfs for apps
            // that get special access to these directories.
            // Reads and writes on secondary volumes would be provided via an early return from
            // shouldBypassFuseRestrictions above (again just for apps with special access).
            if (isDataOrObbPath(path)) {
                return OsConstants.EACCES;
            }

            // Legacy apps that made is this far don't have the right storage permission and hence
            // are not allowed to access anything other than their external app directory
            if (isCallingPackageRequestingLegacy()) {
                return OsConstants.EACCES;
            }
            // This is a non-legacy app. Rest of the directories are generally writable
            // except for non-default top-level directories.
            if (!forRead) {
                final String[] relativePath = sanitizePath(extractRelativePath(path));
                if (relativePath.length == 0) {
                    Log.e(TAG,
                            "Directory update not allowed on invalid relative path for " + path);
                    return OsConstants.EPERM;
                }
                final boolean isTopLevelDir =
                        relativePath.length == 1 && TextUtils.isEmpty(relativePath[0]);
                if (isTopLevelDir) {
                    // We don't allow deletion of any top-level folders
                    if (accessType == DIRECTORY_ACCESS_FOR_DELETE) {
                        Log.e(TAG, "Deleting top level directories are not allowed!");
                        return OsConstants.EACCES;
                    }

                    // We allow creating or writing to default top-level folders, but we don't
                    // allow creation or writing to non-default top-level folders.
                    if ((accessType == DIRECTORY_ACCESS_FOR_CREATE
                            || accessType == DIRECTORY_ACCESS_FOR_WRITE)
                            && FileUtils.isDefaultDirectoryName(extractDisplayName(path))) {
                        return 0;
                    }

                    Log.e(TAG,
                            "Creating or writing to a non-default top level directory is not "
                                    + "allowed!");
                    return OsConstants.EACCES;
                }
            }

            return 0;
        } finally {
            restoreLocalCallingIdentity(token);
        }
    }

    @Keep
    public boolean isUidAllowedAccessToDataOrObbPathForFuse(int uid, String path) {
        final LocalCallingIdentity token =
                clearLocalCallingIdentity(getCachedCallingIdentityForFuse(uid));
        try {
            return isCallingIdentityAllowedAccessToDataOrObbPath(
                    extractRelativePathWithDisplayName(path));
        } finally {
            restoreLocalCallingIdentity(token);
        }
    }

    private boolean isCallingIdentityAllowedAccessToDataOrObbPath(String relativePath) {
        // Files under the apps own private directory
        final String appSpecificDir = extractOwnerPackageNameFromRelativePath(relativePath);

        if (appSpecificDir != null && isCallingIdentitySharedPackageName(appSpecificDir)) {
            return true;
        }
        // This is a private-package relativePath; return true if accessible by the caller
        return isCallingIdentityAllowedSpecialPrivatePathAccess(relativePath);
    }

    /**
     * @return true iff the caller has installer privileges which gives write access to obb dirs.
     */
    private boolean isCallingIdentityAllowedInstallerAccess() {
        final boolean hasWrite = mCallingIdentity.get().
                hasPermission(PERMISSION_WRITE_EXTERNAL_STORAGE);

        if (!hasWrite) {
            return false;
        }

        // We're only willing to give out installer access if they also hold
        // runtime permission; this is a firm CDD requirement
        final boolean hasInstall = mCallingIdentity.get().
                hasPermission(PERMISSION_INSTALL_PACKAGES);

        if (hasInstall) {
            return true;
        }
        // OPSTR_REQUEST_INSTALL_PACKAGES is granted/denied per package but vold can't
        // update mountpoints of a specific package. So, check the appop for all packages
        // sharing the uid and allow same level of storage access for all packages even if
        // one of the packages has the appop granted.
        // To maintain consistency of access in primary volume and secondary volumes use the same
        // logic as we do for Zygote.MOUNT_EXTERNAL_INSTALLER view.
        return mCallingIdentity.get().hasPermission(APPOP_REQUEST_INSTALL_PACKAGES_FOR_SHARED_UID);
    }

    private String getExternalStorageProviderAuthority() {
        if (SdkLevel.isAtLeastS()) {
            return getExternalStorageProviderAuthorityFromDocumentsContract();
        }
        return MediaStore.EXTERNAL_STORAGE_PROVIDER_AUTHORITY;
    }

    @RequiresApi(Build.VERSION_CODES.S)
    private String getExternalStorageProviderAuthorityFromDocumentsContract() {
        return DocumentsContract.EXTERNAL_STORAGE_PROVIDER_AUTHORITY;
    }

    private String getDownloadsProviderAuthority() {
        if (SdkLevel.isAtLeastS()) {
            return getDownloadsProviderAuthorityFromDocumentsContract();
        }
        return DOWNLOADS_PROVIDER_AUTHORITY;
    }

    @RequiresApi(Build.VERSION_CODES.S)
    private String getDownloadsProviderAuthorityFromDocumentsContract() {
        return DocumentsContract.EXTERNAL_STORAGE_PROVIDER_AUTHORITY;
    }

    private boolean isCallingIdentityDownloadProvider() {
        return getCallingUidOrSelf() == mDownloadsAuthorityAppId;
    }

    private boolean isCallingIdentityExternalStorageProvider() {
        return getCallingUidOrSelf() == mExternalStorageAuthorityAppId;
    }

    private boolean isCallingIdentityMtp() {
        return mCallingIdentity.get().hasPermission(PERMISSION_ACCESS_MTP);
    }

    /**
     * The following apps have access to all private-app directories on secondary volumes:
     *    * ExternalStorageProvider
     *    * DownloadProvider
     *    * Signature apps with ACCESS_MTP permission granted
     *      (Note: For Android R we also allow privileged apps with ACCESS_MTP to access all
     *      private-app directories, this additional access is removed for Android S+).
     *
     * Installer apps can only access private-app directories on Android/obb.
     *
     * @param relativePath the relative path of the file to access
     */
    private boolean isCallingIdentityAllowedSpecialPrivatePathAccess(String relativePath) {
        if (SdkLevel.isAtLeastS()) {
            return isMountModeAllowedPrivatePathAccess(getCallingUidOrSelf(), getCallingPackage(),
                    relativePath);
        } else {
            if (isCallingIdentityDownloadProvider() ||
                    isCallingIdentityExternalStorageProvider() || isCallingIdentityMtp()) {
                return true;
            }
            return (isObbOrChildRelativePath(relativePath) &&
                    isCallingIdentityAllowedInstallerAccess());
        }
    }

    @RequiresApi(Build.VERSION_CODES.S)
    private boolean isMountModeAllowedPrivatePathAccess(int uid, String packageName,
            String relativePath) {
        // This is required as only MediaProvider (package with WRITE_MEDIA_STORAGE) can access
        // mount modes.
        final CallingIdentity token = clearCallingIdentity();
        try {
            final int mountMode = mStorageManager.getExternalStorageMountMode(uid, packageName);
            switch (mountMode) {
                case StorageManager.MOUNT_MODE_EXTERNAL_ANDROID_WRITABLE:
                case StorageManager.MOUNT_MODE_EXTERNAL_PASS_THROUGH:
                    return true;
                case StorageManager.MOUNT_MODE_EXTERNAL_INSTALLER:
                    return isObbOrChildRelativePath(relativePath);
            }
        } catch (Exception e) {
            Log.w(TAG, "Caller does not have the permissions to access mount modes: ", e);
        } finally {
            restoreCallingIdentity(token);
        }
        return false;
    }

    private boolean checkCallingPermissionGlobal(Uri uri, boolean forWrite) {
        // System internals can work with all media
        if (isCallingPackageSelf() || isCallingPackageShell()) {
            return true;
        }

        // Apps that have permission to manage external storage can work with all files
        if (isCallingPackageManager()) {
            return true;
        }

        // Check if caller is known to be owner of this item, to speed up
        // performance of our permission checks
        final int table = matchUri(uri, true);
        switch (table) {
            case AUDIO_MEDIA_ID:
            case VIDEO_MEDIA_ID:
            case IMAGES_MEDIA_ID:
            case FILES_ID:
            case DOWNLOADS_ID:
                final long id = ContentUris.parseId(uri);
                if (mCallingIdentity.get().isOwned(id)) {
                    return true;
                }
                break;
            default:
                // continue below
        }

        // Check whether the uri is a specific table or not. Don't allow the global access to these
        // table uris
        switch (table) {
            case AUDIO_MEDIA:
            case IMAGES_MEDIA:
            case VIDEO_MEDIA:
            case DOWNLOADS:
            case FILES:
            case AUDIO_ALBUMS:
            case AUDIO_ARTISTS:
            case AUDIO_GENRES:
            case AUDIO_PLAYLISTS:
                return false;
            default:
                // continue below
        }

        // Outstanding grant means they get access
        return isUriPermissionGranted(uri, forWrite);
    }

    /**
     * Returns any uri that is granted from the set of Uris passed.
     */
    private @Nullable Uri getPermissionGrantedUri(@NonNull List<Uri> uris, boolean forWrite) {
        for (Uri uri : uris) {
            if (isUriPermissionGranted(uri, forWrite)) {
                return uri;
            }
        }
        return null;
    }

    private boolean isUriPermissionGranted(Uri uri, boolean forWrite) {
        final int modeFlags = forWrite
                ? Intent.FLAG_GRANT_WRITE_URI_PERMISSION
                : Intent.FLAG_GRANT_READ_URI_PERMISSION;
        int uriPermission = getContext().checkUriPermission(uri, mCallingIdentity.get().pid,
                mCallingIdentity.get().uid, modeFlags);
        return uriPermission == PERMISSION_GRANTED;
    }

    @VisibleForTesting
    public boolean isFuseThread() {
        return FuseDaemon.native_is_fuse_thread();
    }

    @VisibleForTesting
    public boolean getBooleanDeviceConfig(String key, boolean defaultValue) {
        if (!canReadDeviceConfig(key, defaultValue)) {
            return defaultValue;
        }

        final long token = Binder.clearCallingIdentity();
        try {
            return DeviceConfig.getBoolean(DeviceConfig.NAMESPACE_STORAGE_NATIVE_BOOT, key,
                    defaultValue);
        } finally {
            Binder.restoreCallingIdentity(token);
        }
    }

    @VisibleForTesting
    public int getIntDeviceConfig(String key, int defaultValue) {
        if (!canReadDeviceConfig(key, defaultValue)) {
            return defaultValue;
        }

        final long token = Binder.clearCallingIdentity();
        try {
            return DeviceConfig.getInt(DeviceConfig.NAMESPACE_STORAGE_NATIVE_BOOT, key,
                    defaultValue);
        } finally {
            Binder.restoreCallingIdentity(token);
        }
    }

    @VisibleForTesting
    public String getStringDeviceConfig(String key, String defaultValue) {
        if (!canReadDeviceConfig(key, defaultValue)) {
            return defaultValue;
        }

        final long token = Binder.clearCallingIdentity();
        try {
            return DeviceConfig.getString(DeviceConfig.NAMESPACE_STORAGE_NATIVE_BOOT, key,
                    defaultValue);
        } finally {
            Binder.restoreCallingIdentity(token);
        }
    }

    private static <T> boolean canReadDeviceConfig(String key, T defaultValue) {
        if (SdkLevel.isAtLeastS()) {
            return true;
        }

        Log.w(TAG, "Cannot read device config before Android S. Returning defaultValue: "
                + defaultValue + " for key: " + key);
        return false;
    }

    @VisibleForTesting
    public void addOnPropertiesChangedListener(OnPropertiesChangedListener listener) {
        if (!SdkLevel.isAtLeastS()) {
            Log.w(TAG, "Cannot add device config changed listener before Android S");
            return;
        }

        DeviceConfig.addOnPropertiesChangedListener(DeviceConfig.NAMESPACE_STORAGE_NATIVE_BOOT,
                BackgroundThread.getExecutor(), listener);
    }

    @Deprecated
    private boolean checkCallingPermissionAudio(boolean forWrite, String callingPackage) {
        if (forWrite) {
            return mCallingIdentity.get().hasPermission(PERMISSION_WRITE_AUDIO);
        } else {
            // write permission should be enough for reading as well
            return mCallingIdentity.get().hasPermission(PERMISSION_READ_AUDIO)
                    || mCallingIdentity.get().hasPermission(PERMISSION_WRITE_AUDIO);
        }
    }

    @Deprecated
    private boolean checkCallingPermissionVideo(boolean forWrite, String callingPackage) {
        if (forWrite) {
            return mCallingIdentity.get().hasPermission(PERMISSION_WRITE_VIDEO);
        } else {
            // write permission should be enough for reading as well
            return mCallingIdentity.get().hasPermission(PERMISSION_READ_VIDEO)
                    || mCallingIdentity.get().hasPermission(PERMISSION_WRITE_VIDEO);
        }
    }

    @Deprecated
    private boolean checkCallingPermissionImages(boolean forWrite, String callingPackage) {
        if (forWrite) {
            return mCallingIdentity.get().hasPermission(PERMISSION_WRITE_IMAGES);
        } else {
            // write permission should be enough for reading as well
            return mCallingIdentity.get().hasPermission(PERMISSION_READ_IMAGES)
                    || mCallingIdentity.get().hasPermission(PERMISSION_WRITE_IMAGES);
        }
    }

    /**
     * Enforce that caller has access to the given {@link Uri}.
     *
     * @throws SecurityException if access isn't allowed.
     */
    private void enforceCallingPermission(@NonNull Uri uri, @NonNull Bundle extras,
            boolean forWrite) {
        Trace.beginSection("enforceCallingPermission");
        try {
            enforceCallingPermissionInternal(uri, extras, forWrite);
        } finally {
            Trace.endSection();
        }
    }

    private void enforceCallingPermission(@NonNull Collection<Uri> uris, boolean forWrite) {
        for (Uri uri : uris) {
            enforceCallingPermission(uri, Bundle.EMPTY, forWrite);
        }
    }

    private void enforceCallingPermissionInternal(@NonNull Uri uri, @NonNull Bundle extras,
            boolean forWrite) {
        Objects.requireNonNull(uri);
        Objects.requireNonNull(extras);

        // Try a simple global check first before falling back to performing a
        // simple query to probe for access.
        if (checkCallingPermissionGlobal(uri, forWrite)) {
            // Access allowed, yay!
            return;
        }

        // For redacted URI proceed with its corresponding URI as query builder doesn't support
        // redacted URIs for fetching a database row
        // NOTE: The grants (if any) must have been on redacted URI hence global check requires
        // redacted URI
        Uri redactedUri = null;
        if (isRedactedUri(uri)) {
            redactedUri = uri;
            uri = getUriForRedactedUri(uri);
        }

        final DatabaseHelper helper;
        try {
            helper = getDatabaseForUri(uri);
        } catch (VolumeNotFoundException e) {
            throw e.rethrowAsIllegalArgumentException();
        }

        final boolean allowHidden = isCallingPackageAllowedHidden();
        final int table = matchUri(uri, allowHidden);

        final String selection = extras.getString(QUERY_ARG_SQL_SELECTION);
        final String[] selectionArgs = extras.getStringArray(QUERY_ARG_SQL_SELECTION_ARGS);

        // First, check to see if caller has direct write access
        if (forWrite) {
            final SQLiteQueryBuilder qb = getQueryBuilder(TYPE_UPDATE, table, uri, extras, null);
            qb.allowColumn(SQLiteQueryBuilder.ROWID_COLUMN);
            try (Cursor c = qb.query(helper, new String[] { SQLiteQueryBuilder.ROWID_COLUMN },
                    selection, selectionArgs, null, null, null, null, null)) {
                if (c.moveToFirst()) {
                    // Direct write access granted, yay!
                    return;
                }
            }
        }

        // We only allow the user to grant access to specific media items in
        // strongly typed collections; never to broad collections
        boolean allowUserGrant = false;
        final int matchUri = matchUri(uri, true);
        switch (matchUri) {
            case IMAGES_MEDIA_ID:
            case AUDIO_MEDIA_ID:
            case VIDEO_MEDIA_ID:
                allowUserGrant = true;
                break;
        }

        // Second, check to see if caller has direct read access
        final SQLiteQueryBuilder qb = getQueryBuilder(TYPE_QUERY, table, uri, extras, null);
        qb.allowColumn(SQLiteQueryBuilder.ROWID_COLUMN);
        try (Cursor c = qb.query(helper, new String[] { SQLiteQueryBuilder.ROWID_COLUMN },
                selection, selectionArgs, null, null, null, null, null)) {
            if (c.moveToFirst()) {
                if (!forWrite) {
                    // Direct read access granted, yay!
                    return;
                } else if (allowUserGrant) {
                    // Caller has read access, but they wanted to write, and
                    // they'll need to get the user to grant that access
                    final Context context = getContext();
                    final Collection<Uri> uris = Arrays.asList(uri);
                    final PendingIntent intent = MediaStore
                            .createWriteRequest(ContentResolver.wrap(this), uris);

                    final Icon icon = getCollectionIcon(uri);
                    final RemoteAction action = new RemoteAction(icon,
                            context.getText(R.string.permission_required_action),
                            context.getText(R.string.permission_required_action),
                            intent);

                    throw new RecoverableSecurityException(new SecurityException(
                            getCallingPackageOrSelf() + " has no access to " + uri),
                            context.getText(R.string.permission_required), action);
                }
            }
        }

        if (redactedUri != null) uri = redactedUri;
        throw new SecurityException(getCallingPackageOrSelf() + " has no access to " + uri);
    }

    private Icon getCollectionIcon(Uri uri) {
        final PackageManager pm = getContext().getPackageManager();
        final String type = uri.getPathSegments().get(1);
        final String groupName;
        switch (type) {
            default: groupName = android.Manifest.permission_group.STORAGE; break;
        }
        try {
            final PermissionGroupInfo perm = pm.getPermissionGroupInfo(groupName, 0);
            return Icon.createWithResource(perm.packageName, perm.icon);
        } catch (NameNotFoundException e) {
            throw new RuntimeException(e);
        }
    }

    private void checkAccess(@NonNull Uri uri, @NonNull Bundle extras, @NonNull File file,
            boolean isWrite) throws FileNotFoundException {
        // First, does caller have the needed row-level access?
        enforceCallingPermission(uri, extras, isWrite);

        // Second, does the path look consistent?
        if (!FileUtils.contains(Environment.getStorageDirectory(), file)) {
            checkWorldReadAccess(file.getAbsolutePath());
        }
    }

    /**
     * Check whether the path is a world-readable file
     */
    @VisibleForTesting
    public static void checkWorldReadAccess(String path) throws FileNotFoundException {
        // Path has already been canonicalized, and we relax the check to look
        // at groups to support runtime storage permissions.
        final int accessBits = path.startsWith("/storage/") ? OsConstants.S_IRGRP
                : OsConstants.S_IROTH;
        try {
            StructStat stat = Os.stat(path);
            if (OsConstants.S_ISREG(stat.st_mode) &&
                ((stat.st_mode & accessBits) == accessBits)) {
                checkLeadingPathComponentsWorldExecutable(path);
                return;
            }
        } catch (ErrnoException e) {
            // couldn't stat the file, either it doesn't exist or isn't
            // accessible to us
        }

        throw new FileNotFoundException("Can't access " + path);
    }

    private static void checkLeadingPathComponentsWorldExecutable(String filePath)
            throws FileNotFoundException {
        File parent = new File(filePath).getParentFile();

        // Path has already been canonicalized, and we relax the check to look
        // at groups to support runtime storage permissions.
        final int accessBits = filePath.startsWith("/storage/") ? OsConstants.S_IXGRP
                : OsConstants.S_IXOTH;

        while (parent != null) {
            if (! parent.exists()) {
                // parent dir doesn't exist, give up
                throw new FileNotFoundException("access denied");
            }
            try {
                StructStat stat = Os.stat(parent.getPath());
                if ((stat.st_mode & accessBits) != accessBits) {
                    // the parent dir doesn't have the appropriate access
                    throw new FileNotFoundException("Can't access " + filePath);
                }
            } catch (ErrnoException e1) {
                // couldn't stat() parent
                throw new FileNotFoundException("Can't access " + filePath);
            }
            parent = parent.getParentFile();
        }
    }

    @VisibleForTesting
    static class FallbackException extends Exception {
        private final int mThrowSdkVersion;

        public FallbackException(String message, int throwSdkVersion) {
            super(message);
            mThrowSdkVersion = throwSdkVersion;
        }

        public FallbackException(String message, Throwable cause, int throwSdkVersion) {
            super(message, cause);
            mThrowSdkVersion = throwSdkVersion;
        }

        @Override
        public String getMessage() {
            if (getCause() != null) {
                return super.getMessage() + ": " + getCause().getMessage();
            } else {
                return super.getMessage();
            }
        }

        public IllegalArgumentException rethrowAsIllegalArgumentException() {
            throw new IllegalArgumentException(getMessage());
        }

        public Cursor translateForQuery(int targetSdkVersion) {
            if (targetSdkVersion >= mThrowSdkVersion) {
                throw new IllegalArgumentException(getMessage());
            } else {
                Log.w(TAG, getMessage());
                return null;
            }
        }

        public Uri translateForInsert(int targetSdkVersion) {
            if (targetSdkVersion >= mThrowSdkVersion) {
                throw new IllegalArgumentException(getMessage());
            } else {
                Log.w(TAG, getMessage());
                return null;
            }
        }

        public int translateForBulkInsert(int targetSdkVersion) {
            if (targetSdkVersion >= mThrowSdkVersion) {
                throw new IllegalArgumentException(getMessage());
            } else {
                Log.w(TAG, getMessage());
                return 0;
            }
        }

        public int translateForUpdateDelete(int targetSdkVersion) {
            if (targetSdkVersion >= mThrowSdkVersion) {
                throw new IllegalArgumentException(getMessage());
            } else {
                Log.w(TAG, getMessage());
                return 0;
            }
        }
    }

    @VisibleForTesting
    static class VolumeNotFoundException extends FallbackException {
        public VolumeNotFoundException(String volumeName) {
            super("Volume " + volumeName + " not found", Build.VERSION_CODES.Q);
        }
    }

    @VisibleForTesting
    static class VolumeArgumentException extends FallbackException {
        public VolumeArgumentException(File actual, Collection<File> allowed) {
            super("Requested path " + actual + " doesn't appear under " + allowed,
                    Build.VERSION_CODES.Q);
        }
    }

    public List<String> getSupportedTranscodingRelativePaths() {
        return mTranscodeHelper.getSupportedRelativePaths();
    }

    public List<String> getSupportedUncachedRelativePaths() {
        return StringUtils.verifySupportedUncachedRelativePaths(
                       StringUtils.getStringArrayConfig(getContext(),
                               R.array.config_supported_uncached_relative_paths));
    }

    /**
     * Creating a new method for Transcoding to avoid any merge conflicts.
     * TODO(b/170465810): Remove this when the code is refactored.
     */
    @NonNull DatabaseHelper getDatabaseForUriForTranscoding(Uri uri)
            throws VolumeNotFoundException {
        return getDatabaseForUri(uri);
    }

    private @NonNull DatabaseHelper getDatabaseForUri(Uri uri) throws VolumeNotFoundException {
        final String volumeName = resolveVolumeName(uri);
        synchronized (mAttachedVolumes) {
            boolean volumeAttached = false;
            UserHandle user = mCallingIdentity.get().getUser();
            for (MediaVolume vol : mAttachedVolumes) {
                if (vol.getName().equals(volumeName)
                        && (vol.isVisibleToUser(user) || vol.isPublicVolume()) ) {
                    volumeAttached = true;
                    break;
                }
            }
            if (!volumeAttached) {
                // Dump some more debug info
                Log.e(TAG, "Volume " + volumeName + " not found, calling identity: "
                        + user + ", attached volumes: " + mAttachedVolumes);
                throw new VolumeNotFoundException(volumeName);
            }
        }
        if (MediaStore.VOLUME_INTERNAL.equals(volumeName)) {
            return mInternalDatabase;
        } else {
            return mExternalDatabase;
        }
    }

    static boolean isMediaDatabaseName(String name) {
        if (INTERNAL_DATABASE_NAME.equals(name)) {
            return true;
        }
        if (EXTERNAL_DATABASE_NAME.equals(name)) {
            return true;
        }
        if (name.startsWith("external-") && name.endsWith(".db")) {
            return true;
        }
        return false;
    }

    private @NonNull Uri getBaseContentUri(@NonNull String volumeName) {
        return MediaStore.AUTHORITY_URI.buildUpon().appendPath(volumeName).build();
    }

    public Uri attachVolume(MediaVolume volume, boolean validate) {
        if (mCallingIdentity.get().pid != android.os.Process.myPid()) {
            throw new SecurityException(
                    "Opening and closing databases not allowed.");
        }

        final String volumeName = volume.getName();

        // Quick check for shady volume names
        MediaStore.checkArgumentVolumeName(volumeName);

        // Quick check that volume actually exists
        if (!MediaStore.VOLUME_INTERNAL.equals(volumeName) && validate) {
            try {
                getVolumePath(volumeName);
            } catch (IOException e) {
                throw new IllegalArgumentException(
                        "Volume " + volume + " currently unavailable", e);
            }
        }

        synchronized (mAttachedVolumes) {
            mAttachedVolumes.add(volume);
        }

        final ContentResolver resolver = getContext().getContentResolver();
        final Uri uri = getBaseContentUri(volumeName);
        // TODO(b/182396009) we probably also want to notify clone profile (and vice versa)
        resolver.notifyChange(getBaseContentUri(volumeName), null);

        if (LOGV) Log.v(TAG, "Attached volume: " + volume);
        if (!MediaStore.VOLUME_INTERNAL.equals(volumeName)) {
            // Also notify on synthetic view of all devices
            resolver.notifyChange(getBaseContentUri(MediaStore.VOLUME_EXTERNAL), null);

            ForegroundThread.getExecutor().execute(() -> {
                mExternalDatabase.runWithTransaction((db) -> {
                    ensureDefaultFolders(volume, db);
                    ensureThumbnailsValid(volume, db);
                    return null;
                });

                // We just finished the database operation above, we know that
                // it's ready to answer queries, so notify our DocumentProvider
                // so it can answer queries without risking ANR
                MediaDocumentsProvider.onMediaStoreReady(getContext());
            });
        }
        return uri;
    }

    private void detachVolume(Uri uri) {
        final String volumeName = MediaStore.getVolumeName(uri);
        try {
            detachVolume(getVolume(volumeName));
        } catch (FileNotFoundException e) {
            Log.e(TAG, "Couldn't find volume for URI " + uri, e) ;
        }
    }

    public boolean isVolumeAttached(MediaVolume volume) {
        synchronized (mAttachedVolumes) {
            return mAttachedVolumes.contains(volume);
        }
    }

    public void detachVolume(MediaVolume volume) {
        if (mCallingIdentity.get().pid != android.os.Process.myPid()) {
            throw new SecurityException(
                    "Opening and closing databases not allowed.");
        }

        final String volumeName = volume.getName();

        // Quick check for shady volume names
        MediaStore.checkArgumentVolumeName(volumeName);

        if (MediaStore.VOLUME_INTERNAL.equals(volumeName)) {
            throw new UnsupportedOperationException(
                    "Deleting the internal volume is not allowed");
        }

        // Signal any scanning to shut down
        mMediaScanner.onDetachVolume(volume);

        synchronized (mAttachedVolumes) {
            mAttachedVolumes.remove(volume);
        }

        final ContentResolver resolver = getContext().getContentResolver();
        final Uri uri = getBaseContentUri(volumeName);
        resolver.notifyChange(getBaseContentUri(volumeName), null);

        if (!MediaStore.VOLUME_INTERNAL.equals(volumeName)) {
            // Also notify on synthetic view of all devices
            resolver.notifyChange(getBaseContentUri(MediaStore.VOLUME_EXTERNAL), null);
        }

        if (LOGV) Log.v(TAG, "Detached volume: " + volumeName);
    }

    @GuardedBy("mAttachedVolumes")
    private final ArraySet<MediaVolume> mAttachedVolumes = new ArraySet<>();
    @GuardedBy("mCustomCollators")
    private final ArraySet<String> mCustomCollators = new ArraySet<>();

    private MediaScanner mMediaScanner;

    private DatabaseHelper mInternalDatabase;
    private DatabaseHelper mExternalDatabase;
    private PickerDbFacade mPickerDbFacade;
    private ExternalDbFacade mExternalDbFacade;
    private PickerDataLayer mPickerDataLayer;
    private PickerSyncController mPickerSyncController;
    private TranscodeHelper mTranscodeHelper;

    // name of the volume currently being scanned by the media scanner (or null)
    private String mMediaScannerVolume;

    // current FAT volume ID
    private int mVolumeId = -1;

    // WARNING: the values of IMAGES_MEDIA, AUDIO_MEDIA, and VIDEO_MEDIA and AUDIO_PLAYLISTS
    // are stored in the "files" table, so do not renumber them unless you also add
    // a corresponding database upgrade step for it.
    static final int IMAGES_MEDIA = 1;
    static final int IMAGES_MEDIA_ID = 2;
    static final int IMAGES_MEDIA_ID_THUMBNAIL = 3;
    static final int IMAGES_THUMBNAILS = 4;
    static final int IMAGES_THUMBNAILS_ID = 5;

    static final int AUDIO_MEDIA = 100;
    static final int AUDIO_MEDIA_ID = 101;
    static final int AUDIO_MEDIA_ID_GENRES = 102;
    static final int AUDIO_MEDIA_ID_GENRES_ID = 103;
    static final int AUDIO_GENRES = 106;
    static final int AUDIO_GENRES_ID = 107;
    static final int AUDIO_GENRES_ID_MEMBERS = 108;
    static final int AUDIO_GENRES_ALL_MEMBERS = 109;
    static final int AUDIO_PLAYLISTS = 110;
    static final int AUDIO_PLAYLISTS_ID = 111;
    static final int AUDIO_PLAYLISTS_ID_MEMBERS = 112;
    static final int AUDIO_PLAYLISTS_ID_MEMBERS_ID = 113;
    static final int AUDIO_ARTISTS = 114;
    static final int AUDIO_ARTISTS_ID = 115;
    static final int AUDIO_ALBUMS = 116;
    static final int AUDIO_ALBUMS_ID = 117;
    static final int AUDIO_ARTISTS_ID_ALBUMS = 118;
    static final int AUDIO_ALBUMART = 119;
    static final int AUDIO_ALBUMART_ID = 120;
    static final int AUDIO_ALBUMART_FILE_ID = 121;

    static final int VIDEO_MEDIA = 200;
    static final int VIDEO_MEDIA_ID = 201;
    static final int VIDEO_MEDIA_ID_THUMBNAIL = 202;
    static final int VIDEO_THUMBNAILS = 203;
    static final int VIDEO_THUMBNAILS_ID = 204;

    static final int VOLUMES = 300;
    static final int VOLUMES_ID = 301;

    static final int MEDIA_SCANNER = 500;

    static final int FS_ID = 600;
    static final int VERSION = 601;

    static final int FILES = 700;
    static final int FILES_ID = 701;

    static final int DOWNLOADS = 800;
    static final int DOWNLOADS_ID = 801;

    static final int PICKER = 900;
    static final int PICKER_ID = 901;
    static final int PICKER_INTERNAL_MEDIA = 902;
    static final int PICKER_INTERNAL_ALBUMS = 903;
    static final int PICKER_UNRELIABLE_VOLUME = 904;

    private static final HashSet<Integer> REDACTED_URI_SUPPORTED_TYPES = new HashSet<>(
            Arrays.asList(AUDIO_MEDIA_ID, IMAGES_MEDIA_ID, VIDEO_MEDIA_ID, FILES_ID, DOWNLOADS_ID));

    private LocalUriMatcher mUriMatcher;

    private static final String[] PATH_PROJECTION = new String[] {
        MediaStore.MediaColumns._ID,
            MediaStore.MediaColumns.DATA,
    };

    private int matchUri(Uri uri, boolean allowHidden) {
        return mUriMatcher.matchUri(uri, allowHidden);
    }

    static class LocalUriMatcher {
        private final UriMatcher mPublic = new UriMatcher(UriMatcher.NO_MATCH);
        private final UriMatcher mHidden = new UriMatcher(UriMatcher.NO_MATCH);

        public int matchUri(Uri uri, boolean allowHidden) {
            final int publicMatch = mPublic.match(uri);
            if (publicMatch != UriMatcher.NO_MATCH) {
                return publicMatch;
            }

            final int hiddenMatch = mHidden.match(uri);
            if (hiddenMatch != UriMatcher.NO_MATCH) {
                // Detect callers asking about hidden behavior by looking closer when
                // the matchers diverge; we only care about apps that are explicitly
                // targeting a specific public API level.
                if (!allowHidden) {
                    throw new IllegalStateException("Unknown URL: " + uri + " is hidden API");
                }
                return hiddenMatch;
            }

            return UriMatcher.NO_MATCH;
        }

        public LocalUriMatcher(String auth) {
            // Warning: Do not move these exact string matches below "*/.." matches.
            // If "*/.." match is added to mPublic children before "picker/#/#", then while matching
            // "picker/0/10", UriMatcher matches "*" node with "picker" and tries to match "0/10"
            // with children of "*".
            // UriMatcher does not look for exact "picker" string match if it finds * node before
            // it. It finds the first best child match and proceeds the match from there without
            // looking at other siblings.
            mPublic.addURI(auth, "picker", PICKER);
            // TODO(b/195009139): Remove after switching picker URI to new format
            // content://media/picker/<user-id>/<media-id>
            mPublic.addURI(auth, "picker/#/#", PICKER_ID);
            // content://media/picker/<user-id>/<authority>/media/<media-id>
            mPublic.addURI(auth, "picker/#/*/media/*", PICKER_ID);
            // content://media/picker/unreliable/<media_id>
            mPublic.addURI(auth, "picker/unreliable/#", PICKER_UNRELIABLE_VOLUME);
            mPublic.addURI(auth, "*/images/media", IMAGES_MEDIA);
            mPublic.addURI(auth, "*/images/media/#", IMAGES_MEDIA_ID);
            mPublic.addURI(auth, "*/images/media/#/thumbnail", IMAGES_MEDIA_ID_THUMBNAIL);
            mPublic.addURI(auth, "*/images/thumbnails", IMAGES_THUMBNAILS);
            mPublic.addURI(auth, "*/images/thumbnails/#", IMAGES_THUMBNAILS_ID);

            mPublic.addURI(auth, "*/audio/media", AUDIO_MEDIA);
            mPublic.addURI(auth, "*/audio/media/#", AUDIO_MEDIA_ID);
            mPublic.addURI(auth, "*/audio/media/#/genres", AUDIO_MEDIA_ID_GENRES);
            mPublic.addURI(auth, "*/audio/media/#/genres/#", AUDIO_MEDIA_ID_GENRES_ID);
            mPublic.addURI(auth, "*/audio/genres", AUDIO_GENRES);
            mPublic.addURI(auth, "*/audio/genres/#", AUDIO_GENRES_ID);
            mPublic.addURI(auth, "*/audio/genres/#/members", AUDIO_GENRES_ID_MEMBERS);
            // TODO: not actually defined in API, but CTS tested
            mPublic.addURI(auth, "*/audio/genres/all/members", AUDIO_GENRES_ALL_MEMBERS);
            mPublic.addURI(auth, "*/audio/playlists", AUDIO_PLAYLISTS);
            mPublic.addURI(auth, "*/audio/playlists/#", AUDIO_PLAYLISTS_ID);
            mPublic.addURI(auth, "*/audio/playlists/#/members", AUDIO_PLAYLISTS_ID_MEMBERS);
            mPublic.addURI(auth, "*/audio/playlists/#/members/#", AUDIO_PLAYLISTS_ID_MEMBERS_ID);
            mPublic.addURI(auth, "*/audio/artists", AUDIO_ARTISTS);
            mPublic.addURI(auth, "*/audio/artists/#", AUDIO_ARTISTS_ID);
            mPublic.addURI(auth, "*/audio/artists/#/albums", AUDIO_ARTISTS_ID_ALBUMS);
            mPublic.addURI(auth, "*/audio/albums", AUDIO_ALBUMS);
            mPublic.addURI(auth, "*/audio/albums/#", AUDIO_ALBUMS_ID);
            // TODO: not actually defined in API, but CTS tested
            mPublic.addURI(auth, "*/audio/albumart", AUDIO_ALBUMART);
            // TODO: not actually defined in API, but CTS tested
            mPublic.addURI(auth, "*/audio/albumart/#", AUDIO_ALBUMART_ID);
            // TODO: not actually defined in API, but CTS tested
            mPublic.addURI(auth, "*/audio/media/#/albumart", AUDIO_ALBUMART_FILE_ID);

            mPublic.addURI(auth, "*/video/media", VIDEO_MEDIA);
            mPublic.addURI(auth, "*/video/media/#", VIDEO_MEDIA_ID);
            mPublic.addURI(auth, "*/video/media/#/thumbnail", VIDEO_MEDIA_ID_THUMBNAIL);
            mPublic.addURI(auth, "*/video/thumbnails", VIDEO_THUMBNAILS);
            mPublic.addURI(auth, "*/video/thumbnails/#", VIDEO_THUMBNAILS_ID);

            mPublic.addURI(auth, "*/media_scanner", MEDIA_SCANNER);

            // NOTE: technically hidden, since Uri is never exposed
            mPublic.addURI(auth, "*/fs_id", FS_ID);
            // NOTE: technically hidden, since Uri is never exposed
            mPublic.addURI(auth, "*/version", VERSION);

            mHidden.addURI(auth, "picker_internal/media", PICKER_INTERNAL_MEDIA);
            mHidden.addURI(auth, "picker_internal/albums", PICKER_INTERNAL_ALBUMS);
            mHidden.addURI(auth, "*", VOLUMES_ID);
            mHidden.addURI(auth, null, VOLUMES);

            mPublic.addURI(auth, "*/file", FILES);
            mPublic.addURI(auth, "*/file/#", FILES_ID);

            mPublic.addURI(auth, "*/downloads", DOWNLOADS);
            mPublic.addURI(auth, "*/downloads/#", DOWNLOADS_ID);
        }
    }

    /**
     * Set of columns that can be safely mutated by external callers; all other
     * columns are treated as read-only, since they reflect what the media
     * scanner found on disk, and any mutations would be overwritten the next
     * time the media was scanned.
     */
    private static final ArraySet<String> sMutableColumns = new ArraySet<>();

    static {
        sMutableColumns.add(MediaStore.MediaColumns.DATA);
        sMutableColumns.add(MediaStore.MediaColumns.RELATIVE_PATH);
        sMutableColumns.add(MediaStore.MediaColumns.DISPLAY_NAME);
        sMutableColumns.add(MediaStore.MediaColumns.IS_PENDING);
        sMutableColumns.add(MediaStore.MediaColumns.IS_TRASHED);
        sMutableColumns.add(MediaStore.MediaColumns.IS_FAVORITE);
        sMutableColumns.add(MediaStore.MediaColumns.OWNER_PACKAGE_NAME);

        sMutableColumns.add(MediaStore.Audio.AudioColumns.BOOKMARK);

        sMutableColumns.add(MediaStore.Video.VideoColumns.TAGS);
        sMutableColumns.add(MediaStore.Video.VideoColumns.CATEGORY);
        sMutableColumns.add(MediaStore.Video.VideoColumns.BOOKMARK);

        sMutableColumns.add(MediaStore.Audio.Playlists.NAME);
        sMutableColumns.add(MediaStore.Audio.Playlists.Members.AUDIO_ID);
        sMutableColumns.add(MediaStore.Audio.Playlists.Members.PLAY_ORDER);

        sMutableColumns.add(MediaStore.DownloadColumns.DOWNLOAD_URI);
        sMutableColumns.add(MediaStore.DownloadColumns.REFERER_URI);

        sMutableColumns.add(MediaStore.Files.FileColumns.MIME_TYPE);
        sMutableColumns.add(MediaStore.Files.FileColumns.MEDIA_TYPE);
    }

    /**
     * Set of columns that affect placement of files on disk.
     */
    private static final ArraySet<String> sPlacementColumns = new ArraySet<>();

    static {
        sPlacementColumns.add(MediaStore.MediaColumns.DATA);
        sPlacementColumns.add(MediaStore.MediaColumns.RELATIVE_PATH);
        sPlacementColumns.add(MediaStore.MediaColumns.DISPLAY_NAME);
        sPlacementColumns.add(MediaStore.MediaColumns.MIME_TYPE);
        sPlacementColumns.add(MediaStore.MediaColumns.IS_PENDING);
        sPlacementColumns.add(MediaStore.MediaColumns.IS_TRASHED);
        sPlacementColumns.add(MediaStore.MediaColumns.DATE_EXPIRES);
    }

    /**
     * List of abusive custom columns that we're willing to allow via
     * {@link SQLiteQueryBuilder#setProjectionGreylist(List)}.
     */
    static final ArrayList<Pattern> sGreylist = new ArrayList<>();

    private static void addGreylistPattern(String pattern) {
        sGreylist.add(Pattern.compile(" *" + pattern + " *"));
    }

    static {
        final String maybeAs = "( (as )?[_a-z0-9]+)?";
        addGreylistPattern("(?i)[_a-z0-9]+" + maybeAs);
        addGreylistPattern("audio\\._id AS _id");
        addGreylistPattern("(?i)(min|max|sum|avg|total|count|cast)\\(([_a-z0-9]+" + maybeAs + "|\\*)\\)" + maybeAs);
        addGreylistPattern("case when case when \\(date_added >= \\d+ and date_added < \\d+\\) then date_added \\* \\d+ when \\(date_added >= \\d+ and date_added < \\d+\\) then date_added when \\(date_added >= \\d+ and date_added < \\d+\\) then date_added / \\d+ else \\d+ end > case when \\(date_modified >= \\d+ and date_modified < \\d+\\) then date_modified \\* \\d+ when \\(date_modified >= \\d+ and date_modified < \\d+\\) then date_modified when \\(date_modified >= \\d+ and date_modified < \\d+\\) then date_modified / \\d+ else \\d+ end then case when \\(date_added >= \\d+ and date_added < \\d+\\) then date_added \\* \\d+ when \\(date_added >= \\d+ and date_added < \\d+\\) then date_added when \\(date_added >= \\d+ and date_added < \\d+\\) then date_added / \\d+ else \\d+ end else case when \\(date_modified >= \\d+ and date_modified < \\d+\\) then date_modified \\* \\d+ when \\(date_modified >= \\d+ and date_modified < \\d+\\) then date_modified when \\(date_modified >= \\d+ and date_modified < \\d+\\) then date_modified / \\d+ else \\d+ end end as corrected_added_modified");
        addGreylistPattern("MAX\\(case when \\(datetaken >= \\d+ and datetaken < \\d+\\) then datetaken \\* \\d+ when \\(datetaken >= \\d+ and datetaken < \\d+\\) then datetaken when \\(datetaken >= \\d+ and datetaken < \\d+\\) then datetaken / \\d+ else \\d+ end\\)");
        addGreylistPattern("MAX\\(case when \\(date_added >= \\d+ and date_added < \\d+\\) then date_added \\* \\d+ when \\(date_added >= \\d+ and date_added < \\d+\\) then date_added when \\(date_added >= \\d+ and date_added < \\d+\\) then date_added / \\d+ else \\d+ end\\)");
        addGreylistPattern("MAX\\(case when \\(date_modified >= \\d+ and date_modified < \\d+\\) then date_modified \\* \\d+ when \\(date_modified >= \\d+ and date_modified < \\d+\\) then date_modified when \\(date_modified >= \\d+ and date_modified < \\d+\\) then date_modified / \\d+ else \\d+ end\\)");
        addGreylistPattern("\"content://media/[a-z]+/audio/media\"");
        addGreylistPattern("substr\\(_data, length\\(_data\\)-length\\(_display_name\\), 1\\) as filename_prevchar");
        addGreylistPattern("\\*" + maybeAs);
        addGreylistPattern("case when \\(datetaken >= \\d+ and datetaken < \\d+\\) then datetaken \\* \\d+ when \\(datetaken >= \\d+ and datetaken < \\d+\\) then datetaken when \\(datetaken >= \\d+ and datetaken < \\d+\\) then datetaken / \\d+ else \\d+ end");
    }

    public ArrayMap<String, String> getProjectionMap(Class<?>... clazzes) {
        return mExternalDatabase.getProjectionMap(clazzes);
    }

    static <T> boolean containsAny(Set<T> a, Set<T> b) {
        for (T i : b) {
            if (a.contains(i)) {
                return true;
            }
        }
        return false;
    }

    @VisibleForTesting
    static @Nullable Uri computeCommonPrefix(@NonNull List<Uri> uris) {
        if (uris.isEmpty()) return null;

        final Uri base = uris.get(0);
        final List<String> basePath = new ArrayList<>(base.getPathSegments());
        for (int i = 1; i < uris.size(); i++) {
            final List<String> probePath = uris.get(i).getPathSegments();
            for (int j = 0; j < basePath.size() && j < probePath.size(); j++) {
                if (!Objects.equals(basePath.get(j), probePath.get(j))) {
                    // Trim away all remaining common elements
                    while (basePath.size() > j) {
                        basePath.remove(j);
                    }
                }
            }

            final int probeSize = probePath.size();
            while (basePath.size() > probeSize) {
                basePath.remove(probeSize);
            }
        }

        final Uri.Builder builder = base.buildUpon().path(null);
        for (int i = 0; i < basePath.size(); i++) {
            builder.appendPath(basePath.get(i));
        }
        return builder.build();
    }

    public ExternalDbFacade getExternalDbFacade() {
        return mExternalDbFacade;
    }

    public PickerSyncController getPickerSyncController() {
        return mPickerSyncController;
    }

    private boolean isCallingPackageSystemGallery() {
        return mCallingIdentity.get().hasPermission(PERMISSION_IS_SYSTEM_GALLERY);
    }

    private int getCallingUidOrSelf() {
        return mCallingIdentity.get().uid;
    }

    @Deprecated
    private String getCallingPackageOrSelf() {
        return mCallingIdentity.get().getPackageName();
    }

    @Deprecated
    @VisibleForTesting
    public int getCallingPackageTargetSdkVersion() {
        return mCallingIdentity.get().getTargetSdkVersion();
    }

    @Deprecated
    private boolean isCallingPackageAllowedHidden() {
        return isCallingPackageSelf();
    }

    @Deprecated
    private boolean isCallingPackageSelf() {
        return mCallingIdentity.get().hasPermission(PERMISSION_IS_SELF);
    }

    @Deprecated
    private boolean isCallingPackageShell() {
        return mCallingIdentity.get().hasPermission(PERMISSION_IS_SHELL);
    }

    @Deprecated
    private boolean isCallingPackageManager() {
        return mCallingIdentity.get().hasPermission(PERMISSION_IS_MANAGER);
    }

    @Deprecated
    private boolean isCallingPackageDelegator() {
        return mCallingIdentity.get().hasPermission(PERMISSION_IS_DELEGATOR);
    }

    @Deprecated
    private boolean isCallingPackageLegacyRead() {
        return mCallingIdentity.get().hasPermission(PERMISSION_IS_LEGACY_READ);
    }

    @Deprecated
    private boolean isCallingPackageLegacyWrite() {
        return mCallingIdentity.get().hasPermission(PERMISSION_IS_LEGACY_WRITE);
    }

    @Override
    public void dump(FileDescriptor fd, PrintWriter writer, String[] args) {
        writer.println("mThumbSize=" + mThumbSize);
        synchronized (mAttachedVolumes) {
            writer.println("mAttachedVolumes=" + mAttachedVolumes);
        }
        writer.println();

        mVolumeCache.dump(writer);
        writer.println();

        mUserCache.dump(writer);
        writer.println();

        mTranscodeHelper.dump(writer);
        writer.println();

        Logging.dumpPersistent(writer);
    }
}<|MERGE_RESOLUTION|>--- conflicted
+++ resolved
@@ -620,11 +620,8 @@
                     if (pkg != null) {
                         invalidateLocalCallingIdentityCache(pkg, "package " + intent.getAction());
                         if (Intent.ACTION_PACKAGE_REMOVED.equals(intent.getAction())) {
-<<<<<<< HEAD
                             mUserCache.invalidateWorkProfileOwnerApps(pkg);
-=======
                             mPickerSyncController.notifyPackageRemoval(pkg);
->>>>>>> 729b380f
                         }
                     } else {
                         Log.w(TAG, "Failed to retrieve package from intent: " + intent.getAction());
