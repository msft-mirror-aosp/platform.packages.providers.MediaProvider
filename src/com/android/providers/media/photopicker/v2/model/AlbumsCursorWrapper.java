/*
 * Copyright (C) 2024 The Android Open Source Project
 *
 * Licensed under the Apache License, Version 2.0 (the "License");
 * you may not use this file except in compliance with the License.
 * You may obtain a copy of the License at
 *
 *      http://www.apache.org/licenses/LICENSE-2.0
 *
 * Unless required by applicable law or agreed to in writing, software
 * distributed under the License is distributed on an "AS IS" BASIS,
 * WITHOUT WARRANTIES OR CONDITIONS OF ANY KIND, either express or implied.
 * See the License for the specific language governing permissions and
 * limitations under the License.
 */

package com.android.providers.media.photopicker.v2.model;

import static android.provider.MediaStore.MY_USER_ID;

import static java.util.Objects.requireNonNull;

import android.database.Cursor;
import android.database.CursorWrapper;
import android.provider.CloudMediaProviderContract;
import android.util.Log;

import androidx.annotation.NonNull;

import com.android.providers.media.PickerUriResolver;
import com.android.providers.media.photopicker.v2.PickerDataLayerV2;
import com.android.providers.media.photopicker.v2.PickerSQLConstants;

import java.util.List;

/**
 * A wrapper for Albums cursor to map a value from the cursor received from CMP to the value in the
 * projected value in the response.
 */
public class AlbumsCursorWrapper extends CursorWrapper {
    private static final String TAG = "AlbumsCursorWrapper";
    // Local albums predefined order they should be displayed in. They always need to be
    // displayed above the cloud albums too. The sort order is DESC(date_taken, picker_id).
    private static final List<String> localAlbumsOrder = List.of(
            CloudMediaProviderContract.AlbumColumns.ALBUM_ID_FAVORITES,
            CloudMediaProviderContract.AlbumColumns.ALBUM_ID_VIDEOS,
            CloudMediaProviderContract.AlbumColumns.ALBUM_ID_CAMERA,
            CloudMediaProviderContract.AlbumColumns.ALBUM_ID_SCREENSHOTS,
            CloudMediaProviderContract.AlbumColumns.ALBUM_ID_DOWNLOADS
    );

    @NonNull final String mCoverAuthority;
    @NonNull final String mLocalAuthority;

    public AlbumsCursorWrapper(
            @NonNull Cursor cursor,
            @NonNull String authority,
            @NonNull String localAuthority) {
        super(requireNonNull(cursor));
        mCoverAuthority = requireNonNull(authority);
        mLocalAuthority = requireNonNull(localAuthority);
    }

    @Override
    public int getColumnCount() {
        return PickerSQLConstants.AlbumResponse.values().length;
    }

    @Override
    public int getColumnIndex(String columnName) {
        try {
            return getColumnIndexOrThrow(columnName);
        } catch (IllegalArgumentException e) {
            Log.e(TAG, "Column not present in cursor." + e);
            return -1;
        }
    }

    @Override
    public int getColumnIndexOrThrow(String columnName) throws IllegalArgumentException {
        return PickerSQLConstants.mapColumnNameToAlbumResponseColumn(columnName).ordinal();
    }

    @Override
    public String getColumnName(int columnIndex) {
        return PickerSQLConstants.AlbumResponse.values()[columnIndex].getColumnName();
    }

    @Override
    public String[] getColumnNames() {
        String[] columnNames = new String[PickerSQLConstants.AlbumResponse.values().length];
        for (int iterator = 0;
                iterator < PickerSQLConstants.AlbumResponse.values().length;
                iterator++) {
            columnNames[iterator] = PickerSQLConstants.AlbumResponse.values()[iterator]
                    .getColumnName();
        }
        return columnNames;
    }

    @Override
    public long getLong(int columnIndex) {
        return Long.parseLong(getString(columnIndex));
    }

    @Override
    public int getInt(int columnIndex) {
        return Integer.parseInt(getString(columnIndex));
    }

    @Override
    public String getString(int columnIndex) {
        final String columnName = getColumnName(columnIndex);
        final PickerSQLConstants.AlbumResponse albumResponse =
                PickerSQLConstants.mapColumnNameToAlbumResponseColumn(columnName);
        final String albumId = getWrappedCursor().getString(
                getWrappedCursor().getColumnIndexOrThrow(
                        PickerSQLConstants.AlbumResponse.ALBUM_ID.getColumnName()));

        switch (albumResponse) {
            case AUTHORITY:
                if (PickerDataLayerV2.sMergedAlbumIds.contains(albumId)) {
                    // By default, always keep merged album authority as local.
                    return mLocalAuthority;
                }
                return mCoverAuthority;

            case UNWRAPPED_COVER_URI:
                // TODO(b/317118334): Use local copy of the cover image when available.
<<<<<<< HEAD
                return PickerUriResolver.getMediaUri(mCoverAuthority)
                        .buildUpon()
                        .appendPath(getMediaIdFromWrappedCursor())
                        .build()
                        .toString();
=======
                final String mediaId = getMediaIdFromWrappedCursor();
                if (EMPTY_MEDIA_ID.equals(mediaId)) {
                    return Uri.EMPTY.toString();
                } else {
                    return PickerUriResolver
                            .getMediaUri(getEncodedUserAuthority(mCoverAuthority))
                            .buildUpon()
                            .appendPath(getMediaIdFromWrappedCursor())
                            .build()
                            .toString();
                }
>>>>>>> 8ede8ec0

            case PICKER_ID:
                if (localAlbumsOrder.contains(albumId)) {
                    return Integer.toString(
                            Integer.MAX_VALUE - localAlbumsOrder.indexOf(columnName)
                    );
                } else {
                    return Integer.toString(getMediaIdFromWrappedCursor().hashCode());
                }

            case COVER_MEDIA_SOURCE:
                if (mLocalAuthority.equals(mCoverAuthority)) {
                    return MediaSource.LOCAL.toString();
                } else {
                    return MediaSource.REMOTE.toString();
                }

            case ALBUM_ID:
                return albumId;

            case DATE_TAKEN:
                if (localAlbumsOrder.contains(albumId)) {
                    return Long.toString(Long.MAX_VALUE);
                }
                // Fall through to return the wrapped cursor value as it is.
            case ALBUM_NAME:
            default:
                // These values must be present in the cursor received from CMP. Note that this
                // works because the column names in the returned cursor is the same as the column
                // name received from the CMP.
                return getWrappedCursor().getString(
                        getWrappedCursor().getColumnIndexOrThrow(columnName)
                );
        }
    }

    @Override
    public int getType(int columnIndex) {
        final String columnName = getColumnName(columnIndex);
        final PickerSQLConstants.AlbumResponse albumResponse =
                PickerSQLConstants.mapColumnNameToAlbumResponseColumn(columnName);


        switch (albumResponse) {
            case AUTHORITY:
            case UNWRAPPED_COVER_URI:
            case COVER_MEDIA_SOURCE:
                return FIELD_TYPE_STRING;

            case PICKER_ID:
                return FIELD_TYPE_INTEGER;

            case DATE_TAKEN:
            case ALBUM_ID:
            case ALBUM_NAME:
            default:
                // These values must be present in the cursor received from CMP. Note that this
                // works because the column names in the returned cursor is the same as the column
                // name received from the CMP.
                return getWrappedCursor().getType(
                        getWrappedCursor().getColumnIndexOrThrow(columnName)
                );
        }
    }

    /**
     * Extract and return the cover media id from the wrapped cursor.
     */
    private String getMediaIdFromWrappedCursor() {
        final String mediaId = getWrappedCursor().getString(
                getWrappedCursor().getColumnIndexOrThrow(
                        CloudMediaProviderContract.AlbumColumns.MEDIA_COVER_ID)
        );
        requireNonNull(mediaId);
        return mediaId;
    }

    private String getEncodedUserAuthority(String authority) {
        return MY_USER_ID + "@" + authority;
    }
}<|MERGE_RESOLUTION|>--- conflicted
+++ resolved
@@ -22,6 +22,7 @@
 
 import android.database.Cursor;
 import android.database.CursorWrapper;
+import android.net.Uri;
 import android.provider.CloudMediaProviderContract;
 import android.util.Log;
 
@@ -43,11 +44,13 @@
     // displayed above the cloud albums too. The sort order is DESC(date_taken, picker_id).
     private static final List<String> localAlbumsOrder = List.of(
             CloudMediaProviderContract.AlbumColumns.ALBUM_ID_FAVORITES,
+            CloudMediaProviderContract.AlbumColumns.ALBUM_ID_CAMERA,
             CloudMediaProviderContract.AlbumColumns.ALBUM_ID_VIDEOS,
-            CloudMediaProviderContract.AlbumColumns.ALBUM_ID_CAMERA,
             CloudMediaProviderContract.AlbumColumns.ALBUM_ID_SCREENSHOTS,
             CloudMediaProviderContract.AlbumColumns.ALBUM_ID_DOWNLOADS
     );
+    // This represents that media item is not available.
+    public static final String EMPTY_MEDIA_ID = "";
 
     @NonNull final String mCoverAuthority;
     @NonNull final String mLocalAuthority;
@@ -127,13 +130,6 @@
 
             case UNWRAPPED_COVER_URI:
                 // TODO(b/317118334): Use local copy of the cover image when available.
-<<<<<<< HEAD
-                return PickerUriResolver.getMediaUri(mCoverAuthority)
-                        .buildUpon()
-                        .appendPath(getMediaIdFromWrappedCursor())
-                        .build()
-                        .toString();
-=======
                 final String mediaId = getMediaIdFromWrappedCursor();
                 if (EMPTY_MEDIA_ID.equals(mediaId)) {
                     return Uri.EMPTY.toString();
@@ -145,7 +141,6 @@
                             .build()
                             .toString();
                 }
->>>>>>> 8ede8ec0
 
             case PICKER_ID:
                 if (localAlbumsOrder.contains(albumId)) {
