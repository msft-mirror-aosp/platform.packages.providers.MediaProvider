--- conflicted
+++ resolved
@@ -24,8 +24,6 @@
 import android.provider.CloudMediaProviderContract;
 import android.provider.CloudMediaProviderContract.AlbumColumns;
 import android.provider.MediaStore;
-
-import java.util.Objects;
 
 /**
  * Represents the {@link CloudMediaProviderContract} extra filters from a {@link Bundle}.
@@ -92,21 +90,12 @@
             return new CloudProviderQueryExtras();
         }
 
-        final String albumId = bundle.getString(CloudMediaProviderContract.EXTRA_FILTER_ALBUM,
+        final String albumId = bundle.getString(CloudMediaProviderContract.EXTRA_ALBUM_ID,
                 STRING_DEFAULT);
-<<<<<<< HEAD
-        final String albumType = STRING_DEFAULT;
-        final String mimeType = bundle.getString(CloudMediaProviderContract.EXTRA_FILTER_MIME_TYPE,
-                STRING_DEFAULT);
-        final String cloudProvider = STRING_DEFAULT;
-
-        final long sizeBytes = bundle.getLong(CloudMediaProviderContract.EXTRA_FILTER_SIZE_BYTES,
-=======
         final String albumAuthority = STRING_DEFAULT;
         final String mimeType = bundle.getString(CloudMediaProviderContract.EXTRA_MIME_TYPE,
                 STRING_DEFAULT);
         final long sizeBytes = bundle.getLong(CloudMediaProviderContract.EXTRA_SIZE_LIMIT_BYTES,
->>>>>>> ec1bf2e8
                 LONG_DEFAULT);
         final long generation = bundle.getLong(CloudMediaProviderContract.EXTRA_SYNC_GENERATION,
                 LONG_DEFAULT);
@@ -131,9 +120,9 @@
 
     public Bundle toCloudMediaBundle() {
         final Bundle extras = new Bundle();
-        extras.putString(CloudMediaProviderContract.EXTRA_FILTER_ALBUM, mAlbumId);
-        extras.putString(CloudMediaProviderContract.EXTRA_FILTER_MIME_TYPE, mMimeType);
-        extras.putLong(CloudMediaProviderContract.EXTRA_FILTER_SIZE_BYTES, mSizeBytes);
+        extras.putString(CloudMediaProviderContract.EXTRA_ALBUM_ID, mAlbumId);
+        extras.putString(CloudMediaProviderContract.EXTRA_MIME_TYPE, mMimeType);
+        extras.putLong(CloudMediaProviderContract.EXTRA_SIZE_LIMIT_BYTES, mSizeBytes);
 
         return extras;
     }
