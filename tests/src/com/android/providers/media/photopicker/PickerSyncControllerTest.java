--- conflicted
+++ resolved
@@ -34,12 +34,13 @@
 import android.provider.CloudMediaProviderContract.MediaColumns;
 import android.util.Pair;
 
+import androidx.annotation.NonNull;
+import androidx.annotation.Nullable;
 import androidx.test.InstrumentationRegistry;
 import androidx.test.runner.AndroidJUnit4;
 
 import com.android.modules.utils.BackgroundThread;
 import com.android.providers.media.PickerProviderMediaGenerator;
-import com.android.providers.media.R;
 import com.android.providers.media.TestConfigStore;
 import com.android.providers.media.photopicker.data.CloudProviderInfo;
 import com.android.providers.media.photopicker.data.PickerDatabaseHelper;
@@ -126,12 +127,7 @@
         mFacade = new PickerDbFacade(mContext, LOCAL_PROVIDER_AUTHORITY, mDbHelper);
 
         mConfigStore = new TestConfigStore();
-<<<<<<< HEAD
-        mConfigStore.setAllowedCloudProviders(
-                CLOUD_PRIMARY_PROVIDER_AUTHORITY, CLOUD_SECONDARY_PROVIDER_AUTHORITY);
-=======
         mConfigStore.enableCloudMediaFeatureAndSetAllowedCloudProviderPackages(PACKAGE_NAME);
->>>>>>> 21ca1d6b
         mConfigStore.setPickerSyncDelayMs(0);
 
         mController = new PickerSyncController(
@@ -647,32 +643,10 @@
         final CloudProviderInfo secondaryInfo = new CloudProviderInfo(
                 CLOUD_SECONDARY_PROVIDER_AUTHORITY, PACKAGE_NAME, Process.myUid());
 
-<<<<<<< HEAD
-        // 1. Allow list is subset of existing providers list
-        mConfigStore.setAllowedCloudProviders(CLOUD_PRIMARY_PROVIDER_AUTHORITY);
-        PickerSyncController controller = new PickerSyncController(
-                mContext, mFacade, mConfigStore, LOCAL_PROVIDER_AUTHORITY);
-        List<CloudProviderInfo> providers = controller.getAvailableCloudProviders();
-        assertThat(providers).containsExactly(primaryInfo);
-
-        mConfigStore.setAllowedCloudProviders(
-                CLOUD_PRIMARY_PROVIDER_AUTHORITY, CLOUD_SECONDARY_PROVIDER_AUTHORITY);
-        controller = new PickerSyncController(
-=======
         mConfigStore.enableCloudMediaFeatureAndSetAllowedCloudProviderPackages(PACKAGE_NAME);
         final PickerSyncController controller = new PickerSyncController(
->>>>>>> 21ca1d6b
                 mContext, mFacade, mConfigStore, LOCAL_PROVIDER_AUTHORITY);
-        providers = controller.getAvailableCloudProviders();
-        assertThat(providers).containsExactly(primaryInfo, secondaryInfo);
-
-        mConfigStore.setAllowedCloudProviders(
-                CLOUD_PRIMARY_PROVIDER_AUTHORITY,
-                CLOUD_SECONDARY_PROVIDER_AUTHORITY,
-                CLOUD_PRIMARY_PROVIDER_AUTHORITY + "invalid");
-        controller = new PickerSyncController(
-                mContext, mFacade, mConfigStore, LOCAL_PROVIDER_AUTHORITY);
-        providers = controller.getAvailableCloudProviders();
+        final List<CloudProviderInfo> providers = controller.getAvailableCloudProviders();
         assertThat(providers).containsExactly(primaryInfo, secondaryInfo);
     }
 
@@ -692,14 +666,13 @@
 
     @Test
     public void testSelectDefaultCloudProvider_NoDefaultAuthority() {
-        PickerSyncController controller = createControllerWithDefaultProvider("");
+        PickerSyncController controller = createControllerWithDefaultProvider(null);
         assertThat(controller.getCloudProvider()).isNull();
     }
 
     @Test
     public void testSelectDefaultCloudProvider_defaultAuthoritySet() {
-        PickerSyncController controller = createControllerWithDefaultProvider(
-                CLOUD_PRIMARY_PROVIDER_AUTHORITY);
+        PickerSyncController controller = createControllerWithDefaultProvider(PACKAGE_NAME);
         assertThat(controller.getCloudProvider()).isEqualTo(CLOUD_PRIMARY_PROVIDER_AUTHORITY);
     }
 
@@ -990,11 +963,7 @@
 
     @Test
     public void testUserPrefsAfterDbUpgrade() {
-<<<<<<< HEAD
-        mConfigStore.setAllowedCloudProviders(CLOUD_PRIMARY_PROVIDER_AUTHORITY);
-=======
         mConfigStore.enableCloudMediaFeatureAndSetAllowedCloudProviderPackages(PACKAGE_NAME);
->>>>>>> 21ca1d6b
         mConfigStore.setPickerSyncDelayMs(SYNC_DELAY_MS);
 
         PickerDatabaseHelper dbHelperV1 = new PickerDatabaseHelper(mContext, DB_NAME, DB_VERSION_1);
@@ -1077,7 +1046,8 @@
         }
     }
 
-    private PickerSyncController createControllerWithDefaultProvider(String defaultProvider) {
+    private @NonNull PickerSyncController createControllerWithDefaultProvider(
+            @Nullable String defaultProviderPackage) {
         Context mockContext = mock(Context.class);
         Resources mockResources = mock(Resources.class);
 
@@ -1087,14 +1057,14 @@
                 mContext.getSystemServiceName(StorageManager.class));
         when(mockContext.getSystemService(StorageManager.class)).thenReturn(
                 mContext.getSystemService(StorageManager.class));
-        when(mockContext.getSharedPreferences(anyString(), anyInt())).thenAnswer(i -> {
-            return mContext.getSharedPreferences((String)i.getArgument(0), (int)i.getArgument(1));
-        });
-        when(mockResources.getString(R.string.config_default_cloud_provider_authority))
-                .thenReturn(defaultProvider);
-
-        mConfigStore.setAllowedCloudProviders(
-                CLOUD_PRIMARY_PROVIDER_AUTHORITY, CLOUD_SECONDARY_PROVIDER_AUTHORITY);
+        when(mockContext.getSharedPreferences(anyString(), anyInt())).thenAnswer(
+                i -> mContext.getSharedPreferences((String) i.getArgument(0), i.getArgument(1)));
+
+        if (defaultProviderPackage != null) {
+            mConfigStore.setDefaultCloudProviderPackage(defaultProviderPackage);
+        } else {
+            mConfigStore.clearDefaultCloudProviderPackage();
+        }
         mConfigStore.setPickerSyncDelayMs(SYNC_DELAY_MS);
 
         return new PickerSyncController(
