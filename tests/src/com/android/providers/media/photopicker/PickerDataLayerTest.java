--- conflicted
+++ resolved
@@ -56,6 +56,7 @@
 public class PickerDataLayerTest {
     private static final String TAG = "PickerDataLayerTest";
 
+    private static final String PACKAGE_NAME = "com.android.providers.media.tests";
     private static final String LOCAL_PROVIDER_AUTHORITY =
             "com.android.providers.media.photopicker.tests.local";
     private static final String CLOUD_PRIMARY_PROVIDER_AUTHORITY =
@@ -122,12 +123,7 @@
         mFacade = new PickerDbFacade(mContext, LOCAL_PROVIDER_AUTHORITY, mDbHelper);
 
         final TestConfigStore configStore = new TestConfigStore();
-<<<<<<< HEAD
-        configStore.setAllowedCloudProviders(
-                CLOUD_PRIMARY_PROVIDER_AUTHORITY, CLOUD_SECONDARY_PROVIDER_AUTHORITY);
-=======
         configStore.enableCloudMediaFeatureAndSetAllowedCloudProviderPackages(PACKAGE_NAME);
->>>>>>> 21ca1d6b
         configStore.setPickerSyncDelayMs(0);
 
         mController = new PickerSyncController(
