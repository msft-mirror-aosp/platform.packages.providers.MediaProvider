--- conflicted
+++ resolved
@@ -1,8 +1,4 @@
 {
   "name": "com.android.mediaprovider",
-<<<<<<< HEAD
-  "version": 310721000
-=======
-  "version": 319999910
->>>>>>> 26b92d5a
+  "version": 310722000
 }