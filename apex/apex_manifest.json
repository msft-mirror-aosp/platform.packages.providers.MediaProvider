{
  "name": "com.android.mediaprovider",
<<<<<<< HEAD
  "version": 330410000
=======
  "version": 339990000
>>>>>>> 49d69457
}<|MERGE_RESOLUTION|>--- conflicted
+++ resolved
@@ -1,8 +1,4 @@
 {
   "name": "com.android.mediaprovider",
-<<<<<<< HEAD
-  "version": 330410000
-=======
-  "version": 339990000
->>>>>>> 49d69457
+  "version": 330510000
 }