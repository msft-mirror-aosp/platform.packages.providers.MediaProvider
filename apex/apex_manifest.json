--- conflicted
+++ resolved
@@ -1,11 +1,7 @@
 {
   "name": "com.android.mediaprovider",
-<<<<<<< HEAD
-  "version": 330911000
-=======
 
   // Placeholder module version to be replaced during build.
   // Do not change!
-  "version": 0
->>>>>>> c59555d5
+  "version": 330912000
 }