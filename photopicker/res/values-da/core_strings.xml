<?xml version="1.0" encoding="UTF-8"?>
<!-- 
 Copyright 2024 The Android Open Source Project

 Licensed under the Apache License, Version 2.0 (the "License");
 you may not use this file except in compliance with the License.
 You may obtain a copy of the License at

      http://www.apache.org/licenses/LICENSE-2.0

 Unless required by applicable law or agreed to in writing, software
 distributed under the License is distributed on an "AS IS" BASIS,
 WITHOUT WARRANTIES OR CONDITIONS OF ANY KIND, either express or implied.
 See the License for the specific language governing permissions and
 limitations under the License.
 -->

<resources xmlns:android="http://schemas.android.com/apk/res/android"
    xmlns:xliff="urn:oasis:names:tc:xliff:document:1.2">
    <string name="photopicker_application_label" msgid="7272391964836190376">"Billeder og videoer"</string>
    <string name="photopicker_media_item" msgid="3592234718212377636">"Medier"</string>
    <string name="photopicker_item_selected" msgid="3741045642641682375">"Valgt"</string>
    <string name="photopicker_done_button_label" msgid="2641444126618862287">"Udfør"</string>
    <string name="photopicker_clear_selection_button_description" msgid="8614016909754648208">"Fravælg alle"</string>
    <string name="photopicker_selection_limit_exceeded_snackbar" msgid="9136196524514670280">"Vælg højst <xliff:g id="COUNT">%1$s</xliff:g> elementer"</string>
    <string name="photopicker_photos_nav_button_label" msgid="8716403708343738371">"Billeder"</string>
    <string name="photopicker_albums_nav_button_label" msgid="4738165281285221320">"Album"</string>
    <string name="photopicker_photos_empty_state_title" msgid="7018770515431149456">"Der er ingen billeder endnu"</string>
    <string name="photopicker_photos_empty_state_body" msgid="5959729294856198675">"Kom i gang med at tage billeder og optage videoer"</string>
    <string name="photopicker_camera_empty_state_body" msgid="858373882699294081">"Billeder og videoer, de er taget med din kameraapp, vises her"</string>
    <string name="photopicker_favorites_empty_state_title" msgid="3855048169943856242">"Der er ingen favoritter endnu"</string>
<<<<<<< HEAD
    <string name="photopicker_favorites_empty_state_body" msgid="3265404004750778533">"Dette er et automatisk album, der samler de ting, der er stjernemarkeret eller markeret som favorit"</string>
    <string name="photopicker_videos_empty_state_title" msgid="159181717463348909">"Der er ingen videoer endnu"</string>
    <string name="photopicker_videos_empty_state_body" msgid="5149028843414577039">"Dette er et automatisk album, der samler alle dine videoer"</string>
=======
    <string name="photopicker_favorites_empty_state_body" msgid="4206436541083780797">"Billeder og videoer, der er markeret som favoritter eller er stjernemarkeret, vises her"</string>
    <string name="photopicker_videos_empty_state_title" msgid="159181717463348909">"Der er ingen videoer endnu"</string>
    <string name="photopicker_videos_empty_state_body" msgid="6940271544640894270">"Videoer, der er optaget med din kameraapp, eller som er gemt eller delt, vises her"</string>
>>>>>>> 0a16339a
    <string name="photopicker_back_option" msgid="986374743479020214">"Tilbage"</string>
    <string name="photopicker_dismiss_banner_button_label" msgid="2309894998787905178">"Luk"</string>
</resources><|MERGE_RESOLUTION|>--- conflicted
+++ resolved
@@ -29,15 +29,9 @@
     <string name="photopicker_photos_empty_state_body" msgid="5959729294856198675">"Kom i gang med at tage billeder og optage videoer"</string>
     <string name="photopicker_camera_empty_state_body" msgid="858373882699294081">"Billeder og videoer, de er taget med din kameraapp, vises her"</string>
     <string name="photopicker_favorites_empty_state_title" msgid="3855048169943856242">"Der er ingen favoritter endnu"</string>
-<<<<<<< HEAD
-    <string name="photopicker_favorites_empty_state_body" msgid="3265404004750778533">"Dette er et automatisk album, der samler de ting, der er stjernemarkeret eller markeret som favorit"</string>
-    <string name="photopicker_videos_empty_state_title" msgid="159181717463348909">"Der er ingen videoer endnu"</string>
-    <string name="photopicker_videos_empty_state_body" msgid="5149028843414577039">"Dette er et automatisk album, der samler alle dine videoer"</string>
-=======
     <string name="photopicker_favorites_empty_state_body" msgid="4206436541083780797">"Billeder og videoer, der er markeret som favoritter eller er stjernemarkeret, vises her"</string>
     <string name="photopicker_videos_empty_state_title" msgid="159181717463348909">"Der er ingen videoer endnu"</string>
     <string name="photopicker_videos_empty_state_body" msgid="6940271544640894270">"Videoer, der er optaget med din kameraapp, eller som er gemt eller delt, vises her"</string>
->>>>>>> 0a16339a
     <string name="photopicker_back_option" msgid="986374743479020214">"Tilbage"</string>
     <string name="photopicker_dismiss_banner_button_label" msgid="2309894998787905178">"Luk"</string>
 </resources>