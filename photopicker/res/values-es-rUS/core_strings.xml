<?xml version="1.0" encoding="UTF-8"?>
<!-- 
 Copyright 2024 The Android Open Source Project

 Licensed under the Apache License, Version 2.0 (the "License");
 you may not use this file except in compliance with the License.
 You may obtain a copy of the License at

      http://www.apache.org/licenses/LICENSE-2.0

 Unless required by applicable law or agreed to in writing, software
 distributed under the License is distributed on an "AS IS" BASIS,
 WITHOUT WARRANTIES OR CONDITIONS OF ANY KIND, either express or implied.
 See the License for the specific language governing permissions and
 limitations under the License.
 -->

<resources xmlns:android="http://schemas.android.com/apk/res/android"
    xmlns:xliff="urn:oasis:names:tc:xliff:document:1.2">
    <string name="photopicker_application_label" msgid="7272391964836190376">"Fotos y videos"</string>
    <string name="photopicker_media_item" msgid="3592234718212377636">"Contenido multimedia"</string>
    <string name="photopicker_item_selected" msgid="3741045642641682375">"Seleccionado"</string>
    <string name="photopicker_done_button_label" msgid="2641444126618862287">"Listo"</string>
    <string name="photopicker_clear_selection_button_description" msgid="8614016909754648208">"Anular toda la selección"</string>
    <string name="photopicker_selection_limit_exceeded_snackbar" msgid="9136196524514670280">"Elige <xliff:g id="COUNT">%1$s</xliff:g> elementos como máximo"</string>
    <string name="photopicker_photos_nav_button_label" msgid="8716403708343738371">"Fotos"</string>
    <string name="photopicker_albums_nav_button_label" msgid="4738165281285221320">"Álbumes"</string>
    <string name="photopicker_photos_empty_state_title" msgid="7018770515431149456">"Todavía no hay fotos"</string>
    <string name="photopicker_photos_empty_state_body" msgid="5959729294856198675">"Empieza a tomar fotos y videos"</string>
    <string name="photopicker_camera_empty_state_body" msgid="858373882699294081">"Las fotos y los videos que se capturen con la app de Cámara aparecerán aquí"</string>
    <string name="photopicker_favorites_empty_state_title" msgid="3855048169943856242">"Todavía no tienes favoritos"</string>
<<<<<<< HEAD
    <string name="photopicker_favorites_empty_state_body" msgid="3265404004750778533">"Este es un álbum automático en el que se guardan elementos destacados o marcados como favoritos"</string>
    <string name="photopicker_videos_empty_state_title" msgid="159181717463348909">"Todavía no hay videos"</string>
    <string name="photopicker_videos_empty_state_body" msgid="5149028843414577039">"Este es un álbum automático en el que se guardan todos tus videos"</string>
=======
    <string name="photopicker_favorites_empty_state_body" msgid="4206436541083780797">"Las fotos y los videos marcados como favoritos o destacados aparecerán aquí"</string>
    <string name="photopicker_videos_empty_state_title" msgid="159181717463348909">"Todavía no hay videos"</string>
    <string name="photopicker_videos_empty_state_body" msgid="6940271544640894270">"Los videos que se capturen con la app de Cámara, se guarden o se compartan aparecerán aquí"</string>
>>>>>>> 0a16339a
    <string name="photopicker_back_option" msgid="986374743479020214">"Atrás"</string>
    <string name="photopicker_dismiss_banner_button_label" msgid="2309894998787905178">"Descartar"</string>
</resources><|MERGE_RESOLUTION|>--- conflicted
+++ resolved
@@ -29,15 +29,9 @@
     <string name="photopicker_photos_empty_state_body" msgid="5959729294856198675">"Empieza a tomar fotos y videos"</string>
     <string name="photopicker_camera_empty_state_body" msgid="858373882699294081">"Las fotos y los videos que se capturen con la app de Cámara aparecerán aquí"</string>
     <string name="photopicker_favorites_empty_state_title" msgid="3855048169943856242">"Todavía no tienes favoritos"</string>
-<<<<<<< HEAD
-    <string name="photopicker_favorites_empty_state_body" msgid="3265404004750778533">"Este es un álbum automático en el que se guardan elementos destacados o marcados como favoritos"</string>
-    <string name="photopicker_videos_empty_state_title" msgid="159181717463348909">"Todavía no hay videos"</string>
-    <string name="photopicker_videos_empty_state_body" msgid="5149028843414577039">"Este es un álbum automático en el que se guardan todos tus videos"</string>
-=======
     <string name="photopicker_favorites_empty_state_body" msgid="4206436541083780797">"Las fotos y los videos marcados como favoritos o destacados aparecerán aquí"</string>
     <string name="photopicker_videos_empty_state_title" msgid="159181717463348909">"Todavía no hay videos"</string>
     <string name="photopicker_videos_empty_state_body" msgid="6940271544640894270">"Los videos que se capturen con la app de Cámara, se guarden o se compartan aparecerán aquí"</string>
->>>>>>> 0a16339a
     <string name="photopicker_back_option" msgid="986374743479020214">"Atrás"</string>
     <string name="photopicker_dismiss_banner_button_label" msgid="2309894998787905178">"Descartar"</string>
 </resources>