<?xml version="1.0" encoding="UTF-8"?>
<!-- 
 Copyright 2024 The Android Open Source Project

 Licensed under the Apache License, Version 2.0 (the "License");
 you may not use this file except in compliance with the License.
 You may obtain a copy of the License at

      http://www.apache.org/licenses/LICENSE-2.0

 Unless required by applicable law or agreed to in writing, software
 distributed under the License is distributed on an "AS IS" BASIS,
 WITHOUT WARRANTIES OR CONDITIONS OF ANY KIND, either express or implied.
 See the License for the specific language governing permissions and
 limitations under the License.
 -->

<resources xmlns:android="http://schemas.android.com/apk/res/android"
    xmlns:xliff="urn:oasis:names:tc:xliff:document:1.2">
    <string name="photopicker_application_label" msgid="7272391964836190376">"ඡායාරූප සහ වීඩියෝ"</string>
    <string name="photopicker_media_item" msgid="3592234718212377636">"මාධ්‍ය"</string>
    <string name="photopicker_item_selected" msgid="3741045642641682375">"තේරිණි"</string>
    <string name="photopicker_done_button_label" msgid="2641444126618862287">"නිමයි"</string>
    <string name="photopicker_clear_selection_button_description" msgid="8614016909754648208">"සියල්ල නොතෝරන්න"</string>
    <string name="photopicker_selection_limit_exceeded_snackbar" msgid="9136196524514670280">"අයිතම <xliff:g id="COUNT">%1$s</xliff:g>ක් දක්වා තෝරන්න"</string>
    <string name="photopicker_photos_nav_button_label" msgid="8716403708343738371">"ඡායාරූප"</string>
    <string name="photopicker_albums_nav_button_label" msgid="4738165281285221320">"ඇල්බම"</string>
    <string name="photopicker_photos_empty_state_title" msgid="7018770515431149456">"මෙතෙක් ඡායාරූප නැත"</string>
    <string name="photopicker_photos_empty_state_body" msgid="5959729294856198675">"ඡායාරූප සහ වීඩියෝ ග්‍රහණය ආරම්භ කරන්න"</string>
    <string name="photopicker_camera_empty_state_body" msgid="858373882699294081">"ඔබේ කැමරා යෙදුම මඟින් ග්‍රහණය කර ගත් ඡායාරූප සහ වීඩියෝ මෙහි දිස් වනු ඇත"</string>
    <string name="photopicker_favorites_empty_state_title" msgid="3855048169943856242">"තවමත් ප්‍රියතම නොමැත"</string>
<<<<<<< HEAD
    <string name="photopicker_favorites_empty_state_body" msgid="3265404004750778533">"මෙය තරු ලකුණු කළ හෝ ප්‍රියතම ලෙස ලකුණු කළ අයිතම එකතු කරන ස්වයංක්‍රීය ඇල්බමයකි"</string>
    <string name="photopicker_videos_empty_state_title" msgid="159181717463348909">"තවම වීඩියෝ නැත"</string>
    <string name="photopicker_videos_empty_state_body" msgid="5149028843414577039">"මෙය ඔබේ සියලු වීඩියෝ එකතු කරන ස්වයංක්‍රීය ඇල්බමයකි"</string>
=======
    <string name="photopicker_favorites_empty_state_body" msgid="4206436541083780797">"ප්‍රියතමයන් ලෙස සලකුණු කළ, හෝ තරු ලකුණු කළ ඡායාරූප සහ වීඩියෝ මෙහි දිස් වනු ඇත"</string>
    <string name="photopicker_videos_empty_state_title" msgid="159181717463348909">"තවම වීඩියෝ නැත"</string>
    <string name="photopicker_videos_empty_state_body" msgid="6940271544640894270">"ඔබේ කැමරා යෙදුම මගින් ග්‍රහණය කර ගත්, සුරකින ලද හෝ බෙදා ගත් වීඩියෝ මෙහි දිස් වනු ඇත"</string>
>>>>>>> 0a16339a
    <string name="photopicker_back_option" msgid="986374743479020214">"ආපසු"</string>
    <string name="photopicker_dismiss_banner_button_label" msgid="2309894998787905178">"ඉවත ලන්න"</string>
</resources><|MERGE_RESOLUTION|>--- conflicted
+++ resolved
@@ -29,15 +29,9 @@
     <string name="photopicker_photos_empty_state_body" msgid="5959729294856198675">"ඡායාරූප සහ වීඩියෝ ග්‍රහණය ආරම්භ කරන්න"</string>
     <string name="photopicker_camera_empty_state_body" msgid="858373882699294081">"ඔබේ කැමරා යෙදුම මඟින් ග්‍රහණය කර ගත් ඡායාරූප සහ වීඩියෝ මෙහි දිස් වනු ඇත"</string>
     <string name="photopicker_favorites_empty_state_title" msgid="3855048169943856242">"තවමත් ප්‍රියතම නොමැත"</string>
-<<<<<<< HEAD
-    <string name="photopicker_favorites_empty_state_body" msgid="3265404004750778533">"මෙය තරු ලකුණු කළ හෝ ප්‍රියතම ලෙස ලකුණු කළ අයිතම එකතු කරන ස්වයංක්‍රීය ඇල්බමයකි"</string>
-    <string name="photopicker_videos_empty_state_title" msgid="159181717463348909">"තවම වීඩියෝ නැත"</string>
-    <string name="photopicker_videos_empty_state_body" msgid="5149028843414577039">"මෙය ඔබේ සියලු වීඩියෝ එකතු කරන ස්වයංක්‍රීය ඇල්බමයකි"</string>
-=======
     <string name="photopicker_favorites_empty_state_body" msgid="4206436541083780797">"ප්‍රියතමයන් ලෙස සලකුණු කළ, හෝ තරු ලකුණු කළ ඡායාරූප සහ වීඩියෝ මෙහි දිස් වනු ඇත"</string>
     <string name="photopicker_videos_empty_state_title" msgid="159181717463348909">"තවම වීඩියෝ නැත"</string>
     <string name="photopicker_videos_empty_state_body" msgid="6940271544640894270">"ඔබේ කැමරා යෙදුම මගින් ග්‍රහණය කර ගත්, සුරකින ලද හෝ බෙදා ගත් වීඩියෝ මෙහි දිස් වනු ඇත"</string>
->>>>>>> 0a16339a
     <string name="photopicker_back_option" msgid="986374743479020214">"ආපසු"</string>
     <string name="photopicker_dismiss_banner_button_label" msgid="2309894998787905178">"ඉවත ලන්න"</string>
 </resources>