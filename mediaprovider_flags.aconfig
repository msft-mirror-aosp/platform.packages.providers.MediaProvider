--- conflicted
+++ resolved
@@ -147,8 +147,6 @@
     bug: "352523369"
     is_fixed_read_only: true
 }
-<<<<<<< HEAD
-=======
 
 flag {
     name: "enable_photopicker_search"
@@ -202,5 +200,4 @@
     description: "This flag controls whether to enable transcoding feature in photopicker"
     bug: "367886883"
     is_fixed_read_only: true
-}
->>>>>>> 0a16339a
+}