--- conflicted
+++ resolved
@@ -39,17 +39,14 @@
     <string name="allow" msgid="8885707816848569619">"Дозволи"</string>
     <string name="deny" msgid="6040983710442068936">"Одбиј"</string>
     <string name="picker_browse" msgid="5554477454636075934">"Прегледај…"</string>
-<<<<<<< HEAD
-    <!-- no translation found for picker_settings (6443463167344790260) -->
-    <skip />
-=======
     <string name="picker_settings" msgid="6443463167344790260">"Апликација за медије у клауду"</string>
     <string name="picker_settings_system_settings_menu_title" msgid="3055084757610063581">"Апликација за медије у клауду"</string>
->>>>>>> 4cf42893
     <string name="picker_settings_title" msgid="5647700706470673258">"Апликација за медије у клауду"</string>
     <string name="picker_settings_description" msgid="7486394662725656081">"Делите слике и видео снимке за које правите резервне копије из других услуга у Android бирачу слика"</string>
     <string name="picker_settings_selection_message" msgid="245453573086488596">"Приступајте медијима у клауду из"</string>
     <string name="picker_settings_no_provider" msgid="2582311853680058223">"Ништа"</string>
+    <!-- no translation found for picker_settings_toast_error (697274445512467469) -->
+    <skip />
     <string name="add" msgid="2894574044585549298">"Додај"</string>
     <string name="deselect" msgid="4297825044827769490">"Опозови избор"</string>
     <string name="deselected" msgid="8488133193326208475">"Опозван је избор"</string>
