<?xml version="1.0" encoding="UTF-8"?>
<!--  Copyright (C) 2009 The Android Open Source Project

     Licensed under the Apache License, Version 2.0 (the "License");
     you may not use this file except in compliance with the License.
     You may obtain a copy of the License at

          http://www.apache.org/licenses/LICENSE-2.0

     Unless required by applicable law or agreed to in writing, software
     distributed under the License is distributed on an "AS IS" BASIS,
     WITHOUT WARRANTIES OR CONDITIONS OF ANY KIND, either express or implied.
     See the License for the specific language governing permissions and
     limitations under the License.
 -->

<resources xmlns:android="http://schemas.android.com/apk/res/android"
    xmlns:xliff="urn:oasis:names:tc:xliff:document:1.2">
    <string name="uid_label" msgid="8421971615411294156">"미디어"</string>
    <string name="storage_description" msgid="4081716890357580107">"로컬 저장소"</string>
    <string name="app_label" msgid="9035307001052716210">"미디어 저장소"</string>
    <string name="picker_app_label" msgid="4254039089502164761">"미디어"</string>
    <string name="artist_label" msgid="8105600993099120273">"아티스트"</string>
    <string name="unknown" msgid="2059049215682829375">"알 수 없음"</string>
    <string name="root_images" msgid="5861633549189045666">"이미지"</string>
    <string name="root_videos" msgid="8792703517064649453">"동영상"</string>
    <string name="root_audio" msgid="3505830755201326018">"오디오"</string>
    <string name="root_documents" msgid="3829103301363849237">"문서"</string>
    <string name="permission_required" msgid="1460820436132943754">"이 항목을 수정하거나 삭제하려면 권한이 필요합니다."</string>
    <string name="permission_required_action" msgid="706370952366113539">"계속"</string>
    <string name="grant_dialog_button_allow" msgid="1644287024501033471">"허용"</string>
    <string name="grant_dialog_button_deny" msgid="6190589471415815741">"거부"</string>
    <string name="permission_more_thumb" msgid="1938863829470531577">"{count,plural, =1{그 외 <xliff:g id="COUNT_0">^1</xliff:g>개}other{그 외 <xliff:g id="COUNT_1">^1</xliff:g>개}}"</string>
    <string name="permission_more_text" msgid="2471785045095597753">"{count,plural, =1{그 외 항목 <xliff:g id="COUNT_0">^1</xliff:g>개}other{그 외 항목 <xliff:g id="COUNT_1">^1</xliff:g>개}}"</string>
    <string name="cache_clearing_dialog_title" msgid="8907893815183913664">"임시 앱 파일 삭제"</string>
    <string name="cache_clearing_dialog_text" msgid="7057784635111940957">"<xliff:g id="APP_SEEKING_PERMISSION">%s</xliff:g>에서 일부 임시 파일을 삭제하려고 합니다. 이로 인해 배터리 또는 모바일 데이터 사용량이 늘어날 수 있습니다."</string>
    <string name="cache_clearing_in_progress_title" msgid="6902220064511664209">"임시 앱 파일 삭제 중…"</string>
    <string name="clear" msgid="5524638938415865915">"삭제"</string>
    <string name="allow" msgid="8885707816848569619">"허용"</string>
    <string name="deny" msgid="6040983710442068936">"거부"</string>
    <string name="picker_browse" msgid="5554477454636075934">"찾아보기…"</string>
<<<<<<< HEAD
    <!-- no translation found for picker_settings (6443463167344790260) -->
    <skip />
=======
    <string name="picker_settings" msgid="6443463167344790260">"클라우드 미디어 앱"</string>
    <string name="picker_settings_system_settings_menu_title" msgid="3055084757610063581">"클라우드 미디어 앱"</string>
>>>>>>> 4cf42893
    <string name="picker_settings_title" msgid="5647700706470673258">"클라우드 미디어 앱"</string>
    <string name="picker_settings_description" msgid="7486394662725656081">"다른 서비스에서 백업한 사진과 동영상을 Android 사진 선택 도구에서 공유합니다."</string>
    <string name="picker_settings_selection_message" msgid="245453573086488596">"클라우드 미디어 액세스 위치"</string>
    <string name="picker_settings_no_provider" msgid="2582311853680058223">"없음"</string>
    <string name="add" msgid="2894574044585549298">"추가"</string>
    <string name="deselect" msgid="4297825044827769490">"선택 해제"</string>
    <string name="deselected" msgid="8488133193326208475">"선택 해제됨"</string>
    <string name="select" msgid="2704765470563027689">"선택"</string>
    <string name="selected" msgid="9151797369975828124">"선택됨"</string>
    <string name="select_up_to" msgid="6994294169508439957">"{count,plural, =1{최대 <xliff:g id="COUNT_0">^1</xliff:g>개 항목을 선택하세요}other{최대 <xliff:g id="COUNT_1">^1</xliff:g>개 항목을 선택하세요}}"</string>
    <string name="recent" msgid="6694613584743207874">"최근"</string>
    <string name="picker_photos_empty_message" msgid="5980619500554575558">"사진 또는 동영상 없음"</string>
    <string name="picker_albums_empty_message" msgid="8341079772950966815">"앨범 없음"</string>
    <string name="picker_view_selected" msgid="2266031384396143883">"선택 항목 보기"</string>
    <string name="picker_photos" msgid="7415035516411087392">"사진"</string>
    <string name="picker_albums" msgid="4822511902115299142">"앨범"</string>
    <string name="picker_preview" msgid="6257414886055861039">"미리보기"</string>
    <string name="picker_work_profile" msgid="2083221066869141576">"직장으로 전환"</string>
    <string name="picker_personal_profile" msgid="639484258397758406">"개인으로 전환"</string>
    <string name="picker_profile_admin_title" msgid="4172022376418293777">"관리자가 차단함"</string>
    <string name="picker_profile_admin_msg_from_personal" msgid="1941639895084555723">"개인 앱에서는 업무 데이터에 액세스할 수 없습니다."</string>
    <string name="picker_profile_admin_msg_from_work" msgid="8048524337462790110">"직장 앱에서는 개인 데이터에 액세스할 수 없습니다."</string>
    <string name="picker_profile_work_paused_title" msgid="382212880704235925">"직장 앱이 일시중지됨"</string>
    <string name="picker_profile_work_paused_msg" msgid="6321552322125246726">"직장 사진을 열려면 직장 앱을 사용 설정한 후 다시 시도하세요."</string>
    <string name="picker_privacy_message" msgid="9132700451027116817">"앱은 사용자가 선택한 사진에만 액세스할 수 있습니다."</string>
    <string name="picker_album_item_count" msgid="4420723302534177596">"{count,plural, =1{항목 <xliff:g id="COUNT_0">^1</xliff:g>개}other{항목 <xliff:g id="COUNT_1">^1</xliff:g>개}}"</string>
    <string name="picker_add_button_multi_select" msgid="4005164092275518399">"추가(<xliff:g id="COUNT">^1</xliff:g>)"</string>
    <string name="picker_add_button_multi_select_permissions" msgid="5138751105800138838">"허용(<xliff:g id="COUNT">^1</xliff:g>)"</string>
    <string name="picker_category_camera" msgid="4857367052026843664">"카메라"</string>
    <string name="picker_category_downloads" msgid="793866660287361900">"다운로드"</string>
    <string name="picker_category_favorites" msgid="7008495397818966088">"즐겨찾기"</string>
    <string name="picker_category_screenshots" msgid="7216102327587644284">"스크린샷"</string>
    <!-- no translation found for picker_category_videos (1478458836380241356) -->
    <skip />
    <string name="picker_motion_photo_text" msgid="5016603812468180816">"모션 사진"</string>
    <string name="picker_item_content_desc" msgid="7680591530155286423">"<xliff:g id="TIME">%2$s</xliff:g>에 촬영한 <xliff:g id="ITEM_NAME">%1$s</xliff:g>"</string>
    <string name="picker_video_item_content_desc" msgid="7828900089119214801">"<xliff:g id="TIME">%1$s</xliff:g>에 <xliff:g id="DURATION">%2$s</xliff:g> 동안 촬영된 동영상"</string>
    <string name="picker_photo" msgid="1739342083494962153">"사진"</string>
    <string name="picker_gif" msgid="8333318083107368726">"GIF"</string>
    <string name="picker_motion_photo" msgid="4385182195289546308">"모션 사진"</string>
    <string name="picker_mute_video" msgid="2496585809229800096">"동영상 음소거"</string>
    <string name="picker_unmute_video" msgid="6611741290641963568">"동영상 음소거 해제"</string>
    <string name="picker_play_video" msgid="7106025944628666250">"재생"</string>
    <string name="picker_pause_video" msgid="1092718225234326702">"일시중지"</string>
    <string name="picker_error_snackbar" msgid="5970192792792369203">"동영상을 재생할 수 없습니다."</string>
    <string name="picker_error_dialog_title" msgid="4540095603788920965">"동영상 재생 중 문제 발생"</string>
    <string name="picker_error_dialog_body" msgid="2515738446802971453">"인터넷 연결 상태를 확인하고 다시 시도해 주세요."</string>
    <string name="picker_error_dialog_positive_action" msgid="749544129082109232">"다시 시도"</string>
    <string name="picker_cloud_sync" msgid="997251377538536319">"이제 <xliff:g id="PKG_NAME">%1$s</xliff:g>에서 클라우드 미디어를 사용할 수 있습니다."</string>
    <string name="not_selected" msgid="2244008151669896758">"선택되지 않음"</string>
    <string name="picker_banner_cloud_first_time_available_title" msgid="5912973744275711595">"이제 백업된 사진이 포함됨"</string>
    <string name="picker_banner_cloud_first_time_available_desc" msgid="5570916598348187607">"<xliff:g id="APP_NAME">%1$s</xliff:g> 계정(<xliff:g id="USER_ACCOUNT">%2$s</xliff:g>)에서 사진을 선택할 수 있습니다."</string>
    <string name="picker_banner_cloud_account_changed_title" msgid="4825058474378077327">"<xliff:g id="APP_NAME">%1$s</xliff:g> 계정 업데이트됨"</string>
    <string name="picker_banner_cloud_account_changed_desc" msgid="3433218869899792497">"이제 <xliff:g id="USER_ACCOUNT">%1$s</xliff:g>님의 사진이 여기에 포함되었습니다."</string>
    <string name="picker_banner_cloud_choose_app_title" msgid="3165966147547974251">"클라우드 미디어 앱 선택"</string>
    <string name="picker_banner_cloud_choose_app_desc" msgid="2359212653555524926">"백업된 사진을 여기에 포함하려면 설정에서 클라우드 미디어 앱을 선택하세요."</string>
    <string name="picker_banner_cloud_choose_account_title" msgid="5010901185639577685">"<xliff:g id="APP_NAME">%1$s</xliff:g> 계정 선택"</string>
    <string name="picker_banner_cloud_choose_account_desc" msgid="8868134443673142712">"<xliff:g id="APP_NAME">%1$s</xliff:g>의 사진을 여기에 포함하려면 앱에서 계정을 선택하세요."</string>
    <string name="picker_banner_cloud_dismiss_button" msgid="2935903078288463882">"닫기"</string>
    <string name="picker_banner_cloud_choose_app_button" msgid="934085679890435479">"앱 선택"</string>
    <string name="picker_banner_cloud_choose_account_button" msgid="7979484877116991631">"계정 선택"</string>
    <string name="picker_banner_cloud_change_account_button" msgid="8361239765828471146">"계정 변경"</string>
    <string name="permission_write_audio" msgid="8819694245323580601">"{count,plural, =1{<xliff:g id="APP_NAME_0">^1</xliff:g>에서 이 오디오 파일을 수정하도록 허용하시겠습니까?}other{<xliff:g id="APP_NAME_1">^1</xliff:g>에서 오디오 파일 <xliff:g id="COUNT">^2</xliff:g>개를 수정하도록 허용하시겠습니까?}}"</string>
    <string name="permission_progress_write_audio" msgid="6029375427984180097">"{count,plural, =1{오디오 파일 수정 중…}other{오디오 파일 <xliff:g id="COUNT">^1</xliff:g>개 수정 중…}}"</string>
    <string name="permission_write_video" msgid="103902551603700525">"{count,plural, =1{<xliff:g id="APP_NAME_0">^1</xliff:g>에서 이 동영상을 수정하도록 허용하시겠습니까?}other{<xliff:g id="APP_NAME_1">^1</xliff:g>에서 동영상 <xliff:g id="COUNT">^2</xliff:g>개를 수정하도록 허용하시겠습니까?}}"</string>
    <string name="permission_progress_write_video" msgid="7014908418349819148">"{count,plural, =1{동영상 수정 중…}other{동영상 <xliff:g id="COUNT">^1</xliff:g>개 수정 중…}}"</string>
    <string name="permission_write_image" msgid="3518991791620523786">"{count,plural, =1{<xliff:g id="APP_NAME_0">^1</xliff:g>에서 이 사진을 수정하도록 허용하시겠습니까?}other{<xliff:g id="APP_NAME_1">^1</xliff:g>에서 사진 <xliff:g id="COUNT">^2</xliff:g>개를 수정하도록 허용하시겠습니까?}}"</string>
    <string name="permission_progress_write_image" msgid="3623580315590025262">"{count,plural, =1{사진 수정 중…}other{사진 <xliff:g id="COUNT">^1</xliff:g>개 수정 중…}}"</string>
    <string name="permission_write_generic" msgid="7431128739233656991">"{count,plural, =1{<xliff:g id="APP_NAME_0">^1</xliff:g>에서 이 항목을 수정하도록 허용하시겠습니까?}other{<xliff:g id="APP_NAME_1">^1</xliff:g>에서 항목 <xliff:g id="COUNT">^2</xliff:g>개를 수정하도록 허용하시겠습니까?}}"</string>
    <string name="permission_progress_write_generic" msgid="2806560971318391443">"{count,plural, =1{항목 수정 중…}other{항목 <xliff:g id="COUNT">^1</xliff:g>개 수정 중…}}"</string>
    <string name="permission_trash_audio" msgid="6554672354767742206">"{count,plural, =1{<xliff:g id="APP_NAME_0">^1</xliff:g>에서 이 오디오 파일을 휴지통으로 이동하도록 허용하시겠습니까?}other{<xliff:g id="APP_NAME_1">^1</xliff:g>에서 오디오 파일 <xliff:g id="COUNT">^2</xliff:g>개를 휴지통으로 이동하도록 허용하시겠습니까?}}"</string>
    <string name="permission_progress_trash_audio" msgid="3116279868733641329">"{count,plural, =1{오디오 파일을 휴지통으로 이동하는 중…}other{오디오 파일 <xliff:g id="COUNT">^1</xliff:g>개를 휴지통으로 이동하는 중…}}"</string>
    <string name="permission_trash_video" msgid="7555850843259959642">"{count,plural, =1{<xliff:g id="APP_NAME_0">^1</xliff:g>에서 이 동영상을 휴지통으로 이동하도록 허용하시겠습니까?}other{<xliff:g id="APP_NAME_1">^1</xliff:g>에서 동영상 <xliff:g id="COUNT">^2</xliff:g>개를 휴지통으로 이동하도록 허용하시겠습니까?}}"</string>
    <string name="permission_progress_trash_video" msgid="4637821778329459681">"{count,plural, =1{동영상을 휴지통으로 이동하는 중…}other{동영상 <xliff:g id="COUNT">^1</xliff:g>개를 휴지통으로 이동하는 중…}}"</string>
    <string name="permission_trash_image" msgid="3333128084684156675">"{count,plural, =1{<xliff:g id="APP_NAME_0">^1</xliff:g>에서 이 사진을 휴지통으로 이동하도록 허용하시겠습니까?}other{<xliff:g id="APP_NAME_1">^1</xliff:g>에서 사진 <xliff:g id="COUNT">^2</xliff:g>개를 휴지통으로 이동하도록 허용하시겠습니까?}}"</string>
    <string name="permission_progress_trash_image" msgid="3063857679090024764">"{count,plural, =1{사진을 휴지통으로 이동하는 중…}other{사진 <xliff:g id="COUNT">^1</xliff:g>개를 휴지통으로 이동하는 중…}}"</string>
    <string name="permission_trash_generic" msgid="5545420534785075362">"{count,plural, =1{<xliff:g id="APP_NAME_0">^1</xliff:g>에서 이 항목을 휴지통으로 이동하도록 허용하시겠습니까?}other{<xliff:g id="APP_NAME_1">^1</xliff:g>에서 항목 <xliff:g id="COUNT">^2</xliff:g>개를 휴지통으로 이동하도록 허용하시겠습니까?}}"</string>
    <string name="permission_progress_trash_generic" msgid="7815124979717814057">"{count,plural, =1{항목을 휴지통으로 이동하는 중…}other{항목 <xliff:g id="COUNT">^1</xliff:g>개를 휴지통으로 이동하는 중…}}"</string>
    <string name="permission_untrash_audio" msgid="8404597563284002472">"{count,plural, =1{<xliff:g id="APP_NAME_0">^1</xliff:g>에서 이 오디오 파일을 휴지통에서 꺼내도록 허용하시겠습니까?}other{<xliff:g id="APP_NAME_1">^1</xliff:g>에서 오디오 파일 <xliff:g id="COUNT">^2</xliff:g>개를 휴지통에서 꺼내도록 허용하시겠습니까?}}"</string>
    <string name="permission_progress_untrash_audio" msgid="2775372344946464508">"{count,plural, =1{오디오 파일을 휴지통에서 꺼내는 중…}other{오디오 파일 <xliff:g id="COUNT">^1</xliff:g>개를 휴지통에서 꺼내는 중…}}"</string>
    <string name="permission_untrash_video" msgid="3178914827607608162">"{count,plural, =1{<xliff:g id="APP_NAME_0">^1</xliff:g>에서 이 동영상을 휴지통에서 꺼내도록 허용하시겠습니까?}other{<xliff:g id="APP_NAME_1">^1</xliff:g>에서 동영상 <xliff:g id="COUNT">^2</xliff:g>개를 휴지통에서 꺼내도록 허용하시겠습니까?}}"</string>
    <string name="permission_progress_untrash_video" msgid="5500929409733841567">"{count,plural, =1{동영상을 휴지통에서 꺼내는 중…}other{동영상 <xliff:g id="COUNT">^1</xliff:g>개를 휴지통에서 꺼내는 중…}}"</string>
    <string name="permission_untrash_image" msgid="3397523279351032265">"{count,plural, =1{<xliff:g id="APP_NAME_0">^1</xliff:g>에서 이 사진을 휴지통에서 꺼내도록 허용하시겠습니까?}other{<xliff:g id="APP_NAME_1">^1</xliff:g>에서 사진 <xliff:g id="COUNT">^2</xliff:g>개를 휴지통에서 꺼내도록 허용하시겠습니까?}}"</string>
    <string name="permission_progress_untrash_image" msgid="5295061520504846264">"{count,plural, =1{사진을 휴지통에서 꺼내는 중…}other{사진 <xliff:g id="COUNT">^1</xliff:g>개를 휴지통에서 꺼내는 중…}}"</string>
    <string name="permission_untrash_generic" msgid="2118366929431671046">"{count,plural, =1{<xliff:g id="APP_NAME_0">^1</xliff:g>에서 이 항목을 휴지통에서 꺼내도록 허용하시겠습니까?}other{<xliff:g id="APP_NAME_1">^1</xliff:g>에서 항목 <xliff:g id="COUNT">^2</xliff:g>개를 휴지통에서 꺼내도록 허용하시겠습니까?}}"</string>
    <string name="permission_progress_untrash_generic" msgid="1489511601966842579">"{count,plural, =1{항목을 휴지통에서 꺼내는 중…}other{항목 <xliff:g id="COUNT">^1</xliff:g>개를 휴지통에서 꺼내는 중…}}"</string>
    <string name="permission_delete_audio" msgid="3326674742892796627">"{count,plural, =1{<xliff:g id="APP_NAME_0">^1</xliff:g>에서 이 오디오 파일을 삭제하도록 허용하시겠습니까?}other{<xliff:g id="APP_NAME_1">^1</xliff:g>에서 오디오 파일 <xliff:g id="COUNT">^2</xliff:g>개를 삭제하도록 허용하시겠습니까?}}"</string>
    <string name="permission_progress_delete_audio" msgid="1734871539021696401">"{count,plural, =1{오디오 파일 삭제 중…}other{오디오 파일 <xliff:g id="COUNT">^1</xliff:g>개 삭제 중…}}"</string>
    <string name="permission_delete_video" msgid="604024971828349279">"{count,plural, =1{<xliff:g id="APP_NAME_0">^1</xliff:g>에서 이 동영상을 삭제하도록 허용하시겠습니까?}other{<xliff:g id="APP_NAME_1">^1</xliff:g>에서 동영상 <xliff:g id="COUNT">^2</xliff:g>개를 삭제하도록 허용하시겠습니까?}}"</string>
    <string name="permission_progress_delete_video" msgid="1846702435073793157">"{count,plural, =1{동영상 삭제 중…}other{동영상 <xliff:g id="COUNT">^1</xliff:g>개 삭제 중…}}"</string>
    <string name="permission_delete_image" msgid="3109056012794330510">"{count,plural, =1{<xliff:g id="APP_NAME_0">^1</xliff:g>에서 이 사진을 삭제하도록 허용하시겠습니까?}other{<xliff:g id="APP_NAME_1">^1</xliff:g>에서 사진 <xliff:g id="COUNT">^2</xliff:g>개를 삭제하도록 허용하시겠습니까?}}"</string>
    <string name="permission_progress_delete_image" msgid="8580517204901148906">"{count,plural, =1{사진 삭제 중…}other{사진 <xliff:g id="COUNT">^1</xliff:g>개 삭제 중…}}"</string>
    <string name="permission_delete_generic" msgid="7891939881065520271">"{count,plural, =1{<xliff:g id="APP_NAME_0">^1</xliff:g>에서 이 항목을 삭제하도록 허용하시겠습니까?}other{<xliff:g id="APP_NAME_1">^1</xliff:g>에서 항목 <xliff:g id="COUNT">^2</xliff:g>개를 삭제하도록 허용하시겠습니까?}}"</string>
    <string name="permission_progress_delete_generic" msgid="6709118146245087898">"{count,plural, =1{항목 삭제 중…}other{항목 <xliff:g id="COUNT">^1</xliff:g>개 삭제 중…}}"</string>
    <string name="transcode_denied" msgid="6760546817138288976">"<xliff:g id="APP_NAME">%s</xliff:g>에서 미디어 파일을 처리할 수 없습니다."</string>
    <string name="transcode_processing_cancelled" msgid="5340383917746945590">"미디어 처리 취소됨"</string>
    <string name="transcode_processing_error" msgid="8921643164508407874">"미디어 처리 오류"</string>
    <string name="transcode_processing_success" msgid="447288876429730122">"미디어 처리 성공"</string>
    <string name="transcode_processing_started" msgid="7789086308155361523">"미디어 처리 시작됨"</string>
    <string name="transcode_processing" msgid="6753136468864077258">"미디어 처리 중…"</string>
    <string name="transcode_cancel" msgid="8555752601907598192">"취소"</string>
    <string name="transcode_wait" msgid="8909773149560697501">"대기"</string>
    <string name="safety_protection_icon_label" msgid="6714354052747723623">"안전 보안"</string>
    <string name="transcode_alert_channel" msgid="997332371757680478">"네이티브 트랜스코드 알림"</string>
    <string name="transcode_progress_channel" msgid="6905136787933058387">"네이티브 트랜스코드 진행 상황"</string>
</resources><|MERGE_RESOLUTION|>--- conflicted
+++ resolved
@@ -39,17 +39,14 @@
     <string name="allow" msgid="8885707816848569619">"허용"</string>
     <string name="deny" msgid="6040983710442068936">"거부"</string>
     <string name="picker_browse" msgid="5554477454636075934">"찾아보기…"</string>
-<<<<<<< HEAD
-    <!-- no translation found for picker_settings (6443463167344790260) -->
-    <skip />
-=======
     <string name="picker_settings" msgid="6443463167344790260">"클라우드 미디어 앱"</string>
     <string name="picker_settings_system_settings_menu_title" msgid="3055084757610063581">"클라우드 미디어 앱"</string>
->>>>>>> 4cf42893
     <string name="picker_settings_title" msgid="5647700706470673258">"클라우드 미디어 앱"</string>
     <string name="picker_settings_description" msgid="7486394662725656081">"다른 서비스에서 백업한 사진과 동영상을 Android 사진 선택 도구에서 공유합니다."</string>
     <string name="picker_settings_selection_message" msgid="245453573086488596">"클라우드 미디어 액세스 위치"</string>
     <string name="picker_settings_no_provider" msgid="2582311853680058223">"없음"</string>
+    <!-- no translation found for picker_settings_toast_error (697274445512467469) -->
+    <skip />
     <string name="add" msgid="2894574044585549298">"추가"</string>
     <string name="deselect" msgid="4297825044827769490">"선택 해제"</string>
     <string name="deselected" msgid="8488133193326208475">"선택 해제됨"</string>
