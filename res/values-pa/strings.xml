<?xml version="1.0" encoding="UTF-8"?>
<!--  Copyright (C) 2009 The Android Open Source Project

     Licensed under the Apache License, Version 2.0 (the "License");
     you may not use this file except in compliance with the License.
     You may obtain a copy of the License at

          http://www.apache.org/licenses/LICENSE-2.0

     Unless required by applicable law or agreed to in writing, software
     distributed under the License is distributed on an "AS IS" BASIS,
     WITHOUT WARRANTIES OR CONDITIONS OF ANY KIND, either express or implied.
     See the License for the specific language governing permissions and
     limitations under the License.
 -->

<resources xmlns:android="http://schemas.android.com/apk/res/android"
    xmlns:xliff="urn:oasis:names:tc:xliff:document:1.2">
    <string name="uid_label" msgid="8421971615411294156">"ਮੀਡੀਆ"</string>
    <string name="storage_description" msgid="4081716890357580107">"ਸਥਾਨਕ ਸਟੋਰੇਜ"</string>
    <string name="app_label" msgid="9035307001052716210">"ਮੀਡੀਆ ਸਟੋਰੇਜ"</string>
    <string name="picker_app_label" msgid="4254039089502164761">"ਮੀਡੀਆ"</string>
    <string name="artist_label" msgid="8105600993099120273">"ਕਲਾਕਾਰ"</string>
    <string name="unknown" msgid="2059049215682829375">"ਅਗਿਆਤ"</string>
    <string name="root_images" msgid="5861633549189045666">"ਚਿੱਤਰ"</string>
    <string name="root_videos" msgid="8792703517064649453">"ਵੀਡੀਓ"</string>
    <string name="root_audio" msgid="3505830755201326018">" ਆਡੀਓ"</string>
    <string name="root_documents" msgid="3829103301363849237">"ਦਸਤਾਵੇਜ਼"</string>
    <string name="permission_required" msgid="1460820436132943754">"ਇਸ ਆਈਟਮ ਨੂੰ ਸੋਧਣ ਜਾਂ ਮਿਟਾਉਣ ਲਈ ਇਜ਼ਾਜਤ ਦੀ ਲੋੜ ਹੈ।"</string>
    <string name="permission_required_action" msgid="706370952366113539">"ਜਾਰੀ ਰੱਖੋ"</string>
    <string name="grant_dialog_button_allow" msgid="1644287024501033471">"ਕਰਨ ਦਿਓ"</string>
    <string name="grant_dialog_button_deny" msgid="6190589471415815741">"ਨਾ ਕਰਨ ਦਿਓ"</string>
    <string name="permission_more_thumb" msgid="1938863829470531577">"{count,plural, =1{+<xliff:g id="COUNT_0">^1</xliff:g>}one{+<xliff:g id="COUNT_1">^1</xliff:g>}other{+<xliff:g id="COUNT_1">^1</xliff:g>}}"</string>
    <string name="permission_more_text" msgid="2471785045095597753">"{count,plural, =1{ਇਸ ਤੋਂ ਇਲਾਵਾ <xliff:g id="COUNT_0">^1</xliff:g> ਵਾਧੂ ਆਈਟਮ}one{ਇਸ ਤੋਂ ਇਲਾਵਾ <xliff:g id="COUNT_1">^1</xliff:g> ਵਾਧੂ ਆਈਟਮ}other{ਇਸ ਤੋਂ ਇਲਾਵਾ <xliff:g id="COUNT_1">^1</xliff:g> ਵਾਧੂ ਆਈਟਮਾਂ}}"</string>
    <string name="cache_clearing_dialog_title" msgid="8907893815183913664">"ਅਸਥਾਈ ਐਪ ਫ਼ਾਈਲਾਂ ਨੂੰ ਕਲੀਅਰ ਕਰੋ"</string>
    <string name="cache_clearing_dialog_text" msgid="7057784635111940957">"<xliff:g id="APP_SEEKING_PERMISSION">%s</xliff:g> ਕੁਝ ਅਸਥਾਈ ਫ਼ਾਈਲਾਂ ਕਲੀਅਰ ਕਰਨਾ ਚਾਹੁੰਦੀ ਹੈ। ਇਸਦੇ ਨਤੀਜੇ ਵਜੋਂ ਬੈਟਰੀ ਜਾਂ ਸੈਲਿਊਲਰ ਡਾਟਾ ਦੀ ਵਰਤੋਂ ਵਧ ਸਕਦੀ ਹੈ।"</string>
    <string name="cache_clearing_in_progress_title" msgid="6902220064511664209">"ਅਸਥਾਈ ਐਪ ਫ਼ਾਈਲਾਂ ਨੂੰ ਕਲੀਅਰ ਕੀਤਾ ਜਾ ਰਿਹਾ ਹੈ…"</string>
    <string name="clear" msgid="5524638938415865915">"ਕਲੀਅਰ ਕਰੋ"</string>
    <string name="allow" msgid="8885707816848569619">"ਆਗਿਆ ਦਿਓ"</string>
    <string name="deny" msgid="6040983710442068936">"ਨਾ ਕਰਨ ਦਿਓ"</string>
    <string name="picker_browse" msgid="5554477454636075934">"ਬ੍ਰਾਊਜ਼ ਕਰੋ…"</string>
<<<<<<< HEAD
    <!-- no translation found for picker_settings (6443463167344790260) -->
    <skip />
=======
    <string name="picker_settings" msgid="6443463167344790260">"ਕਲਾਊਡ ਮੀਡੀਆ ਐਪ"</string>
    <string name="picker_settings_system_settings_menu_title" msgid="3055084757610063581">"ਕਲਾਊਡ ਮੀਡੀਆ ਐਪ"</string>
>>>>>>> 4cf42893
    <string name="picker_settings_title" msgid="5647700706470673258">"ਕਲਾਊਡ ਮੀਡੀਆ ਐਪ"</string>
    <string name="picker_settings_description" msgid="7486394662725656081">"Android ਦੇ ਫ਼ੋਟੋ ਚੋਣਕਾਰ ਦੀ ਮਦਦ ਨਾਲ ਉਨ੍ਹਾਂ ਫ਼ੋਟੋਆਂ ਅਤੇ ਵੀਡੀਓ ਨੂੰ ਸਾਂਝਾ ਕਰੋ ਜਿਨ੍ਹਾਂ ਦਾ ਬੈਕਅੱਪ ਤੁਸੀਂ ਹੋਰ ਸੇਵਾਵਾਂ ਤੋਂ ਲਿਆ ਹੈ"</string>
    <string name="picker_settings_selection_message" msgid="245453573086488596">"ਇੱਥੋਂ ਕਲਾਊਡ ਮੀਡੀਆ ਤੱਕ ਪਹੁੰਚ ਕਰੋ"</string>
    <string name="picker_settings_no_provider" msgid="2582311853680058223">"ਕੋਈ ਨਹੀਂ"</string>
    <string name="add" msgid="2894574044585549298">"ਸ਼ਾਮਲ ਕਰੋ"</string>
    <string name="deselect" msgid="4297825044827769490">"ਅਣ-ਚੁਣਿਆ ਕਰੋ"</string>
    <string name="deselected" msgid="8488133193326208475">"ਅਣ-ਚੁਣਿਆ"</string>
    <string name="select" msgid="2704765470563027689">"ਚੁਣੋ"</string>
    <string name="selected" msgid="9151797369975828124">"ਚੁਣਿਆ ਗਿਆ"</string>
    <string name="select_up_to" msgid="6994294169508439957">"{count,plural, =1{<xliff:g id="COUNT_0">^1</xliff:g> ਤੱਕ ਆਈਟਮ ਚੁਣੋ}one{<xliff:g id="COUNT_1">^1</xliff:g> ਤੱਕ ਆਈਟਮ ਚੁਣੋ}other{<xliff:g id="COUNT_1">^1</xliff:g> ਤੱਕ ਆਈਟਮਾਂ ਚੁਣੋ}}"</string>
    <string name="recent" msgid="6694613584743207874">"ਹਾਲੀਆ"</string>
    <string name="picker_photos_empty_message" msgid="5980619500554575558">"ਕੋਈ ਫ਼ੋਟੋ ਜਾਂ ਵੀਡੀਓ ਨਹੀਂ"</string>
    <string name="picker_albums_empty_message" msgid="8341079772950966815">"ਕੋਈ ਐਲਬਮ ਨਹੀਂ"</string>
    <string name="picker_view_selected" msgid="2266031384396143883">"ਚੁਣੀਆਂ ਗਈਆਂ ਆਈਟਮਾਂ ਦੇਖੋ"</string>
    <string name="picker_photos" msgid="7415035516411087392">"ਫ਼ੋਟੋਆਂ"</string>
    <string name="picker_albums" msgid="4822511902115299142">"ਐਲਬਮਾਂ"</string>
    <string name="picker_preview" msgid="6257414886055861039">"ਪੂਰਵ-ਝਲਕ"</string>
    <string name="picker_work_profile" msgid="2083221066869141576">"ਕਾਰਜ ਪ੍ਰੋਫਾਈਲ \'ਤੇ ਸਵਿੱਚ ਕਰੋ"</string>
    <string name="picker_personal_profile" msgid="639484258397758406">"ਨਿੱਜੀ ਪ੍ਰੋਫਾਈਲ \'ਤੇ ਸਵਿੱਚ ਕਰੋ"</string>
    <string name="picker_profile_admin_title" msgid="4172022376418293777">"ਤੁਹਾਡੇ ਪ੍ਰਸ਼ਾਸਕ ਵੱਲੋਂ ਬਲਾਕ ਕੀਤਾ ਗਿਆ"</string>
    <string name="picker_profile_admin_msg_from_personal" msgid="1941639895084555723">"ਨਿੱਜੀ ਐਪ ਤੋਂ ਕਾਰਜ-ਸਥਾਨ ਦੇ ਡਾਟੇ ਤੱਕ ਪਹੁੰਚ ਕਰਨ ਦੀ ਇਜਾਜ਼ਤ ਨਹੀਂ ਹੈ"</string>
    <string name="picker_profile_admin_msg_from_work" msgid="8048524337462790110">"ਕੰਮ ਸੰਬੰਧੀ ਐਪ ਤੋਂ ਨਿੱਜੀ ਡਾਟੇ ਤੱਕ ਪਹੁੰਚ ਕਰਨ ਦੀ ਇਜਾਜ਼ਤ ਨਹੀਂ ਹੈ"</string>
    <string name="picker_profile_work_paused_title" msgid="382212880704235925">"ਕੰਮ ਸੰਬੰਧੀ ਐਪਾਂ ਨੂੰ ਰੋਕਿਆ ਗਿਆ ਹੈ"</string>
    <string name="picker_profile_work_paused_msg" msgid="6321552322125246726">"ਕੰਮ ਸੰਬੰਧੀ ਫ਼ੋਟੋਆਂ ਖੋਲ੍ਹਣ ਲਈ, ਆਪਣੀਆਂ ਕੰਮ ਸੰਬੰਧੀ ਐਪਾਂ ਨੂੰ ਚਾਲੂ ਕਰੋ ਅਤੇ ਫਿਰ ਦੁਬਾਰਾ ਕੋਸ਼ਿਸ਼ ਕਰੋ"</string>
    <string name="picker_privacy_message" msgid="9132700451027116817">"ਇਹ ਐਪ ਸਿਰਫ਼ ਤੁਹਾਡੇ ਵੱਲੋਂ ਚੁਣੀਆਂ ਗਈਆਂ ਫ਼ੋਟੋਆਂ ਤੱਕ ਪਹੁੰਚ ਕਰ ਸਕਦੀ ਹੈ"</string>
    <string name="picker_album_item_count" msgid="4420723302534177596">"{count,plural, =1{<xliff:g id="COUNT_0">^1</xliff:g> ਆਈਟਮ}one{<xliff:g id="COUNT_1">^1</xliff:g> ਆਈਟਮ}other{<xliff:g id="COUNT_1">^1</xliff:g> ਆਈਟਮਾਂ}}"</string>
    <string name="picker_add_button_multi_select" msgid="4005164092275518399">"(<xliff:g id="COUNT">^1</xliff:g>) ਸ਼ਾਮਲ ਕਰੋ"</string>
    <string name="picker_add_button_multi_select_permissions" msgid="5138751105800138838">"ਆਗਿਆ ਦਿਓ (<xliff:g id="COUNT">^1</xliff:g>)"</string>
    <string name="picker_category_camera" msgid="4857367052026843664">"ਕੈਮਰਾ"</string>
    <string name="picker_category_downloads" msgid="793866660287361900">"ਡਾਊਨਲੋਡ"</string>
    <string name="picker_category_favorites" msgid="7008495397818966088">"ਮਨਪਸੰਦ"</string>
    <string name="picker_category_screenshots" msgid="7216102327587644284">"ਸਕ੍ਰੀਨਸ਼ਾਟ"</string>
    <!-- no translation found for picker_category_videos (1478458836380241356) -->
    <skip />
    <string name="picker_motion_photo_text" msgid="5016603812468180816">"ਮੋਸ਼ਨ ਫ਼ੋਟੋ"</string>
    <string name="picker_item_content_desc" msgid="7680591530155286423">"<xliff:g id="ITEM_NAME">%1$s</xliff:g> ਨੂੰ <xliff:g id="TIME">%2$s</xliff:g> \'ਤੇ ਲਿਆ ਗਿਆ"</string>
    <string name="picker_video_item_content_desc" msgid="7828900089119214801">"<xliff:g id="DURATION">%2$s</xliff:g> ਮਿਆਦ ਵਾਲੇ ਵੀਡੀਓ ਨੂੰ <xliff:g id="TIME">%1$s</xliff:g> ਨੂੰ ਬਣਾਇਆ ਗਿਆ"</string>
    <string name="picker_photo" msgid="1739342083494962153">"ਫ਼ੋਟੋ"</string>
    <string name="picker_gif" msgid="8333318083107368726">"GIF"</string>
    <string name="picker_motion_photo" msgid="4385182195289546308">"ਮੋਸ਼ਨ ਫ਼ੋਟੋ"</string>
    <string name="picker_mute_video" msgid="2496585809229800096">"ਵੀਡੀਓ ਮਿਊਟ ਕਰੋ"</string>
    <string name="picker_unmute_video" msgid="6611741290641963568">"ਵੀਡੀਓ ਅਣਮਿਊਟ ਕਰੋ"</string>
    <string name="picker_play_video" msgid="7106025944628666250">"ਚਲਾਓ"</string>
    <string name="picker_pause_video" msgid="1092718225234326702">"ਰੋਕੋ"</string>
    <string name="picker_error_snackbar" msgid="5970192792792369203">"ਵੀਡੀਓ ਚਲਾਇਆ ਨਹੀਂ ਜਾ ਸਕਦਾ"</string>
    <string name="picker_error_dialog_title" msgid="4540095603788920965">"ਵੀਡੀਓ ਚਲਾਉਣ ਵਿੱਚ ਸਮੱਸਿਆ ਆ ਰਹੀ ਹੈ"</string>
    <string name="picker_error_dialog_body" msgid="2515738446802971453">"ਆਪਣੇ ਇੰਟਰਨੈੱਟ ਕਨੈਕਸ਼ਨ ਦੀ ਜਾਂਚ ਕਰ ਕੇ ਦੁਬਾਰਾ ਕੋਸ਼ਿਸ਼ ਕਰੋ"</string>
    <string name="picker_error_dialog_positive_action" msgid="749544129082109232">"ਮੁੜ-ਕੋਸ਼ਿਸ਼ ਕਰੋ"</string>
    <string name="picker_cloud_sync" msgid="997251377538536319">"ਕਲਾਊਡ ਮੀਡੀਆ ਹੁਣ <xliff:g id="PKG_NAME">%1$s</xliff:g> ਤੋਂ ਉਪਲਬਧ ਹੈ"</string>
    <string name="not_selected" msgid="2244008151669896758">"ਚੁਣਿਆ ਨਹੀਂ ਗਿਆ"</string>
    <string name="picker_banner_cloud_first_time_available_title" msgid="5912973744275711595">"ਬੈਕਅੱਪ ਕੀਤੀਆਂ ਫ਼ੋਟੋਆਂ ਨੂੰ ਹੁਣ ਸ਼ਾਮਲ ਕੀਤਾ ਗਿਆ"</string>
    <string name="picker_banner_cloud_first_time_available_desc" msgid="5570916598348187607">"ਤੁਸੀਂ ਖਾਤੇ <xliff:g id="USER_ACCOUNT">%2$s</xliff:g> ਦੀ <xliff:g id="APP_NAME">%1$s</xliff:g> ਵਿੱਚੋਂ ਫ਼ੋਟੋਆਂ ਨੂੰ ਚੁਣੋ"</string>
    <string name="picker_banner_cloud_account_changed_title" msgid="4825058474378077327">"<xliff:g id="APP_NAME">%1$s</xliff:g> ਖਾਤੇ ਨੂੰ ਅੱਪਡੇਟ ਕੀਤਾ ਗਿਆ"</string>
    <string name="picker_banner_cloud_account_changed_desc" msgid="3433218869899792497">"<xliff:g id="USER_ACCOUNT">%1$s</xliff:g> ਦੀਆਂ ਫ਼ੋਟੋਆਂ ਨੂੰ ਹੁਣ ਇੱਥੇ ਸ਼ਾਮਲ ਕੀਤਾ ਗਿਆ ਹੈ"</string>
    <string name="picker_banner_cloud_choose_app_title" msgid="3165966147547974251">"ਕਲਾਊਡ ਮੀਡੀਆ ਐਪ ਨੂੰ ਚੁਣੋ"</string>
    <string name="picker_banner_cloud_choose_app_desc" msgid="2359212653555524926">"ਬੈਕਅੱਪ ਕੀਤੀਆਂ ਫ਼ੋਟੋਆਂ ਨੂੰ ਇੱਥੇ ਸ਼ਾਮਲ ਕਰਨ ਲਈ, ਸੈਟਿੰਗਾਂ ਵਿੱਚ ਕਲਾਊਡ ਮੀਡੀਆ ਐਪ ਨੂੰ ਚੁਣੋ"</string>
    <string name="picker_banner_cloud_choose_account_title" msgid="5010901185639577685">"<xliff:g id="APP_NAME">%1$s</xliff:g> ਖਾਤਾ ਚੁਣੋ"</string>
    <string name="picker_banner_cloud_choose_account_desc" msgid="8868134443673142712">"<xliff:g id="APP_NAME">%1$s</xliff:g> ਦੀਆਂ ਫ਼ੋਟੋਆਂ ਨੂੰ ਇੱਥੇ ਸ਼ਾਮਲ ਕਰਨ ਲਈ ਐਪ ਵਿੱਚ ਖਾਤੇ ਨੂੰ ਚੁਣੋ"</string>
    <string name="picker_banner_cloud_dismiss_button" msgid="2935903078288463882">"ਖਾਰਜ ਕਰੋ"</string>
    <string name="picker_banner_cloud_choose_app_button" msgid="934085679890435479">"ਐਪ ਚੁਣੋ"</string>
    <string name="picker_banner_cloud_choose_account_button" msgid="7979484877116991631">"ਖਾਤਾ ਚੁਣੋ"</string>
    <string name="picker_banner_cloud_change_account_button" msgid="8361239765828471146">"ਖਾਤਾ ਬਦਲੋ"</string>
    <string name="permission_write_audio" msgid="8819694245323580601">"{count,plural, =1{ਕੀ <xliff:g id="APP_NAME_0">^1</xliff:g> ਨੂੰ ਇਸ ਆਡੀਓ ਫ਼ਾਈਲ ਨੂੰ ਸੋਧਣ ਦੇਣਾ ਹੈ?}one{ਕੀ <xliff:g id="APP_NAME_1">^1</xliff:g> ਨੂੰ <xliff:g id="COUNT">^2</xliff:g> ਆਡੀਓ ਫ਼ਾਈਲ ਨੂੰ ਸੋਧਣ ਦੇਣਾ ਹੈ?}other{ਕੀ <xliff:g id="APP_NAME_1">^1</xliff:g> ਨੂੰ <xliff:g id="COUNT">^2</xliff:g> ਆਡੀਓ ਫ਼ਾਈਲਾਂ ਨੂੰ ਸੋਧਣ ਦੇਣਾ ਹੈ?}}"</string>
    <string name="permission_progress_write_audio" msgid="6029375427984180097">"{count,plural, =1{ਆਡੀਓ ਫ਼ਾਈਲ ਸੋਧੀ ਜਾ ਰਹੀ ਹੈ…}one{<xliff:g id="COUNT">^1</xliff:g> ਆਡੀਓ ਫ਼ਾਈਲ ਸੋਧੀ ਜਾ ਰਹੀ ਹੈ…}other{<xliff:g id="COUNT">^1</xliff:g> ਆਡੀਓ ਫ਼ਾਈਲਾਂ ਸੋਧੀਆਂ ਜਾ ਰਹੀਆਂ ਹਨ…}}"</string>
    <string name="permission_write_video" msgid="103902551603700525">"{count,plural, =1{ਕੀ <xliff:g id="APP_NAME_0">^1</xliff:g> ਨੂੰ ਇਸ ਵੀਡੀਓ ਨੂੰ ਸੋਧਣ ਦੇਣਾ ਹੈ?}one{ਕੀ <xliff:g id="APP_NAME_1">^1</xliff:g> ਨੂੰ <xliff:g id="COUNT">^2</xliff:g> ਵੀਡੀਓ ਨੂੰ ਸੋਧਣ ਦੇਣਾ ਹੈ?}other{ਕੀ <xliff:g id="APP_NAME_1">^1</xliff:g> ਨੂੰ <xliff:g id="COUNT">^2</xliff:g> ਵੀਡੀਓ ਨੂੰ ਸੋਧਣ ਦੇਣਾ ਹੈ?}}"</string>
    <string name="permission_progress_write_video" msgid="7014908418349819148">"{count,plural, =1{ਵੀਡੀਓ ਸੋਧਿਆ ਜਾ ਰਿਹਾ ਹੈ…}one{<xliff:g id="COUNT">^1</xliff:g> ਵੀਡੀਓ ਸੋਧਿਆ ਜਾ ਰਿਹਾ ਹੈ…}other{<xliff:g id="COUNT">^1</xliff:g> ਵੀਡੀਓ ਸੋਧੇ ਜਾ ਰਹੇ ਹਨ…}}"</string>
    <string name="permission_write_image" msgid="3518991791620523786">"{count,plural, =1{ਕੀ <xliff:g id="APP_NAME_0">^1</xliff:g> ਨੂੰ ਇਸ ਫ਼ੋਟੋ ਨੂੰ ਸੋਧਣ ਦੇਣਾ ਹੈ?}one{ਕੀ <xliff:g id="APP_NAME_1">^1</xliff:g> ਨੂੰ <xliff:g id="COUNT">^2</xliff:g> ਫ਼ੋਟੋ ਨੂੰ ਸੋਧਣ ਦੇਣਾ ਹੈ?}other{ਕੀ <xliff:g id="APP_NAME_1">^1</xliff:g> ਨੂੰ <xliff:g id="COUNT">^2</xliff:g> ਫ਼ੋਟੋਆਂ ਨੂੰ ਸੋਧਣ ਦੇਣਾ ਹੈ?}}"</string>
    <string name="permission_progress_write_image" msgid="3623580315590025262">"{count,plural, =1{ਫ਼ੋਟੋ ਸੋਧੀ ਜਾ ਰਹੀ ਹੈ…}one{<xliff:g id="COUNT">^1</xliff:g> ਫ਼ੋਟੋ ਸੋਧੀ ਜਾ ਰਹੀ ਹੈ…}other{<xliff:g id="COUNT">^1</xliff:g> ਫ਼ੋਟੋਆਂ ਸੋਧੀਆਂ ਜਾ ਰਹੀਆਂ ਹਨ…}}"</string>
    <string name="permission_write_generic" msgid="7431128739233656991">"{count,plural, =1{ਕੀ <xliff:g id="APP_NAME_0">^1</xliff:g> ਨੂੰ ਇਸ ਆਈਟਮ ਨੂੰ ਸੋਧਣ ਦੇਣਾ ਹੈ?}one{ਕੀ <xliff:g id="APP_NAME_1">^1</xliff:g> ਨੂੰ <xliff:g id="COUNT">^2</xliff:g> ਆਈਟਮ ਨੂੰ ਸੋਧਣ ਦੇਣਾ ਹੈ?}other{ਕੀ <xliff:g id="APP_NAME_1">^1</xliff:g> ਨੂੰ <xliff:g id="COUNT">^2</xliff:g> ਆਈਟਮਾਂ ਨੂੰ ਸੋਧਣ ਦੇਣਾ ਹੈ?}}"</string>
    <string name="permission_progress_write_generic" msgid="2806560971318391443">"{count,plural, =1{ਆਈਟਮ ਸੋਧੀ ਜਾ ਰਹੀ ਹੈ…}one{<xliff:g id="COUNT">^1</xliff:g> ਆਈਟਮ ਸੋਧੀ ਜਾ ਰਹੀ ਹੈ…}other{<xliff:g id="COUNT">^1</xliff:g> ਆਈਟਮਾਂ ਸੋਧੀਆਂ ਜਾ ਰਹੀਆਂ ਹਨ…}}"</string>
    <string name="permission_trash_audio" msgid="6554672354767742206">"{count,plural, =1{ਕੀ <xliff:g id="APP_NAME_0">^1</xliff:g> ਨੂੰ ਇਸ ਆਡੀਓ ਫ਼ਾਈਲ ਨੂੰ ਰੱਦੀ ਵਿੱਚ ਲਿਜਾਣ ਦੇਣਾ ਹੈ?}one{ਕੀ <xliff:g id="APP_NAME_1">^1</xliff:g> ਨੂੰ <xliff:g id="COUNT">^2</xliff:g> ਆਡੀਓ ਫ਼ਾਈਲ ਨੂੰ ਰੱਦੀ ਵਿੱਚ ਲਿਜਾਣ ਦੇਣਾ ਹੈ?}other{ਕੀ <xliff:g id="APP_NAME_1">^1</xliff:g> ਨੂੰ <xliff:g id="COUNT">^2</xliff:g> ਆਡੀਓ ਫ਼ਾਈਲਾਂ ਨੂੰ ਰੱਦੀ ਵਿੱਚ ਲਿਜਾਣ ਦੇਣਾ ਹੈ?}}"</string>
    <string name="permission_progress_trash_audio" msgid="3116279868733641329">"{count,plural, =1{ਆਡੀਓ ਫ਼ਾਈਲ ਰੱਦੀ ਵਿੱਚ ਲਿਜਾਈ ਜਾ ਰਹੀ ਹੈ…}one{<xliff:g id="COUNT">^1</xliff:g> ਆਡੀਓ ਫ਼ਾਈਲ ਰੱਦੀ ਵਿੱਚ ਲਿਜਾਈ ਜਾ ਰਹੀ ਹੈ…}other{<xliff:g id="COUNT">^1</xliff:g> ਆਡੀਓ ਫ਼ਾਈਲਾਂ ਰੱਦੀ ਵਿੱਚ ਲਿਜਾਈਆਂ ਜਾ ਰਹੀਆਂ ਹਨ…}}"</string>
    <string name="permission_trash_video" msgid="7555850843259959642">"{count,plural, =1{ਕੀ <xliff:g id="APP_NAME_0">^1</xliff:g> ਨੂੰ ਇਸ ਵੀਡੀਓ ਨੂੰ ਰੱਦੀ ਵਿੱਚ ਲਿਜਾਣ ਦੇਣਾ ਹੈ?}one{ਕੀ <xliff:g id="APP_NAME_1">^1</xliff:g> ਨੂੰ <xliff:g id="COUNT">^2</xliff:g> ਵੀਡੀਓ ਨੂੰ ਰੱਦੀ ਵਿੱਚ ਲਿਜਾਣ ਦੇਣਾ ਹੈ?}other{ਕੀ <xliff:g id="APP_NAME_1">^1</xliff:g> ਨੂੰ <xliff:g id="COUNT">^2</xliff:g> ਵੀਡੀਓ ਨੂੰ ਰੱਦੀ ਵਿੱਚ ਲਿਜਾਣ ਦੇਣਾ ਹੈ?}}"</string>
    <string name="permission_progress_trash_video" msgid="4637821778329459681">"{count,plural, =1{ਵੀਡੀਓ ਰੱਦੀ ਵਿੱਚ ਲਿਜਾਇਆ ਜਾ ਰਿਹਾ ਹੈ…}one{<xliff:g id="COUNT">^1</xliff:g> ਵੀਡੀਓ ਰੱਦੀ ਵਿੱਚ ਲਿਜਾਇਆ ਜਾ ਰਿਹਾ ਹੈ…}other{<xliff:g id="COUNT">^1</xliff:g> ਵੀਡੀਓ ਰੱਦੀ ਵਿੱਚ ਲਿਜਾਏ ਜਾ ਰਹੇ ਹਨ…}}"</string>
    <string name="permission_trash_image" msgid="3333128084684156675">"{count,plural, =1{ਕੀ <xliff:g id="APP_NAME_0">^1</xliff:g> ਨੂੰ ਇਸ ਫ਼ੋਟੋ ਨੂੰ ਰੱਦੀ ਵਿੱਚ ਲਿਜਾਉਣ ਦੇਣਾ ਹੈ?}one{ਕੀ <xliff:g id="APP_NAME_1">^1</xliff:g> ਨੂੰ <xliff:g id="COUNT">^2</xliff:g> ਫ਼ੋਟੋ ਨੂੰ ਰੱਦੀ ਵਿੱਚ ਲਿਜਾਉਣ ਦੇਣਾ ਹੈ?}other{ਕੀ <xliff:g id="APP_NAME_1">^1</xliff:g> ਨੂੰ <xliff:g id="COUNT">^2</xliff:g> ਫ਼ੋਟੋਆਂ ਨੂੰ ਰੱਦੀ ਵਿੱਚ ਲਿਜਾਉਣ ਦੇਣਾ ਹੈ?}}"</string>
    <string name="permission_progress_trash_image" msgid="3063857679090024764">"{count,plural, =1{ਫ਼ੋਟੋ ਰੱਦੀ ਵਿੱਚ ਲਿਜਾਈ ਜਾ ਰਹੀ ਹੈ…}one{<xliff:g id="COUNT">^1</xliff:g> ਫ਼ੋਟੋ ਰੱਦੀ ਵਿੱਚ ਲਿਜਾਈ ਜਾ ਰਹੀ ਹੈ…}other{<xliff:g id="COUNT">^1</xliff:g> ਫ਼ੋਟੋਆਂ ਰੱਦੀ ਵਿੱਚ ਲਿਜਾਈਆਂ ਜਾ ਰਹੀਆਂ ਹਨ…}}"</string>
    <string name="permission_trash_generic" msgid="5545420534785075362">"{count,plural, =1{ਕੀ <xliff:g id="APP_NAME_0">^1</xliff:g> ਨੂੰ ਇਸ ਆਈਟਮ ਨੂੰ ਰੱਦੀ ਵਿੱਚ ਲਿਜਾਣ ਦੇਣਾ ਹੈ?}one{ਕੀ <xliff:g id="APP_NAME_1">^1</xliff:g> ਨੂੰ <xliff:g id="COUNT">^2</xliff:g> ਆਈਟਮ ਨੂੰ ਰੱਦੀ ਵਿੱਚ ਲਿਜਾਣ ਦੇਣਾ ਹੈ?}other{ਕੀ <xliff:g id="APP_NAME_1">^1</xliff:g> ਨੂੰ <xliff:g id="COUNT">^2</xliff:g> ਆਈਟਮਾਂ ਨੂੰ ਰੱਦੀ ਵਿੱਚ ਲਿਜਾਣ ਦੇਣਾ ਹੈ?}}"</string>
    <string name="permission_progress_trash_generic" msgid="7815124979717814057">"{count,plural, =1{ਆਈਟਮ ਰੱਦੀ ਵਿੱਚ ਲਿਜਾਈ ਜਾ ਰਹੀ ਹੈ…}one{<xliff:g id="COUNT">^1</xliff:g> ਆਈਟਮ ਰੱਦੀ ਵਿੱਚ ਲਿਜਾਈ ਜਾ ਰਹੀ ਹੈ…}other{<xliff:g id="COUNT">^1</xliff:g> ਆਈਟਮਾਂ ਰੱਦੀ ਵਿੱਚ ਲਿਜਾਈਆਂ ਜਾ ਰਹੀਆਂ ਹਨ…}}"</string>
    <string name="permission_untrash_audio" msgid="8404597563284002472">"{count,plural, =1{ਕੀ <xliff:g id="APP_NAME_0">^1</xliff:g> ਨੂੰ ਇਸ ਆਡੀਓ ਫ਼ਾਈਲ ਨੂੰ ਰੱਦੀ ਤੋਂ ਬਾਹਰ ਲਿਜਾਣ ਦੇਣਾ ਹੈ?}one{ਕੀ <xliff:g id="APP_NAME_1">^1</xliff:g> ਨੂੰ <xliff:g id="COUNT">^2</xliff:g> ਆਡੀਓ ਫ਼ਾਈਲ ਨੂੰ ਰੱਦੀ ਤੋਂ ਬਾਹਰ ਲਿਜਾਣ ਦੇਣਾ ਹੈ?}other{ਕੀ <xliff:g id="APP_NAME_1">^1</xliff:g> ਨੂੰ <xliff:g id="COUNT">^2</xliff:g> ਆਡੀਓ ਫ਼ਾਈਲਾਂ ਨੂੰ ਰੱਦੀ ਤੋਂ ਬਾਹਰ ਲਿਜਾਣ ਦੇਣਾ ਹੈ?}}"</string>
    <string name="permission_progress_untrash_audio" msgid="2775372344946464508">"{count,plural, =1{ਆਡੀਓ ਫ਼ਾਈਲ ਰੱਦੀ ਤੋਂ ਬਾਹਰ ਲਿਜਾਈ ਜਾ ਰਹੀ ਹੈ…}one{<xliff:g id="COUNT">^1</xliff:g> ਆਡੀਓ ਫ਼ਾਈਲ ਰੱਦੀ ਤੋਂ ਬਾਹਰ ਲਿਜਾਈ ਜਾ ਰਹੀ ਹੈ…}other{<xliff:g id="COUNT">^1</xliff:g> ਆਡੀਓ ਫ਼ਾਈਲਾਂ ਰੱਦੀ ਤੋਂ ਬਾਹਰ ਲਿਜਾਈਆਂ ਜਾ ਰਹੀਆਂ ਹਨ…}}"</string>
    <string name="permission_untrash_video" msgid="3178914827607608162">"{count,plural, =1{ਕੀ <xliff:g id="APP_NAME_0">^1</xliff:g> ਨੂੰ ਇਸ ਵੀਡੀਓ ਨੂੰ ਰੱਦੀ ਤੋਂ ਬਾਹਰ ਲਿਜਾਣ ਦੇਣਾ ਹੈ?}one{ਕੀ <xliff:g id="APP_NAME_1">^1</xliff:g> ਨੂੰ <xliff:g id="COUNT">^2</xliff:g> ਵੀਡੀਓ ਨੂੰ ਰੱਦੀ ਤੋਂ ਬਾਹਰ ਲਿਜਾਣ ਦੇਣਾ ਹੈ?}other{ਕੀ <xliff:g id="APP_NAME_1">^1</xliff:g> ਨੂੰ <xliff:g id="COUNT">^2</xliff:g> ਵੀਡੀਓ ਨੂੰ ਰੱਦੀ ਤੋਂ ਬਾਹਰ ਲਿਜਾਣ ਦੇਣਾ ਹੈ?}}"</string>
    <string name="permission_progress_untrash_video" msgid="5500929409733841567">"{count,plural, =1{ਵੀਡੀਓ ਰੱਦੀ ਤੋਂ ਬਾਹਰ ਲਿਜਾਇਆ ਜਾ ਰਿਹਾ ਹੈ…}one{<xliff:g id="COUNT">^1</xliff:g> ਵੀਡੀਓ ਰੱਦੀ ਤੋਂ ਬਾਹਰ ਲਿਜਾਇਆ ਜਾ ਰਿਹਾ ਹੈ…}other{<xliff:g id="COUNT">^1</xliff:g> ਵੀਡੀਓ ਰੱਦੀ ਤੋਂ ਬਾਹਰ ਲਿਜਾਏ ਜਾ ਰਹੇ ਹਨ…}}"</string>
    <string name="permission_untrash_image" msgid="3397523279351032265">"{count,plural, =1{ਕੀ <xliff:g id="APP_NAME_0">^1</xliff:g> ਨੂੰ ਇਸ ਫ਼ੋਟੋ ਨੂੰ ਰੱਦੀ ਤੋਂ ਬਾਹਰ ਲਿਜਾਉਣ ਦੇਣਾ ਹੈ?}one{ਕੀ <xliff:g id="APP_NAME_1">^1</xliff:g> ਨੂੰ <xliff:g id="COUNT">^2</xliff:g> ਫ਼ੋਟੋ ਨੂੰ ਰੱਦੀ ਤੋਂ ਬਾਹਰ ਲਿਜਾਉਣ ਦੇਣਾ ਹੈ?}other{ਕੀ <xliff:g id="APP_NAME_1">^1</xliff:g> ਨੂੰ <xliff:g id="COUNT">^2</xliff:g> ਫ਼ੋਟੋਆਂ ਨੂੰ ਰੱਦੀ ਤੋਂ ਬਾਹਰ ਲਿਜਾਉਣ ਦੇਣਾ ਹੈ?}}"</string>
    <string name="permission_progress_untrash_image" msgid="5295061520504846264">"{count,plural, =1{ਫ਼ੋਟੋ ਰੱਦੀ ਤੋਂ ਬਾਹਰ ਲਿਜਾਈ ਜਾ ਰਹੀ ਹੈ…}one{<xliff:g id="COUNT">^1</xliff:g> ਫ਼ੋਟੋ ਰੱਦੀ ਤੋਂ ਬਾਹਰ ਲਿਜਾਈ ਜਾ ਰਹੀ ਹੈ…}other{<xliff:g id="COUNT">^1</xliff:g> ਫ਼ੋਟੋਆਂ ਰੱਦੀ ਤੋਂ ਬਾਹਰ ਲਿਜਾਈਆਂ ਜਾ ਰਹੀਆਂ ਹਨ…}}"</string>
    <string name="permission_untrash_generic" msgid="2118366929431671046">"{count,plural, =1{ਕੀ <xliff:g id="APP_NAME_0">^1</xliff:g> ਨੂੰ ਇਸ ਆਈਟਮ ਨੂੰ ਰੱਦੀ ਤੋਂ ਬਾਹਰ ਲਿਜਾਣ ਦੇਣਾ ਹੈ?}one{ਕੀ <xliff:g id="APP_NAME_1">^1</xliff:g> ਨੂੰ <xliff:g id="COUNT">^2</xliff:g> ਆਈਟਮ ਨੂੰ ਰੱਦੀ ਤੋਂ ਬਾਹਰ ਲਿਜਾਣ ਦੇਣਾ ਹੈ?}other{ਕੀ <xliff:g id="APP_NAME_1">^1</xliff:g> ਨੂੰ <xliff:g id="COUNT">^2</xliff:g> ਆਈਟਮਾਂ ਨੂੰ ਰੱਦੀ ਤੋਂ ਬਾਹਰ ਲਿਜਾਣ ਦੇਣਾ ਹੈ?}}"</string>
    <string name="permission_progress_untrash_generic" msgid="1489511601966842579">"{count,plural, =1{ਆਈਟਮ ਰੱਦੀ ਤੋਂ ਬਾਹਰ ਲਿਜਾਈ ਜਾ ਰਹੀ ਹੈ…}one{<xliff:g id="COUNT">^1</xliff:g> ਆਈਟਮ ਰੱਦੀ ਤੋਂ ਬਾਹਰ ਲਿਜਾਈ ਜਾ ਰਹੀ ਹੈ…}other{<xliff:g id="COUNT">^1</xliff:g> ਆਈਟਮਾਂ ਰੱਦੀ ਤੋਂ ਬਾਹਰ ਲਿਜਾਈਆਂ ਜਾ ਰਹੀਆਂ ਹਨ…}}"</string>
    <string name="permission_delete_audio" msgid="3326674742892796627">"{count,plural, =1{ਕੀ <xliff:g id="APP_NAME_0">^1</xliff:g> ਨੂੰ ਇਸ ਆਡੀਓ ਫ਼ਾਈਲ ਨੂੰ ਮਿਟਾਉਣ ਦੇਣਾ ਹੈ?}one{ਕੀ <xliff:g id="APP_NAME_1">^1</xliff:g> ਨੂੰ <xliff:g id="COUNT">^2</xliff:g> ਆਡੀਓ ਫ਼ਾਈਲ ਨੂੰ ਮਿਟਾਉਣ ਦੇਣਾ ਹੈ?}other{ਕੀ <xliff:g id="APP_NAME_1">^1</xliff:g> ਨੂੰ <xliff:g id="COUNT">^2</xliff:g> ਆਡੀਓ ਫ਼ਾਈਲਾਂ ਨੂੰ ਮਿਟਾਉਣ ਦੇਣਾ ਹੈ?}}"</string>
    <string name="permission_progress_delete_audio" msgid="1734871539021696401">"{count,plural, =1{ਆਡੀਓ ਫ਼ਾਈਲ ਮਿਟਾਈ ਜਾ ਰਹੀ ਹੈ…}one{<xliff:g id="COUNT">^1</xliff:g> ਆਡੀਓ ਫ਼ਾਈਲ ਮਿਟਾਈ ਜਾ ਰਹੀ ਹੈ…}other{<xliff:g id="COUNT">^1</xliff:g> ਆਡੀਓ ਫ਼ਾਈਲਾਂ ਮਿਟਾਈਆਂ ਜਾ ਰਹੀਆਂ ਹਨ…}}"</string>
    <string name="permission_delete_video" msgid="604024971828349279">"{count,plural, =1{ਕੀ <xliff:g id="APP_NAME_0">^1</xliff:g> ਨੂੰ ਇਸ ਵੀਡੀਓ ਨੂੰ ਮਿਟਾਉਣ ਦੇਣਾ ਹੈ?}one{ਕੀ <xliff:g id="APP_NAME_1">^1</xliff:g> ਨੂੰ <xliff:g id="COUNT">^2</xliff:g> ਵੀਡੀਓ ਨੂੰ ਮਿਟਾਉਣ ਦੇਣਾ ਹੈ?}other{ਕੀ <xliff:g id="APP_NAME_1">^1</xliff:g> ਨੂੰ <xliff:g id="COUNT">^2</xliff:g> ਵੀਡੀਓ ਨੂੰ ਮਿਟਾਉਣ ਦੇਣਾ ਹੈ?}}"</string>
    <string name="permission_progress_delete_video" msgid="1846702435073793157">"{count,plural, =1{ਵੀਡੀਓ ਮਿਟਾਇਆ ਜਾ ਰਿਹਾ ਹੈ…}one{<xliff:g id="COUNT">^1</xliff:g> ਵੀਡੀਓ ਮਿਟਾਇਆ ਜਾ ਰਿਹਾ ਹੈ…}other{<xliff:g id="COUNT">^1</xliff:g> ਵੀਡੀਓ ਮਿਟਾਏ ਜਾ ਰਹੇ ਹਨ…}}"</string>
    <string name="permission_delete_image" msgid="3109056012794330510">"{count,plural, =1{ਕੀ <xliff:g id="APP_NAME_0">^1</xliff:g> ਨੂੰ ਇਸ ਫ਼ੋਟੋ ਨੂੰ ਮਿਟਾਉਣ ਦੇਣਾ ਹੈ?}one{ਕੀ <xliff:g id="APP_NAME_1">^1</xliff:g> ਨੂੰ <xliff:g id="COUNT">^2</xliff:g> ਫ਼ੋਟੋ ਨੂੰ ਮਿਟਾਉਣ ਦੇਣਾ ਹੈ?}other{ਕੀ <xliff:g id="APP_NAME_1">^1</xliff:g> ਨੂੰ <xliff:g id="COUNT">^2</xliff:g> ਫ਼ੋਟੋਆਂ ਨੂੰ ਮਿਟਾਉਣ ਦੇਣਾ ਹੈ?}}"</string>
    <string name="permission_progress_delete_image" msgid="8580517204901148906">"{count,plural, =1{ਫ਼ੋਟੋ ਮਿਟਾਈ ਜਾ ਰਹੀ ਹੈ…}one{<xliff:g id="COUNT">^1</xliff:g> ਫ਼ੋਟੋ ਮਿਟਾਈ ਜਾ ਰਹੀ ਹੈ…}other{<xliff:g id="COUNT">^1</xliff:g> ਫ਼ੋਟੋਆਂ ਮਿਟਾਈਆਂ ਜਾ ਰਹੀਆਂ ਹਨ…}}"</string>
    <string name="permission_delete_generic" msgid="7891939881065520271">"{count,plural, =1{ਕੀ <xliff:g id="APP_NAME_0">^1</xliff:g> ਨੂੰ ਇਸ ਆਈਟਮ ਨੂੰ ਮਿਟਾਉਣ ਦੇਣਾ ਹੈ?}one{ਕੀ <xliff:g id="APP_NAME_1">^1</xliff:g> ਨੂੰ <xliff:g id="COUNT">^2</xliff:g> ਆਈਟਮ ਨੂੰ ਮਿਟਾਉਣ ਦੇਣਾ ਹੈ?}other{ਕੀ <xliff:g id="APP_NAME_1">^1</xliff:g> ਨੂੰ <xliff:g id="COUNT">^2</xliff:g> ਆਈਟਮਾਂ ਨੂੰ ਮਿਟਾਉਣ ਦੇਣਾ ਹੈ?}}"</string>
    <string name="permission_progress_delete_generic" msgid="6709118146245087898">"{count,plural, =1{ਆਈਟਮ ਮਿਟਾਈ ਜਾ ਰਹੀ ਹੈ…}one{<xliff:g id="COUNT">^1</xliff:g> ਆਈਟਮ ਮਿਟਾਈ ਜਾ ਰਹੀ ਹੈ…}other{<xliff:g id="COUNT">^1</xliff:g> ਆਈਟਮਾਂ ਮਿਟਾਈਆਂ ਜਾ ਰਹੀਆਂ ਹਨ…}}"</string>
    <string name="transcode_denied" msgid="6760546817138288976">"<xliff:g id="APP_NAME">%s</xliff:g> ਐਪ ਮੀਡੀਆ ਫ਼ਾਈਲਾਂ \'ਤੇ ਪ੍ਰਕਿਰਿਆ ਨਹੀਂ ਕਰ ਸਕਦੀ"</string>
    <string name="transcode_processing_cancelled" msgid="5340383917746945590">"ਮੀਡੀਆ \'ਤੇ ਪ੍ਰਕਿਰਿਆ ਨੂੰ ਰੱਦ ਕੀਤਾ ਗਿਆ"</string>
    <string name="transcode_processing_error" msgid="8921643164508407874">"ਮੀਡੀਆ \'ਤੇ ਪ੍ਰਕਿਰਿਆ ਸੰਬੰਧੀ ਗੜਬੜ"</string>
    <string name="transcode_processing_success" msgid="447288876429730122">"ਮੀਡੀਆ \'ਤੇ ਪ੍ਰਕਿਰਿਆ ਸਫਲ ਰਹੀ"</string>
    <string name="transcode_processing_started" msgid="7789086308155361523">"ਮੀਡੀਆ \'ਤੇ ਪ੍ਰਕਿਰਿਆ ਨੂੰ ਸ਼ੁਰੂ ਕੀਤਾ ਗਿਆ"</string>
    <string name="transcode_processing" msgid="6753136468864077258">"ਮੀਡੀਆ \'ਤੇ ਪ੍ਰਕਿਰਿਆ ਕੀਤੀ ਜਾ ਰਹੀ ਹੈ…"</string>
    <string name="transcode_cancel" msgid="8555752601907598192">"ਰੱਦ ਕਰੋ"</string>
    <string name="transcode_wait" msgid="8909773149560697501">"ਉਡੀਕ ਕਰੋ"</string>
    <string name="safety_protection_icon_label" msgid="6714354052747723623">"ਸੁਰੱਖਿਆ ਬਚਾਅ"</string>
    <string name="transcode_alert_channel" msgid="997332371757680478">"ਨੇਟਿਵ ਟ੍ਰਾਂਸਕੋਡ ਸੁਚੇਤਨਾਵਾਂ"</string>
    <string name="transcode_progress_channel" msgid="6905136787933058387">"ਨੇਟਿਵ ਟ੍ਰਾਂਸਕੋਡ ਪ੍ਰਗਤੀ"</string>
</resources><|MERGE_RESOLUTION|>--- conflicted
+++ resolved
@@ -39,17 +39,14 @@
     <string name="allow" msgid="8885707816848569619">"ਆਗਿਆ ਦਿਓ"</string>
     <string name="deny" msgid="6040983710442068936">"ਨਾ ਕਰਨ ਦਿਓ"</string>
     <string name="picker_browse" msgid="5554477454636075934">"ਬ੍ਰਾਊਜ਼ ਕਰੋ…"</string>
-<<<<<<< HEAD
-    <!-- no translation found for picker_settings (6443463167344790260) -->
-    <skip />
-=======
     <string name="picker_settings" msgid="6443463167344790260">"ਕਲਾਊਡ ਮੀਡੀਆ ਐਪ"</string>
     <string name="picker_settings_system_settings_menu_title" msgid="3055084757610063581">"ਕਲਾਊਡ ਮੀਡੀਆ ਐਪ"</string>
->>>>>>> 4cf42893
     <string name="picker_settings_title" msgid="5647700706470673258">"ਕਲਾਊਡ ਮੀਡੀਆ ਐਪ"</string>
     <string name="picker_settings_description" msgid="7486394662725656081">"Android ਦੇ ਫ਼ੋਟੋ ਚੋਣਕਾਰ ਦੀ ਮਦਦ ਨਾਲ ਉਨ੍ਹਾਂ ਫ਼ੋਟੋਆਂ ਅਤੇ ਵੀਡੀਓ ਨੂੰ ਸਾਂਝਾ ਕਰੋ ਜਿਨ੍ਹਾਂ ਦਾ ਬੈਕਅੱਪ ਤੁਸੀਂ ਹੋਰ ਸੇਵਾਵਾਂ ਤੋਂ ਲਿਆ ਹੈ"</string>
     <string name="picker_settings_selection_message" msgid="245453573086488596">"ਇੱਥੋਂ ਕਲਾਊਡ ਮੀਡੀਆ ਤੱਕ ਪਹੁੰਚ ਕਰੋ"</string>
     <string name="picker_settings_no_provider" msgid="2582311853680058223">"ਕੋਈ ਨਹੀਂ"</string>
+    <!-- no translation found for picker_settings_toast_error (697274445512467469) -->
+    <skip />
     <string name="add" msgid="2894574044585549298">"ਸ਼ਾਮਲ ਕਰੋ"</string>
     <string name="deselect" msgid="4297825044827769490">"ਅਣ-ਚੁਣਿਆ ਕਰੋ"</string>
     <string name="deselected" msgid="8488133193326208475">"ਅਣ-ਚੁਣਿਆ"</string>
