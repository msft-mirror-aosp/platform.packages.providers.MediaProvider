<?xml version="1.0" encoding="UTF-8"?>
<!--  Copyright (C) 2009 The Android Open Source Project

     Licensed under the Apache License, Version 2.0 (the "License");
     you may not use this file except in compliance with the License.
     You may obtain a copy of the License at

          http://www.apache.org/licenses/LICENSE-2.0

     Unless required by applicable law or agreed to in writing, software
     distributed under the License is distributed on an "AS IS" BASIS,
     WITHOUT WARRANTIES OR CONDITIONS OF ANY KIND, either express or implied.
     See the License for the specific language governing permissions and
     limitations under the License.
 -->

<resources xmlns:android="http://schemas.android.com/apk/res/android"
    xmlns:xliff="urn:oasis:names:tc:xliff:document:1.2">
    <string name="uid_label" msgid="8421971615411294156">"میڈیا"</string>
    <string name="storage_description" msgid="4081716890357580107">"مقامی اسٹوریج"</string>
    <string name="app_label" msgid="9035307001052716210">"میڈیا اسٹوریج"</string>
    <string name="picker_app_label" msgid="4254039089502164761">"میڈیا"</string>
    <string name="artist_label" msgid="8105600993099120273">"فنکار"</string>
    <string name="unknown" msgid="2059049215682829375">"نامعلوم"</string>
    <string name="root_images" msgid="5861633549189045666">"تصاوير"</string>
    <string name="root_videos" msgid="8792703517064649453">"ویڈیوز"</string>
    <string name="root_audio" msgid="3505830755201326018">"آڈیو"</string>
    <string name="root_documents" msgid="3829103301363849237">"دستاویزات"</string>
    <string name="permission_required" msgid="1460820436132943754">"اس آئٹم میں ترمیم کرنے اور اسے حذف کرنے کے لیے اجازت درکار ہے۔"</string>
    <string name="permission_required_action" msgid="706370952366113539">"جاری رکھیں"</string>
    <string name="grant_dialog_button_allow" msgid="1644287024501033471">"اجازت دیں"</string>
    <string name="grant_dialog_button_deny" msgid="6190589471415815741">"مسترد کریں"</string>
    <string name="permission_more_thumb" msgid="1938863829470531577">"{count,plural, =1{+<xliff:g id="COUNT_0">^1</xliff:g>}other{+<xliff:g id="COUNT_1">^1</xliff:g>}}"</string>
    <string name="permission_more_text" msgid="2471785045095597753">"{count,plural, =1{مزید <xliff:g id="COUNT_0">^1</xliff:g> اضافی آئٹم}other{مزید <xliff:g id="COUNT_1">^1</xliff:g> اضافی آئٹمز}}"</string>
    <string name="cache_clearing_dialog_title" msgid="8907893815183913664">"ایپ کی عارضی فائلز کو صاف کریں"</string>
    <string name="cache_clearing_dialog_text" msgid="7057784635111940957">"<xliff:g id="APP_SEEKING_PERMISSION">%s</xliff:g> کچھ عارضی فائلز کو صاف کرنا چاہتی ہے۔ اس کی وجہ سے بیٹری یا سیلولر ڈیٹا کے استعمال میں اضافہ ہو سکتا ہے۔"</string>
    <string name="cache_clearing_in_progress_title" msgid="6902220064511664209">"ایپ کی عارضی فائلز کو صاف کیا جا رہا ہے…"</string>
    <string name="clear" msgid="5524638938415865915">"صاف کریں"</string>
    <string name="allow" msgid="8885707816848569619">"اجازت دیں"</string>
    <string name="deny" msgid="6040983710442068936">"مسترد کریں"</string>
    <string name="picker_browse" msgid="5554477454636075934">"براؤز کریں…"</string>
<<<<<<< HEAD
    <!-- no translation found for picker_settings (6443463167344790260) -->
    <skip />
=======
    <string name="picker_settings" msgid="6443463167344790260">"کلاؤڈ میڈیا ایپ"</string>
    <string name="picker_settings_system_settings_menu_title" msgid="3055084757610063581">"کلاؤڈ میڈیا ایپ"</string>
>>>>>>> 4cf42893
    <string name="picker_settings_title" msgid="5647700706470673258">"کلاؤڈ میڈیا ایپ"</string>
    <string name="picker_settings_description" msgid="7486394662725656081">"‏ان تصاویر اور ویڈیوز کا اشتراک کریں جنہیں آپ Android Photopicker میں دیگر سروسز سے بیک اپ کرتے ہیں"</string>
    <string name="picker_settings_selection_message" msgid="245453573086488596">"اس سے کلاؤڈ میڈیا تک رسائی حاصل کریں"</string>
    <string name="picker_settings_no_provider" msgid="2582311853680058223">"کوئی نہیں"</string>
<<<<<<< HEAD
=======
    <string name="picker_settings_toast_error" msgid="697274445512467469">"کلاؤڈ میڈیا ایپ کو اس وقت تبدیل نہیں کیا جا سکا۔"</string>
>>>>>>> 4cf42893
    <string name="add" msgid="2894574044585549298">"شامل کریں"</string>
    <string name="deselect" msgid="4297825044827769490">"غیر منتخب کریں"</string>
    <string name="deselected" msgid="8488133193326208475">"غیر منتخب کردہ"</string>
    <string name="select" msgid="2704765470563027689">"منتخب کریں"</string>
    <string name="selected" msgid="9151797369975828124">"منتخب کردہ"</string>
    <string name="select_up_to" msgid="6994294169508439957">"{count,plural, =1{<xliff:g id="COUNT_0">^1</xliff:g> آئٹم تک منتخب کریں}other{<xliff:g id="COUNT_1">^1</xliff:g> آئٹمز تک منتخب کریں}}"</string>
    <string name="recent" msgid="6694613584743207874">"حالیہ"</string>
    <string name="picker_photos_empty_message" msgid="5980619500554575558">"کوئی تصویر یا ویڈیو نہیں"</string>
    <string name="picker_albums_empty_message" msgid="8341079772950966815">"کوئی البم نہیں"</string>
    <string name="picker_view_selected" msgid="2266031384396143883">"منتخب کردہ دیکھیں"</string>
    <string name="picker_photos" msgid="7415035516411087392">"تصاویر"</string>
    <string name="picker_albums" msgid="4822511902115299142">"البمز"</string>
    <string name="picker_preview" msgid="6257414886055861039">"پیش منظر"</string>
    <string name="picker_work_profile" msgid="2083221066869141576">"کام پر سوئچ کریں"</string>
    <string name="picker_personal_profile" msgid="639484258397758406">"ذاتی پروفائل پر سوئچ کریں"</string>
    <string name="picker_profile_admin_title" msgid="4172022376418293777">"آپ کے منتظم کے ذریعے مسدود کردہ ہے"</string>
    <string name="picker_profile_admin_msg_from_personal" msgid="1941639895084555723">"ذاتی ایپ سے دفتری ڈیٹا تک رسائی کی اجازت نہیں ہے"</string>
    <string name="picker_profile_admin_msg_from_work" msgid="8048524337462790110">"ورک ایپ سے ذاتی ڈیٹا تک رسائی کی اجازت نہیں ہے"</string>
    <string name="picker_profile_work_paused_title" msgid="382212880704235925">"ورک ایپس موقوف ہیں"</string>
    <string name="picker_profile_work_paused_msg" msgid="6321552322125246726">"کام کی تصاویر کھولنے کے لیے اپنی ورک ایپس آن کریں، پھر دوبارہ کوشش کریں"</string>
    <string name="picker_privacy_message" msgid="9132700451027116817">"یہ ایپ صرف آپ کی منتخب کردہ تصاویر تک رسائی حاصل کر سکتی ہے"</string>
    <string name="picker_album_item_count" msgid="4420723302534177596">"{count,plural, =1{<xliff:g id="COUNT_0">^1</xliff:g> آئٹم}other{<xliff:g id="COUNT_1">^1</xliff:g> آئٹمز}}"</string>
    <string name="picker_add_button_multi_select" msgid="4005164092275518399">"(<xliff:g id="COUNT">^1</xliff:g>) شامل کریں"</string>
    <string name="picker_add_button_multi_select_permissions" msgid="5138751105800138838">"(<xliff:g id="COUNT">^1</xliff:g>) کو اجازت دیں"</string>
    <string name="picker_category_camera" msgid="4857367052026843664">"کیمرا"</string>
    <string name="picker_category_downloads" msgid="793866660287361900">"ڈاؤن لوڈز"</string>
    <string name="picker_category_favorites" msgid="7008495397818966088">"پسندیدہ"</string>
    <string name="picker_category_screenshots" msgid="7216102327587644284">"اسکرین شاٹس"</string>
    <!-- no translation found for picker_category_videos (1478458836380241356) -->
    <skip />
    <string name="picker_motion_photo_text" msgid="5016603812468180816">"موشَن تصویر"</string>
    <string name="picker_item_content_desc" msgid="7680591530155286423">"<xliff:g id="TIME">%2$s</xliff:g> پر <xliff:g id="ITEM_NAME">%1$s</xliff:g> لیا گیا"</string>
    <string name="picker_video_item_content_desc" msgid="7828900089119214801">"<xliff:g id="TIME">%1$s</xliff:g> کو <xliff:g id="DURATION">%2$s</xliff:g> دورانیے کے ساتھ بنائی گئی ویڈیو"</string>
    <string name="picker_photo" msgid="1739342083494962153">"تصویر"</string>
    <string name="picker_gif" msgid="8333318083107368726">"GIF"</string>
    <string name="picker_motion_photo" msgid="4385182195289546308">"موشَن تصویر"</string>
    <string name="picker_mute_video" msgid="2496585809229800096">"ویڈیو خاموش کریں"</string>
    <string name="picker_unmute_video" msgid="6611741290641963568">"ویڈیو کی آواز چالو کریں"</string>
    <string name="picker_play_video" msgid="7106025944628666250">"چلائیں"</string>
    <string name="picker_pause_video" msgid="1092718225234326702">"روکیں"</string>
    <string name="picker_error_snackbar" msgid="5970192792792369203">"ویڈیو نہیں چلائی جا سکتی"</string>
    <string name="picker_error_dialog_title" msgid="4540095603788920965">"ویڈیو چلانے میں دشواری"</string>
    <string name="picker_error_dialog_body" msgid="2515738446802971453">"اپنا انٹرنیٹ کنکشن چیک کریں اور دوبارہ کوشش کریں"</string>
    <string name="picker_error_dialog_positive_action" msgid="749544129082109232">"پھر کوشش کریں"</string>
    <string name="picker_cloud_sync" msgid="997251377538536319">"کلاؤڈ میڈیا اب <xliff:g id="PKG_NAME">%1$s</xliff:g> سے دستیاب ہے"</string>
    <string name="not_selected" msgid="2244008151669896758">"غیر منتخب کردہ"</string>
    <string name="picker_banner_cloud_first_time_available_title" msgid="5912973744275711595">"بیک اپ لی گئی تصاویر اب شامل ہیں"</string>
    <string name="picker_banner_cloud_first_time_available_desc" msgid="5570916598348187607">"آپ <xliff:g id="USER_ACCOUNT">%2$s</xliff:g> کے <xliff:g id="APP_NAME">%1$s</xliff:g> اکاؤنٹ سے تصاویر منتخب کر سکتے ہیں"</string>
    <string name="picker_banner_cloud_account_changed_title" msgid="4825058474378077327">"<xliff:g id="APP_NAME">%1$s</xliff:g> اکاؤنٹ اپ ڈیٹ کیا گیا"</string>
    <string name="picker_banner_cloud_account_changed_desc" msgid="3433218869899792497">"<xliff:g id="USER_ACCOUNT">%1$s</xliff:g> کی تصاویر اب یہاں شامل ہیں"</string>
    <string name="picker_banner_cloud_choose_app_title" msgid="3165966147547974251">"کلاؤڈ میڈیا ایپ کا انتخاب کریں"</string>
    <string name="picker_banner_cloud_choose_app_desc" msgid="2359212653555524926">"بیک اپ کی گئی تصاویر کو یہاں شامل کرنے کے لیے، ترتیبات میں کلاؤڈ میڈیا ایپ کا انتخاب کریں"</string>
    <string name="picker_banner_cloud_choose_account_title" msgid="5010901185639577685">"<xliff:g id="APP_NAME">%1$s</xliff:g> اکاؤنٹ منتخب کریں"</string>
    <string name="picker_banner_cloud_choose_account_desc" msgid="8868134443673142712">"یہاں <xliff:g id="APP_NAME">%1$s</xliff:g> کی تصاویر شامل کرنے کے لیے، ایپ میں ایک اکاؤنٹ منتخب کریں"</string>
    <string name="picker_banner_cloud_dismiss_button" msgid="2935903078288463882">"مسترد کریں"</string>
    <string name="picker_banner_cloud_choose_app_button" msgid="934085679890435479">"ایپ منتخب کریں"</string>
    <string name="picker_banner_cloud_choose_account_button" msgid="7979484877116991631">"اکاؤنٹ منتخب کریں"</string>
    <string name="picker_banner_cloud_change_account_button" msgid="8361239765828471146">"اکاؤنٹ تبدیل کریں"</string>
    <string name="permission_write_audio" msgid="8819694245323580601">"{count,plural, =1{<xliff:g id="APP_NAME_0">^1</xliff:g> کو اس آڈیو فائل میں ترمیم کرنے کی اجازت دیں؟}other{<xliff:g id="APP_NAME_1">^1</xliff:g> کو <xliff:g id="COUNT">^2</xliff:g> آڈیو فائلز میں ترمیم کرنے کی اجازت دیں؟}}"</string>
    <string name="permission_progress_write_audio" msgid="6029375427984180097">"{count,plural, =1{آڈیو فائل میں ترمیم کی جا رہی ہے…}other{<xliff:g id="COUNT">^1</xliff:g> آڈیو فائلز میں ترمیم کی جا رہی ہے…}}"</string>
    <string name="permission_write_video" msgid="103902551603700525">"{count,plural, =1{<xliff:g id="APP_NAME_0">^1</xliff:g> کو اس ویڈیو میں ترمیم کرنے کی اجازت دیں؟}other{<xliff:g id="APP_NAME_1">^1</xliff:g> کو <xliff:g id="COUNT">^2</xliff:g> ویڈیوز میں ترمیم کرنے کی اجازت دیں؟}}"</string>
    <string name="permission_progress_write_video" msgid="7014908418349819148">"{count,plural, =1{ویڈیو میں ترمیم کی جا رہی ہے…}other{<xliff:g id="COUNT">^1</xliff:g> ویڈیوز میں ترمیم کی جا رہی ہے…}}"</string>
    <string name="permission_write_image" msgid="3518991791620523786">"{count,plural, =1{<xliff:g id="APP_NAME_0">^1</xliff:g> کو اس تصویر میں ترمیم کرنے کی اجازت دیں؟}other{<xliff:g id="APP_NAME_1">^1</xliff:g> کو <xliff:g id="COUNT">^2</xliff:g> تصاویر میں ترمیم کرنے کی اجازت دیں؟}}"</string>
    <string name="permission_progress_write_image" msgid="3623580315590025262">"{count,plural, =1{تصویر میں ترمیم کی جا رہی ہے…}other{<xliff:g id="COUNT">^1</xliff:g> تصاویر میں ترمیم کی جا رہی ہے…}}"</string>
    <string name="permission_write_generic" msgid="7431128739233656991">"{count,plural, =1{<xliff:g id="APP_NAME_0">^1</xliff:g> کو اس آئٹم میں ترمیم کرنے کی اجازت دیں؟}other{<xliff:g id="APP_NAME_1">^1</xliff:g> کو <xliff:g id="COUNT">^2</xliff:g> آئٹمز میں ترمیم کرنے کی اجازت دیں؟}}"</string>
    <string name="permission_progress_write_generic" msgid="2806560971318391443">"{count,plural, =1{آئٹم میں ترمیم کی جا رہی ہے…}other{<xliff:g id="COUNT">^1</xliff:g> آئٹمز میں ترمیم کی جا رہی ہے…}}"</string>
    <string name="permission_trash_audio" msgid="6554672354767742206">"{count,plural, =1{<xliff:g id="APP_NAME_0">^1</xliff:g> کو اس آڈیو فائل کو کوڑے دان میں منتقل کرنے کی اجازت دیں؟}other{<xliff:g id="APP_NAME_1">^1</xliff:g> کو <xliff:g id="COUNT">^2</xliff:g> آڈیو فائلز کو کوڑے دان میں منتقل کرنے کی اجازت دیں؟}}"</string>
    <string name="permission_progress_trash_audio" msgid="3116279868733641329">"{count,plural, =1{آڈیو فائل کو کوڑے دان میں منتقل کیا جا رہا ہے…}other{<xliff:g id="COUNT">^1</xliff:g> آڈیو فائلز کو کوڑے دان میں منتقل کیا جا رہا ہے…}}"</string>
    <string name="permission_trash_video" msgid="7555850843259959642">"{count,plural, =1{<xliff:g id="APP_NAME_0">^1</xliff:g> کو اس ویڈیو کو کوڑے دان میں منتقل کرنے کی اجازت دیں؟}other{<xliff:g id="APP_NAME_1">^1</xliff:g> کو <xliff:g id="COUNT">^2</xliff:g> ویڈیوز کو کوڑے دان میں منتقل کرنے کی اجازت دیں؟}}"</string>
    <string name="permission_progress_trash_video" msgid="4637821778329459681">"{count,plural, =1{ویڈیو کو کوڑے دان میں منتقل کیا جا رہا ہے…}other{<xliff:g id="COUNT">^1</xliff:g> ویڈیوز کو کوڑے دان میں منتقل کیا جا رہا ہے…}}"</string>
    <string name="permission_trash_image" msgid="3333128084684156675">"{count,plural, =1{<xliff:g id="APP_NAME_0">^1</xliff:g> کو اس تصویر کو کوڑے دان میں منتقل کرنے کی اجازت دیں؟}other{<xliff:g id="APP_NAME_1">^1</xliff:g> کو <xliff:g id="COUNT">^2</xliff:g> تصاویر کو کوڑے دان میں منتقل کرنے کی اجازت دیں؟}}"</string>
    <string name="permission_progress_trash_image" msgid="3063857679090024764">"{count,plural, =1{تصویر کو کوڑے دان میں منتقل کیا جا رہا ہے…}other{<xliff:g id="COUNT">^1</xliff:g> تصاویر کو کوڑے دان میں منتقل کیا جا رہا ہے…}}"</string>
    <string name="permission_trash_generic" msgid="5545420534785075362">"{count,plural, =1{<xliff:g id="APP_NAME_0">^1</xliff:g> کو اس آئٹم کو کوڑے دان میں منتقل کرنے کی اجازت دیں؟}other{<xliff:g id="APP_NAME_1">^1</xliff:g> کو <xliff:g id="COUNT">^2</xliff:g> آئٹمز کو کوڑے دان میں منتقل کرنے کی اجازت دیں؟}}"</string>
    <string name="permission_progress_trash_generic" msgid="7815124979717814057">"{count,plural, =1{آئٹم کو کوڑے دان میں منتقل کیا جا رہا ہے…}other{<xliff:g id="COUNT">^1</xliff:g> آئٹمز کو کوڑے دان میں منتقل کیا جا رہا ہے…}}"</string>
    <string name="permission_untrash_audio" msgid="8404597563284002472">"{count,plural, =1{<xliff:g id="APP_NAME_0">^1</xliff:g> کو اس آڈیو فائل کو کوڑے دان سے باہر منتقل کرنے کی اجازت دیں؟}other{<xliff:g id="APP_NAME_1">^1</xliff:g> کو <xliff:g id="COUNT">^2</xliff:g> آڈیو فائلز کو کوڑے دان سے باہر منتقل کرنے کی اجازت دیں؟}}"</string>
    <string name="permission_progress_untrash_audio" msgid="2775372344946464508">"{count,plural, =1{آڈیو فائل کو کوڑے دان سے باہر منتقل کیا جا ریا ہے…}other{<xliff:g id="COUNT">^1</xliff:g> آڈیو فائلز کو کوڑے دان سے باہر منتقل کیا جا ریا ہے…}}"</string>
    <string name="permission_untrash_video" msgid="3178914827607608162">"{count,plural, =1{<xliff:g id="APP_NAME_0">^1</xliff:g> کو اس ویڈیو کو کوڑے دان سے باہر منتقل کرنے کی اجازت دیں؟}other{<xliff:g id="APP_NAME_1">^1</xliff:g> کو <xliff:g id="COUNT">^2</xliff:g> ویڈیوز کو کوڑے دان سے باہر منتقل کرنے کی اجازت دیں؟}}"</string>
    <string name="permission_progress_untrash_video" msgid="5500929409733841567">"{count,plural, =1{ویڈیو کو کوڑے دان سے باہر منتقل کیا جا رہا ہے…}other{<xliff:g id="COUNT">^1</xliff:g> ویڈیوز کو کوڑے دان سے باہر منتقل کیا جا رہا ہے…}}"</string>
    <string name="permission_untrash_image" msgid="3397523279351032265">"{count,plural, =1{<xliff:g id="APP_NAME_0">^1</xliff:g> کو اس تصویر کو کوڑے دان سے باہر منتقل کرنے کی اجازت دیں؟}other{<xliff:g id="APP_NAME_1">^1</xliff:g> کو <xliff:g id="COUNT">^2</xliff:g> تصاویر کو کوڑے دان سے باہر منتقل کرنے کی اجازت دیں؟}}"</string>
    <string name="permission_progress_untrash_image" msgid="5295061520504846264">"{count,plural, =1{تصویر کو کوڑے دان سے باہر منتقل کیا جا رہا ہے…}other{<xliff:g id="COUNT">^1</xliff:g> تصاویر کو کوڑے دان سے باہر منتقل کیا جا رہا ہے…}}"</string>
    <string name="permission_untrash_generic" msgid="2118366929431671046">"{count,plural, =1{<xliff:g id="APP_NAME_0">^1</xliff:g> کو اس آئٹم کو کوڑے دان سے باہر منتقل کرنے کی اجازت دیں؟}other{<xliff:g id="APP_NAME_1">^1</xliff:g> کو <xliff:g id="COUNT">^2</xliff:g> آئٹمز کو کوڑے دان سے باہر منتقل کرنے کی اجازت دیں؟}}"</string>
    <string name="permission_progress_untrash_generic" msgid="1489511601966842579">"{count,plural, =1{آئٹم کو کوڑے دان سے باہر منتقل کیا جا رہا ہے…}other{<xliff:g id="COUNT">^1</xliff:g> آئٹمز کو کوڑے دان سے باہر منتقل کیا جا رہا ہے…}}"</string>
    <string name="permission_delete_audio" msgid="3326674742892796627">"{count,plural, =1{<xliff:g id="APP_NAME_0">^1</xliff:g> کو اس آڈیو فائل کو حذف کرنے کی اجازت دیں؟}other{<xliff:g id="APP_NAME_1">^1</xliff:g> کو <xliff:g id="COUNT">^2</xliff:g> آڈیو فائلز کو حذف کرنے کی اجازت دیں؟}}"</string>
    <string name="permission_progress_delete_audio" msgid="1734871539021696401">"{count,plural, =1{آڈیو فائل حذف کی جا رہی ہے…}other{<xliff:g id="COUNT">^1</xliff:g> آڈیو فائلز حذف کی جا رہی ہیں…}}"</string>
    <string name="permission_delete_video" msgid="604024971828349279">"{count,plural, =1{<xliff:g id="APP_NAME_0">^1</xliff:g> کو اس ویڈیو کو حذف کرنے کی اجازت دیں؟}other{<xliff:g id="APP_NAME_1">^1</xliff:g> کو <xliff:g id="COUNT">^2</xliff:g> ویڈیوز کو حذف کرنے کی اجازت دیں؟}}"</string>
    <string name="permission_progress_delete_video" msgid="1846702435073793157">"{count,plural, =1{ویڈیو حذف کی جا رہی ہے…}other{<xliff:g id="COUNT">^1</xliff:g> ویڈیوز حذف کی جا رہی ہیں…}}"</string>
    <string name="permission_delete_image" msgid="3109056012794330510">"{count,plural, =1{<xliff:g id="APP_NAME_0">^1</xliff:g> کو اس تصویر کو حذف کرنے کی اجازت دیں؟}other{<xliff:g id="APP_NAME_1">^1</xliff:g> کو <xliff:g id="COUNT">^2</xliff:g> تصاویر کو حذف کرنے کی اجازت دیں؟}}"</string>
    <string name="permission_progress_delete_image" msgid="8580517204901148906">"{count,plural, =1{تصویر حذف کی جا رہی ہے…}other{<xliff:g id="COUNT">^1</xliff:g> تصاویر حذف کی جا رہی ہیں…}}"</string>
    <string name="permission_delete_generic" msgid="7891939881065520271">"{count,plural, =1{<xliff:g id="APP_NAME_0">^1</xliff:g> کو اس آئٹم کو حذف کرنے کی اجازت دیں؟}other{<xliff:g id="APP_NAME_1">^1</xliff:g> کو <xliff:g id="COUNT">^2</xliff:g> آئٹمز کو حذف کرنے کی اجازت دیں؟}}"</string>
    <string name="permission_progress_delete_generic" msgid="6709118146245087898">"{count,plural, =1{آئٹم حذف کیا جا رہا ہے…}other{<xliff:g id="COUNT">^1</xliff:g> آئٹمز حذف کئے جا رہے ہیں…}}"</string>
    <string name="transcode_denied" msgid="6760546817138288976">"‫<xliff:g id="APP_NAME">%s</xliff:g> میڈیا فائلز پر کارروائی نہیں کر سکتی"</string>
    <string name="transcode_processing_cancelled" msgid="5340383917746945590">"میڈیا پر کارروائی منسوخ ہو گئی"</string>
    <string name="transcode_processing_error" msgid="8921643164508407874">"میڈیا پر کارروائی کرنے میں خرابی"</string>
    <string name="transcode_processing_success" msgid="447288876429730122">"میڈیا پر کارروائی کامیاب ہو گئی"</string>
    <string name="transcode_processing_started" msgid="7789086308155361523">"میڈیا پر کارروائی شروع ہو گئی"</string>
    <string name="transcode_processing" msgid="6753136468864077258">"میڈیا پر کارروائی ہو رہی ہے…"</string>
    <string name="transcode_cancel" msgid="8555752601907598192">"منسوخ کریں"</string>
    <string name="transcode_wait" msgid="8909773149560697501">"انتظار کریں"</string>
    <string name="safety_protection_icon_label" msgid="6714354052747723623">"سیفٹی پروٹیکشن"</string>
    <string name="transcode_alert_channel" msgid="997332371757680478">"مقامی ٹرانسکوڈ کے الرٹس"</string>
    <string name="transcode_progress_channel" msgid="6905136787933058387">"مقامی ٹرانسکوڈ کی پیشرفت"</string>
</resources><|MERGE_RESOLUTION|>--- conflicted
+++ resolved
@@ -39,21 +39,13 @@
     <string name="allow" msgid="8885707816848569619">"اجازت دیں"</string>
     <string name="deny" msgid="6040983710442068936">"مسترد کریں"</string>
     <string name="picker_browse" msgid="5554477454636075934">"براؤز کریں…"</string>
-<<<<<<< HEAD
-    <!-- no translation found for picker_settings (6443463167344790260) -->
-    <skip />
-=======
     <string name="picker_settings" msgid="6443463167344790260">"کلاؤڈ میڈیا ایپ"</string>
     <string name="picker_settings_system_settings_menu_title" msgid="3055084757610063581">"کلاؤڈ میڈیا ایپ"</string>
->>>>>>> 4cf42893
     <string name="picker_settings_title" msgid="5647700706470673258">"کلاؤڈ میڈیا ایپ"</string>
     <string name="picker_settings_description" msgid="7486394662725656081">"‏ان تصاویر اور ویڈیوز کا اشتراک کریں جنہیں آپ Android Photopicker میں دیگر سروسز سے بیک اپ کرتے ہیں"</string>
     <string name="picker_settings_selection_message" msgid="245453573086488596">"اس سے کلاؤڈ میڈیا تک رسائی حاصل کریں"</string>
     <string name="picker_settings_no_provider" msgid="2582311853680058223">"کوئی نہیں"</string>
-<<<<<<< HEAD
-=======
     <string name="picker_settings_toast_error" msgid="697274445512467469">"کلاؤڈ میڈیا ایپ کو اس وقت تبدیل نہیں کیا جا سکا۔"</string>
->>>>>>> 4cf42893
     <string name="add" msgid="2894574044585549298">"شامل کریں"</string>
     <string name="deselect" msgid="4297825044827769490">"غیر منتخب کریں"</string>
     <string name="deselected" msgid="8488133193326208475">"غیر منتخب کردہ"</string>
